<<<<<<< HEAD
.on_lassen:
  variables:
  tags:
    - shell
    - lassen

stages:
=======
# This file is a template, and might need editing before it works on your project.
# To contribute improvements to CI/CD templates, please follow the Development guide at:
# https://docs.gitlab.com/ee/development/cicd/templates.html
# This specific template is located at:
# https://gitlab.com/gitlab-org/gitlab/-/blob/master/lib/gitlab/ci/templates/Getting-Started.gitlab-ci.yml

# This is a sample GitLab CI/CD configuration file that should run without any modifications.
# It demonstrates a basic 3 stage CI/CD pipeline. Instead of real tests or scripts,
# it uses echo commands to simulate the pipeline execution.
#
# A pipeline is composed of independent jobs that run scripts, grouped into stages.
# Stages run in sequential order, but jobs within stages run in parallel.
#
# For more information, see: https://docs.gitlab.com/ee/ci/yaml/index.html#stages

stages:          # List of stages for jobs, and their order of execution
>>>>>>> 9775e2d2
  - build
  - test
  - deploy

build-job:       # This job runs in the build stage, which runs first.
  stage: build
  script:
    - echo "Compiling the code..."
    - echo "Compile complete."
  extends: .on_lassen

unit-test-job:   # This job runs in the test stage.
  stage: test    # It only starts when the job in the build stage completes successfully.
  script:
    - echo "Running unit tests... This will take about 60 seconds."
    - sleep 60
    - echo "Code coverage is 90%"

lint-test-job:   # This job also runs in the test stage.
  stage: test    # It can run at the same time as unit-test-job (in parallel).
  script:
    - echo "Linting code... This will take about 10 seconds."
    - sleep 10
    - echo "No lint issues found."

deploy-job:      # This job runs in the deploy stage.
  stage: deploy  # It only runs when *both* jobs in the test stage complete successfully.
  script:
    - echo "Deploying application..."
    - echo "Application successfully deployed."<|MERGE_RESOLUTION|>--- conflicted
+++ resolved
@@ -1,12 +1,3 @@
-<<<<<<< HEAD
-.on_lassen:
-  variables:
-  tags:
-    - shell
-    - lassen
-
-stages:
-=======
 # This file is a template, and might need editing before it works on your project.
 # To contribute improvements to CI/CD templates, please follow the Development guide at:
 # https://docs.gitlab.com/ee/development/cicd/templates.html
@@ -22,8 +13,13 @@
 #
 # For more information, see: https://docs.gitlab.com/ee/ci/yaml/index.html#stages
 
+.on_lassen:
+  variables:
+  tags:
+    - shell
+    - lassen
+
 stages:          # List of stages for jobs, and their order of execution
->>>>>>> 9775e2d2
   - build
   - test
   - deploy
