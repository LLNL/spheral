set(CONDUIT_PREFIX ${CMAKE_CURRENT_BINARY_DIR}/${lib_name})
set(CONDUIT_DIST "conduit-v0.5.1-src-with-blt.tar.gz")
set(CONDUIT_URL "https://github.com/LLNL/conduit/releases/download/v0.5.1/${CONDUIT_DIST}")
set(CONDUIT_CACHE "${CACHE_DIR}/${CONDUIT_DIST}")

list(APPEND ${lib_name}_INCLUDES $<BUILD_INTERFACE:${${lib_name}_DIR}/include/${lib_name}>)

<<<<<<< HEAD
if(ENABLE_STATIC_CXXONLY)
  set(${lib_name}_libs 
      libconduit.a
      libconduit_blueprint.a
      libconduit_relay.a
     )
else()
  set(${lib_name}_libs 
      libconduit.so
      libconduit_blueprint.so
      libconduit_relay.so
     )
endif()
=======
set(${lib_name}_libs 
    libconduit.a
    libconduit_blueprint.a
    libconduit_relay.a
   )
>>>>>>> 96871b3e

if(${lib_name}_BUILD)

  if (EXISTS ${CONDUIT_CACHE})
    set(CONDUIT_URL ${CONDUIT_CACHE})
  endif()

  set(cflags "-fPIC -I${ZLIB_INSTALL_DIR}/include")
  set(ldflags "-L${ZLIB_INSTALL_DIR}/lib -lz")

  ExternalProject_add(${lib_name}
    PREFIX ${CONDUIT_PREFIX}
    URL ${CONDUIT_URL}
    URL_HASH "MD5=${CONDUIT_MD5}"
    DOWNLOAD_DIR ${CACHE_DIR}
    SOURCE_SUBDIR src/
    CMAKE_ARGS -DCMAKE_BUILD_TYPE=Release
               -DCMAKE_C_COMPILER=${CMAKE_C_COMPILER}
               -DCMAKE_CXX_COMPILER=${CMAKE_CXX_COMPILER}
               -DCMAKE_C_FLAGS=${cflags}
               -DCMAKE_EXE_LINKER_FLAGS=${ldflags}
               -DENABLE_TESTS=Off
               -DBUILD_SHARED_LIBS=Off
               -DHDF5_DIR=${hdf5_DIR}
               -DCMAKE_INSTALL_PREFIX=${${lib_name}_DIR}
               -DBUILD_SHARED_LIBS=Off

    DEPENDS ${hdf5_build_dep} ${zlib_build_dep}

    LOG_DOWNLOAD ${OUT_PROTOCOL_EP}
    LOG_CONFIGURE ${OUT_PROTOCOL_EP}
    LOG_BUILD ${OUT_PROTOCOL_EP}
    LOG_INSTALL ${OUT_PROTOCOL_EP}
  )

endif()
set(CONDUIT_INSTALL_DIR ${${lib_name}_DIR} PARENT_SCOPE)<|MERGE_RESOLUTION|>--- conflicted
+++ resolved
@@ -5,27 +5,11 @@
 
 list(APPEND ${lib_name}_INCLUDES $<BUILD_INTERFACE:${${lib_name}_DIR}/include/${lib_name}>)
 
-<<<<<<< HEAD
-if(ENABLE_STATIC_CXXONLY)
-  set(${lib_name}_libs 
-      libconduit.a
-      libconduit_blueprint.a
-      libconduit_relay.a
-     )
-else()
-  set(${lib_name}_libs 
-      libconduit.so
-      libconduit_blueprint.so
-      libconduit_relay.so
-     )
-endif()
-=======
 set(${lib_name}_libs 
     libconduit.a
     libconduit_blueprint.a
     libconduit_relay.a
    )
->>>>>>> 96871b3e
 
 if(${lib_name}_BUILD)
 
