--- conflicted
+++ resolved
@@ -11,15 +11,8 @@
 if(ENABLE_CXXONLY)
   set(POLYTOPE_USE_PYTHON Off)
 else()
-<<<<<<< HEAD
-  list(APPEND POLYTOPE_DEPENDS python-install ${spheral_py_depends})
-  if (pip_BUILD)
-    list(APPEND POLYTOPE_DEPENDS pip-modules)
-  endif()
-=======
   #list(APPEND POLYTOPE_DEPENDS python-install pip-modules ${spheral_py_depends})
   list(APPEND POLYTOPE_DEPENDS python-install pyb11generator ${spheral_py_depends})
->>>>>>> 6f7c11bc
 endif()
 
 if(${lib_name}_BUILD)
