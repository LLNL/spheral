# Default to just the release library until we support TPL debug builds on LC
set(QHULL_BUILD_TYPE Release CACHE STRING "qhull build type")
<<<<<<< HEAD
if(ENABLE_STATIC_TPL)
  if (QHULL_BUILD_TYPE STREQUAL "Debug")
    set(${lib_name}_libs libqhullstatic_d.a)
  else()
    set(${lib_name}_libs libqhullstatic.a)
  endif()
=======
if (QHULL_BUILD_TYPE STREQUAL "Debug")
  set(${lib_name}_libs libqhullstatic_d.a)
else()
  set(${lib_name}_libs libqhullstatic.a)
>>>>>>> f63b33ee
endif()<|MERGE_RESOLUTION|>--- conflicted
+++ resolved
@@ -1,16 +1,7 @@
 # Default to just the release library until we support TPL debug builds on LC
 set(QHULL_BUILD_TYPE Release CACHE STRING "qhull build type")
-<<<<<<< HEAD
-if(ENABLE_STATIC_TPL)
-  if (QHULL_BUILD_TYPE STREQUAL "Debug")
-    set(${lib_name}_libs libqhullstatic_d.a)
-  else()
-    set(${lib_name}_libs libqhullstatic.a)
-  endif()
-=======
 if (QHULL_BUILD_TYPE STREQUAL "Debug")
   set(${lib_name}_libs libqhullstatic_d.a)
 else()
   set(${lib_name}_libs libqhullstatic.a)
->>>>>>> f63b33ee
 endif()