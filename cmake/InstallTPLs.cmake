--- conflicted
+++ resolved
@@ -74,13 +74,10 @@
 # from using object libraries with newer version of axom
 foreach(_comp ${AXOM_COMPONENTS_ENABLED})
   get_target_property(axom_deps axom::${_comp} INTERFACE_LINK_LIBRARIES)
-<<<<<<< HEAD
   # strip cuda out so we have control over when cuda is enabled
-  list(REMOVE_DUPLICATES axom_deps)
-  list(REMOVE_ITEM axom_deps cuda)
-=======
+  # list(REMOVE_DUPLICATES axom_deps)
+  # list(REMOVE_ITEM axom_deps cuda)
   blt_convert_to_system_includes(TARGET ${axom_deps})
->>>>>>> 3afb918d
   list(APPEND SPHERAL_BLT_DEPENDS ${axom_deps})
 endforeach()
 
