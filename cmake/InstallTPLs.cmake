#-----------------------------------------------------------------------------------
# Define the Third Party Libs to be used here
#-----------------------------------------------------------------------------------

# Do NOT add any TPLs to the clean target
set_directory_properties(PROPERTIES CLEAN_NO_CUSTOM 1)

# Set the location of the <tpl>.cmake files
set(TPL_SPHERAL_CMAKE_DIR ${SPHERAL_ROOT_DIR}/cmake/tpl)

# Initialize TPL options
include(${SPHERAL_ROOT_DIR}/cmake/spheral/SpheralHandleTPL.cmake)

#-----------------------------------------------------------------------------------
# Submodules
#-----------------------------------------------------------------------------------

if (NOT ENABLE_CXXONLY)
  # Find the appropriate Python
  find_package(Python3 COMPONENTS Interpreter Development)
  set(PYTHON_EXE ${Python3_EXECUTABLE})
  set(SPHERAL_SITE_PACKAGES_PATH "lib/python${Python3_VERSION_MAJOR}.${Python3_VERSION_MINOR}/site-packages" )
  list(APPEND SPHERAL_BLT_DEPENDS Python3::Python)

  # Set the PYB11Generator path
  if (NOT PYB11GENERATOR_ROOT_DIR)
    set(PYB11GENERATOR_ROOT_DIR "${SPHERAL_ROOT_DIR}/extern/PYB11Generator" CACHE PATH "")
  endif()
  # Set the pybind11 path
  if (NOT PYBIND11_ROOT_DIR)
    set(PYBIND11_ROOT_DIR "${PYB11GENERATOR_ROOT_DIR}/extern/pybind11" CACHE PATH "")
  endif()
  include(${PYB11GENERATOR_ROOT_DIR}/cmake/PYB11Generator.cmake)
  list(APPEND SPHERAL_BLT_DEPENDS pybind11_headers)
  install(TARGETS pybind11_headers
    EXPORT spheral_cxx-targets
    DESTINATION lib/cmake)
  set_target_properties(pybind11_headers PROPERTIES EXPORT_NAME spheral::pybind11_headers)
endif()

# This is currently unfilled in spheral
set_property(GLOBAL PROPERTY SPHERAL_SUBMOD_INCLUDES "${SPHERAL_SUBMOD_INCLUDES}")

# PolyClipper
if (NOT polyclipper_DIR)
  # If no PolyClipper is specified, build it as an internal target
  set(polyclipper_DIR "${SPHERAL_ROOT_DIR}/extern/PolyClipper")
  # Must set this so PolyClipper doesn't include unnecessary python scripts
  set(POLYCLIPPER_MODULE_GEN OFF)
  set(POLYCLIPPER_ENABLE_DOCS OFF)
  set(POLYCLIPPER_INSTALL_DIR "PolyClipper/include")
  add_subdirectory(${polyclipper_DIR} ${CMAKE_CURRENT_BINARY_DIR}/PolyClipper)
  # Treat includes as system to prevent warnings
  blt_convert_to_system_includes(TARGET PolyClipperAPI)
  list(APPEND SPHERAL_BLT_DEPENDS PolyClipperAPI)
  install(TARGETS PolyClipperAPI
    EXPORT spheral_cxx-targets
    DESTINATION lib/cmake)
  set_target_properties(PolyClipperAPI PROPERTIES EXPORT_NAME spheral::PolyClipperAPI)
else()
  Spheral_Handle_TPL(polyclipper ${TPL_SPHERAL_CMAKE_DIR})
  list(APPEND SPHERAL_BLT_DEPENDS polyclipper)
endif()

#-----------------------------------------------------------------------------------
# Find pre-compiled TPLs
#-----------------------------------------------------------------------------------

# Use find_package to get axom (which brings in fmt) and patch fmt
find_package(axom REQUIRED QUIET NO_DEFAULT_PATH PATHS ${axom_DIR}/lib/cmake)
if(axom_FOUND)
  list(APPEND SPHERAL_BLT_DEPENDS axom)
  # Add fmt library to external library list
  set(fmt_name fmt)
  # Newer Axom versions call fmt target axom::fmt
  if(NOT TARGET fmt)
    set(fmt_name axom::fmt)
  endif()
  list(APPEND SPHERAL_BLT_DEPENDS ${fmt_name})
  # BLT Macro for doing this
  blt_convert_to_system_includes(TARGET ${fmt_name})
endif()
# This is a hack to handle transitive issues that come
# from using object libraries with newer version of axom
foreach(_comp ${AXOM_COMPONENTS_ENABLED})
  list(APPEND SPHERAL_BLT_DEPENDS axom::${_comp})
  get_target_property(axom_deps axom::${_comp} INTERFACE_LINK_LIBRARIES)
  list(APPEND SPHERAL_BLT_DEPENDS ${axom_deps})
endforeach()

message("-----------------------------------------------------------------------------")
message("Find Package : RAJA")
find_package(RAJA REQUIRED NO_DEFAULT_PATH PATHS ${raja_DIR})
list(APPEND SPHERAL_BLT_DEPENDS RAJA)
message("-----------------------------------------------------------------------------")
message("Find Package : umpire")
find_package(umpire REQUIRED NO_DEFAULT_PATH PATHS ${umpire_DIR})
message("-----------------------------------------------------------------------------")

# Chai
set(chai_DIR "${SPHERAL_ROOT_DIR}/extern/chai")
set(CHAI_ENABLE_RAJA_PLUGIN On CACHE BOOL "")
set(RAJA_ENABLE_TESTS Off)
add_subdirectory(${chai_DIR})
list(APPEND SPHERAL_BLT_DEPENDS chai camp RAJA umpire)

message("-----------------------------------------------------------------------------")


# TPLs that must be imported
<<<<<<< HEAD
list(APPEND SPHERAL_EXTERN_LIBS zlib boost eigen qhull silo hdf5 polytope )
=======
list(APPEND SPHERAL_EXTERN_LIBS boost eigen qhull silo hdf5 polytope)
>>>>>>> 884c7379

blt_list_append( TO SPHERAL_EXTERN_LIBS ELEMENTS aneos IF ENABLE_ANEOS)
blt_list_append( TO SPHERAL_EXTERN_LIBS ELEMENTS opensubdiv IF ENABLE_OPENSUBDIV)
blt_list_append( TO SPHERAL_EXTERN_LIBS ELEMENTS caliper IF ENABLE_TIMER)

# Create and install target library for each external library
foreach(lib ${SPHERAL_EXTERN_LIBS})
  if(NOT TARGET ${lib})
    Spheral_Handle_TPL(${lib} ${TPL_SPHERAL_CMAKE_DIR})
  endif()
  list(APPEND SPHERAL_BLT_DEPENDS ${lib})
endforeach()
# Note: SPHERAL_BLT_DEPENDS is made global after this in SetupSpheral.cmake

# This calls LLNLSpheralInstallTPLs.cmake
if (EXISTS ${EXTERNAL_SPHERAL_TPL_CMAKE})
  include(${EXTERNAL_SPHERAL_TPL_CMAKE})
endif()

# Copied from serac, needed to bypass generator expression issue during export
set(_props)
if( ${CMAKE_VERSION} VERSION_GREATER_EQUAL "3.13.0" )
  list(APPEND _props INTERFACE_LINK_OPTIONS)
endif()
list(APPEND _props INTERFACE_COMPILE_OPTIONS)
foreach(_target axom axom::openmp)
  if(TARGET ${_target})
    message(STATUS "Removing OpenMP Flags from target[${_target}]")
    foreach(_prop ${_props})
      get_target_property(_flags ${_target} ${_prop})
      if ( _flags )
	string( REPLACE "${OpenMP_CXX_FLAGS}" ""
	  correct_flags "${_flags}" )
	string( REPLACE "${OpenMP_Fortran_FLAGS}" ""
	  correct_flags "${correct_flags}" )
	set_target_properties( ${_target} PROPERTIES ${_prop} "${correct_flags}" )
      endif()
    endforeach()
  endif()
endforeach()


message("-----------------------------------------------------------------------------")
<|MERGE_RESOLUTION|>--- conflicted
+++ resolved
@@ -108,11 +108,7 @@
 
 
 # TPLs that must be imported
-<<<<<<< HEAD
-list(APPEND SPHERAL_EXTERN_LIBS zlib boost eigen qhull silo hdf5 polytope )
-=======
 list(APPEND SPHERAL_EXTERN_LIBS boost eigen qhull silo hdf5 polytope)
->>>>>>> 884c7379
 
 blt_list_append( TO SPHERAL_EXTERN_LIBS ELEMENTS aneos IF ENABLE_ANEOS)
 blt_list_append( TO SPHERAL_EXTERN_LIBS ELEMENTS opensubdiv IF ENABLE_OPENSUBDIV)
