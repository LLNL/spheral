#-----------------------------------------------------------------------------------
# Define the Third Party Libs to be used here
#-----------------------------------------------------------------------------------

# Do NOT add any TPLs to the clean target
set_directory_properties(PROPERTIES CLEAN_NO_CUSTOM 1)

# Set the location of the <tpl>.cmake files
set(TPL_SPHERAL_CMAKE_DIR ${SPHERAL_ROOT_DIR}/cmake/tpl)

# Initialize TPL options
include(${SPHERAL_ROOT_DIR}/cmake/spheral/SpheralHandleTPL.cmake)

#-----------------------------------------------------------------------------------
# Submodules
#-----------------------------------------------------------------------------------

if (NOT ENABLE_CXXONLY)
  # Find the appropriate Python
  set(Python3_ROOT_DIR ${python_DIR})
  find_package(Python3 COMPONENTS Interpreter Development)
  set(PYTHON_EXE ${Python3_EXECUTABLE})
  list(APPEND SPHERAL_BLT_DEPENDS Python3::Python)

  # Set the PYB11Generator path
  if (NOT PYB11GENERATOR_ROOT_DIR)
    set(PYB11GENERATOR_ROOT_DIR "${SPHERAL_ROOT_DIR}/extern/PYB11Generator" CACHE PATH "")
  endif()
  # Set the pybind11 path
  if (NOT PYBIND11_ROOT_DIR)
    set(PYBIND11_ROOT_DIR "${PYB11GENERATOR_ROOT_DIR}/extern/pybind11" CACHE PATH "")
  endif()
  include(${PYB11GENERATOR_ROOT_DIR}/cmake/PYB11Generator.cmake)
  list(APPEND SPHERAL_BLT_DEPENDS pybind11_headers)
  install(TARGETS pybind11_headers
    EXPORT spheral_cxx-targets
    DESTINATION lib/cmake)
  set_target_properties(pybind11_headers PROPERTIES EXPORT_NAME spheral::pybind11_headers)
endif()

# This is currently unfilled in spheral
set_property(GLOBAL PROPERTY SPHERAL_SUBMOD_INCLUDES "${SPHERAL_SUBMOD_INCLUDES}")

# PolyClipper
if (NOT polyclipper_DIR)
  # If no PolyClipper is specified, build it as an internal target
  set(polyclipper_DIR "${SPHERAL_ROOT_DIR}/extern/PolyClipper")
  # Must set this so PolyClipper doesn't include unnecessary python scripts
  set(POLYCLIPPER_MODULE_GEN OFF)
  set(POLYCLIPPER_ENABLE_DOCS OFF)
  set(POLYCLIPPER_INSTALL_DIR "PolyClipper/include")
  add_subdirectory(${polyclipper_DIR} ${CMAKE_CURRENT_BINARY_DIR}/PolyClipper)
  # Treat includes as system to prevent warnings
  blt_convert_to_system_includes(TARGET PolyClipperAPI)
  list(APPEND SPHERAL_BLT_DEPENDS PolyClipperAPI)
  install(TARGETS PolyClipperAPI
    EXPORT spheral_cxx-targets
    DESTINATION lib/cmake)
  set_target_properties(PolyClipperAPI PROPERTIES EXPORT_NAME spheral::PolyClipperAPI)
else()
  Spheral_Handle_TPL(polyclipper ${TPL_SPHERAL_CMAKE_DIR})
  list(APPEND SPHERAL_BLT_DEPENDS polyclipper)
endif()

#-----------------------------------------------------------------------------------
# Find pre-compiled TPLs
#-----------------------------------------------------------------------------------

# Use find_package to get axom (which brings in fmt) and patch fmt
find_package(axom REQUIRED QUIET NO_DEFAULT_PATH PATHS ${axom_DIR}/lib/cmake)
if(axom_FOUND)
  list(APPEND SPHERAL_BLT_DEPENDS axom)
  # Add fmt library to external library list
  set(fmt_name fmt)
  # Newer Axom versions call fmt target axom::fmt
  if(NOT TARGET fmt)
    set(fmt_name axom::fmt)
  endif()
  list(APPEND SPHERAL_BLT_DEPENDS ${fmt_name})
  # BLT Macro for doing this
  blt_convert_to_system_includes(TARGET ${fmt_name})
endif()
<<<<<<< HEAD
# Potential axom dependencies
list(APPEND AXOM_DEPS mfem umpire RAJA conduit::conduit)
foreach(lib ${AXOM_DEPS})
  if(TARGET ${lib})
    list(APPEND SPHERAL_BLT_DEPENDS ${lib})
  endif()
=======
# This is a hack to handle transitive issues that come
# from using object libraries with newer version of axom
foreach(_comp ${AXOM_COMPONENTS_ENABLED})
  list(APPEND SPHERAL_BLT_DEPENDS axom::${_comp})
  get_target_property(axom_deps axom::${_comp} INTERFACE_LINK_LIBRARIES)
  list(APPEND SPHERAL_BLT_DEPENDS ${axom_deps})
>>>>>>> ab7c4bc2
endforeach()

# TPLs that must be imported
list(APPEND SPHERAL_EXTERN_LIBS zlib boost eigen qhull silo hdf5 polytope)

blt_list_append( TO SPHERAL_EXTERN_LIBS ELEMENTS aneos IF ENABLE_ANEOS)
blt_list_append( TO SPHERAL_EXTERN_LIBS ELEMENTS opensubdiv IF ENABLE_OPENSUBDIV)
blt_list_append( TO SPHERAL_EXTERN_LIBS ELEMENTS caliper IF ENABLE_TIMER)

# Create and install target library for each external library
foreach(lib ${SPHERAL_EXTERN_LIBS})
  if(NOT TARGET ${lib})
    Spheral_Handle_TPL(${lib} ${TPL_SPHERAL_CMAKE_DIR})
  endif()
  list(APPEND SPHERAL_BLT_DEPENDS ${lib})
endforeach()
# Note: SPHERAL_BLT_DEPENDS is made global after this in SetupSpheral.cmake

# This calls LLNLSpheralInstallTPLs.cmake
if (EXISTS ${EXTERNAL_SPHERAL_TPL_CMAKE})
  include(${EXTERNAL_SPHERAL_TPL_CMAKE})
endif()
# Copied from serac, needed to bypass generator expression issue during export
set(_props)
if( ${CMAKE_VERSION} VERSION_GREATER_EQUAL "3.13.0" )
  list(APPEND _props INTERFACE_LINK_OPTIONS)
endif()
list(APPEND _props INTERFACE_COMPILE_OPTIONS)
foreach(_target axom axom::openmp)
  if(TARGET ${_target})
    message(STATUS "Removing OpenMP Flags from target[${_target}]")
    foreach(_prop ${_props})
      get_target_property(_flags ${_target} ${_prop})
      if ( _flags )
	string( REPLACE "${OpenMP_CXX_FLAGS}" ""
	  correct_flags "${_flags}" )
	string( REPLACE "${OpenMP_Fortran_FLAGS}" ""
	  correct_flags "${correct_flags}" )
	set_target_properties( ${_target} PROPERTIES ${_prop} "${correct_flags}" )
      endif()
    endforeach()
  endif()
endforeach()<|MERGE_RESOLUTION|>--- conflicted
+++ resolved
@@ -80,21 +80,12 @@
   # BLT Macro for doing this
   blt_convert_to_system_includes(TARGET ${fmt_name})
 endif()
-<<<<<<< HEAD
-# Potential axom dependencies
-list(APPEND AXOM_DEPS mfem umpire RAJA conduit::conduit)
-foreach(lib ${AXOM_DEPS})
-  if(TARGET ${lib})
-    list(APPEND SPHERAL_BLT_DEPENDS ${lib})
-  endif()
-=======
 # This is a hack to handle transitive issues that come
 # from using object libraries with newer version of axom
 foreach(_comp ${AXOM_COMPONENTS_ENABLED})
   list(APPEND SPHERAL_BLT_DEPENDS axom::${_comp})
   get_target_property(axom_deps axom::${_comp} INTERFACE_LINK_LIBRARIES)
   list(APPEND SPHERAL_BLT_DEPENDS ${axom_deps})
->>>>>>> ab7c4bc2
 endforeach()
 
 # TPLs that must be imported
