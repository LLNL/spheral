#-----------------------------------------------------------------------------------
# Define the Third Party Libs to be used here
#-----------------------------------------------------------------------------------

# Do NOT add any TPLs to the clean target
set_directory_properties(PROPERTIES CLEAN_NO_CUSTOM 1)

# Set the location of the <tpl>.cmake files
set(TPL_SPHERAL_CMAKE_DIR ${SPHERAL_ROOT_DIR}/cmake/tpl)

# Initialize TPL options
include(${SPHERAL_ROOT_DIR}/cmake/spheral/SpheralHandleTPL.cmake)
include(${SPHERAL_ROOT_DIR}/cmake/spheral/SpheralHandleExt.cmake)
include(${SPHERAL_ROOT_DIR}/cmake/spheral/SpheralPRT.cmake)

#-----------------------------------------------------------------------------------
# Submodules
#-----------------------------------------------------------------------------------

if (NOT ENABLE_CXXONLY)
  # Find the appropriate Python
  find_package(Python3 COMPONENTS Interpreter Development REQUIRED)
  set(SPHERAL_SITE_PACKAGES_PATH "lib/python${Python3_VERSION_MAJOR}.${Python3_VERSION_MINOR}/site-packages" )
  list(APPEND SPHERAL_CXX_DEPENDS Python3::Python)

  # Set the PYB11Generator path
  if (NOT PYB11GENERATOR_ROOT_DIR)
    set(PYB11GENERATOR_ROOT_DIR "${SPHERAL_ROOT_DIR}/extern/PYB11Generator" CACHE PATH "")
  endif()
  # Set the pybind11 path
  if (NOT PYBIND11_ROOT_DIR)
    set(PYBIND11_ROOT_DIR "${PYB11GENERATOR_ROOT_DIR}/extern/pybind11" CACHE PATH "")
    set(PYBIND11_NOPYTHON TRUE)
  endif()
  include(${PYB11GENERATOR_ROOT_DIR}/cmake/PYB11Generator.cmake)
  list(APPEND SPHERAL_CXX_DEPENDS pybind11_headers)
  install(TARGETS pybind11_headers
    EXPORT spheral_cxx-targets
    DESTINATION lib/cmake)
  set_target_properties(pybind11_headers PROPERTIES EXPORT_NAME spheral::pybind11_headers)

  # Install Spheral Python Build Dependencies to a python virtual env in the build tree.
  set(BUILD_REQ_LIST ${SPHERAL_ROOT_DIR}/scripts/build-requirements.txt)
  if(ENABLE_DOCS)
    list(APPEND BUILD_REQ_LIST ${SPHERAL_ROOT_DIR}/scripts/docs-requirements.txt)
  endif()

  Spheral_Python_Env(python_build_env 
    REQUIREMENTS ${BUILD_REQ_LIST}
    PREFIX ${CMAKE_BINARY_DIR}
  )
endif()

# This is currently unfilled in spheral
set_property(GLOBAL PROPERTY SPHERAL_SUBMOD_INCLUDES "${SPHERAL_SUBMOD_INCLUDES}")

# PolyClipper
if (NOT polyclipper_DIR)
  # If no PolyClipper is specified, build it as an internal target
  set(polyclipper_DIR "${SPHERAL_ROOT_DIR}/extern/PolyClipper")
  # Must set this so PolyClipper doesn't include unnecessary python scripts
  set(POLYCLIPPER_MODULE_GEN OFF)
  set(POLYCLIPPER_ENABLE_DOCS OFF)
  set(POLYCLIPPER_INSTALL_DIR "PolyClipper/include")
  add_subdirectory(${polyclipper_DIR} ${CMAKE_CURRENT_BINARY_DIR}/PolyClipper)
  # Treat includes as system to prevent warnings
  blt_convert_to_system_includes(TARGET PolyClipperAPI)
  list(APPEND SPHERAL_BLT_DEPENDS PolyClipperAPI)
  install(TARGETS PolyClipperAPI
    EXPORT spheral_cxx-targets
    DESTINATION lib/cmake)
  set_target_properties(PolyClipperAPI PROPERTIES EXPORT_NAME spheral::PolyClipperAPI)
  message("Found PolyClipper External Package")
else()
  list(APPEND SPHERAL_EXTERN_LIBS polyclipper)
endif()

#-----------------------------------------------------------------------------------
# Find pre-compiled TPLs
#-----------------------------------------------------------------------------------

# Any targets that used find package must be added to these lists
set(SPHERAL_FP_TPLS )
set(SPHERAL_FP_DIRS )

# Use find_package to get axom (which brings in fmt) and patch fmt
find_package(axom REQUIRED NO_DEFAULT_PATH PATHS ${axom_DIR}/lib/cmake)
list(APPEND SPHERAL_BLT_DEPENDS axom )
list(APPEND SPHERAL_FP_TPLS axom)
list(APPEND SPHERAL_FP_DIRS ${axom_DIR}/lib/cmake)

# This is a hack to handle transitive issues that come
# from using object libraries with newer version of axom
foreach(_comp ${AXOM_COMPONENTS_ENABLED})
  get_target_property(axom_deps axom::${_comp} INTERFACE_LINK_LIBRARIES)
  # strip cuda out so we have control over when cuda is enabled
  list(REMOVE_DUPLICATES axom_deps)
  list(REMOVE_ITEM axom_deps cuda)
  blt_convert_to_system_includes(TARGET ${axom_deps})
  list(APPEND SPHERAL_BLT_DEPENDS ${axom_deps})
endforeach()

message("-----------------------------------------------------------------------------")
# Use find_package to get adiak
find_package(adiak REQUIRED NO_DEFAULT_PATH PATHS ${adiak_DIR}/lib/cmake/adiak)
if(adiak_FOUND)
  list(APPEND SPHERAL_BLT_DEPENDS adiak::adiak)
  list(APPEND SPHERAL_FP_TPLS adiak)
  list(APPEND SPHERAL_FP_DIRS ${adiak_DIR})
  message("Found Adiak External Package")
endif()

message("-----------------------------------------------------------------------------")
# Use find_package to get polytope
find_package(polytope NO_DEFAULT_PATH PATHS ${polytope_DIR}/lib/cmake)
if(POLYTOPE_FOUND)
  list(APPEND SPHERAL_BLT_DEPENDS polytope)
  list(APPEND SPHERAL_FP_TPLS polytope)
  list(APPEND SPHERAL_FP_DIRS ${polytope_DIR})
  blt_convert_to_system_includes(TARGET polytope)
  # Install Polytope python library to our site-packages
  if (NOT ENABLE_CXXONLY)
    install(FILES ${POLYTOPE_INSTALL_PREFIX}/${POLYTOPE_SITE_PACKAGES_PATH}/polytope.so
      DESTINATION ${CMAKE_INSTALL_PREFIX}/.venv/${SPHERAL_SITE_PACKAGES_PATH}/polytope/
    )
    if (NOT EXISTS ${POLYTOPE_INSTALL_PREFIX}/${POLYTOPE_SITE_PACKAGES_PATH}/polytope.so)
      message(FATAL_ERROR
        "${POLYTOPE_INSTALL_PREFIX}/${POLYTOPE_SITE_PACKAGES_PATH}/polytope.so not found")
    endif()
  endif()
  message("Found Polytope External Package")
else()
  list(APPEND SPHERAL_EXTERN_LIBS polytope)
endif()

message("-----------------------------------------------------------------------------")
# Use find_package to get caliper
if (ENABLE_TIMER)
  # Save caliper_DIR because it gets overwritten by find_package
  if(NOT CONFIG_CALIPER_DIR)
    # Only save if it does not exists already
    set(CONFIG_CALIPER_DIR "${caliper_DIR}" CACHE PATH "Configuration Caliper directory")
  endif()
  find_package(caliper REQUIRED NO_DEFAULT_PATH PATHS ${caliper_DIR}/share/cmake/caliper)
  if(caliper_FOUND)
    list(APPEND SPHERAL_BLT_DEPENDS caliper)
    list(APPEND SPHERAL_FP_TPLS caliper)
    list(APPEND SPHERAL_FP_DIRS ${caliper_DIR})
    message("Found Caliper External Package")
  endif()
endif()

message("-----------------------------------------------------------------------------")
find_package(RAJA REQUIRED NO_DEFAULT_PATH PATHS ${raja_DIR})
if (RAJA_FOUND) 
  message("Found RAJA External Package.")
  blt_convert_to_system_includes(TARGET RAJA)
endif()

message("-----------------------------------------------------------------------------")
find_package(umpire REQUIRED NO_DEFAULT_PATH PATHS ${umpire_DIR})
if (umpire_FOUND) 
  message("Found umpire External Package.")
  blt_convert_to_system_includes(TARGET umpire)
endif()

message("-----------------------------------------------------------------------------")
# Chai
if(chai_DIR AND USE_EXTERNAL_CHAI)
  find_package(chai REQUIRED NO_DEFAULT_PATH PATHS ${chai_DIR})
  if (chai_FOUND) 
    message("Found chai External Package.")
  endif()
  list(APPEND SPHERAL_FP_TPLS chai)
  list(APPEND SPHERAL_FP_DIRS ${chai_DIR})
else()
  message("Using chai Submodule.")
  set(chai_DIR "${SPHERAL_ROOT_DIR}/extern/chai")
  set(CHAI_ENABLE_RAJA_PLUGIN On CACHE BOOL "")
  add_subdirectory(${chai_DIR})
endif()

list(APPEND SPHERAL_BLT_DEPENDS chai camp RAJA umpire)
list(APPEND SPHERAL_FP_TPLS RAJA umpire)
list(APPEND SPHERAL_FP_DIRS ${raja_DIR} ${umpire_DIR})
set_property(GLOBAL PROPERTY SPHERAL_FP_TPLS ${SPHERAL_FP_TPLS})
set_property(GLOBAL PROPERTY SPHERAL_FP_DIRS ${SPHERAL_FP_DIRS})

message("-----------------------------------------------------------------------------")
# Use find_package to get Sundials
if (ENABLE_SUNDIALS)
  set(SUNDIALS_DIR "${sundials_DIR}")
  find_package(SUNDIALS REQUIRED NO_DEFAULT_PATH
    COMPONENTS kinsol nvecparallel nvecmpiplusx nvecserial 
    PATHS ${sundials_DIR}/lib64/cmake/sundials ${sundials_DIR}/lib/cmake/sundials)
  if(SUNDIALS_FOUND)
    list(APPEND SPHERAL_BLT_DEPENDS SUNDIALS::kinsol_static SUNDIALS::nvecparallel_static SUNDIALS::nvecmpiplusx_static SUNDIALS::nvecserial_static)
    list(APPEND SPHERAL_FP_TPLS SUNDIALS::kinsol_static SUNDIALS::nvecparallel_static SUNDIALS::nvecmpiplusx_static SUNDIALS::nvecserial_static)
    list(APPEND SPHERAL_FP_DIRS ${sundials_DIR})
    message("Found SUNDIALS External Package")
  endif()
endif()

message("-----------------------------------------------------------------------------")
# TPLs that must be imported
<<<<<<< HEAD
list(APPEND SPHERAL_EXTERN_LIBS boost eigen qhull silo hdf5)
=======
list(APPEND SPHERAL_EXTERN_LIBS boost eigen qhull silo hdf5 polytope)
if (ENABLE_LEOS)
  list(APPEND SPHERAL_EXTERN_LIBS leos)
endif()
>>>>>>> f176791a

blt_list_append( TO SPHERAL_EXTERN_LIBS ELEMENTS aneos IF ENABLE_ANEOS)
blt_list_append( TO SPHERAL_EXTERN_LIBS ELEMENTS opensubdiv IF ENABLE_OPENSUBDIV)

# Create and install target library for each external library
foreach(lib ${SPHERAL_EXTERN_LIBS})
  if(NOT TARGET ${lib})
    Spheral_Handle_TPL(${lib} ${TPL_SPHERAL_CMAKE_DIR})
    blt_convert_to_system_includes(TARGET ${lib})
  endif()
  list(APPEND SPHERAL_BLT_DEPENDS ${lib})
endforeach()
# Note: SPHERAL_BLT_DEPENDS is made global after this in SetupSpheral.cmake

# This calls LLNLSpheralInstallTPLs.cmake
if (EXISTS ${EXTERNAL_SPHERAL_TPL_CMAKE})
  include(${EXTERNAL_SPHERAL_TPL_CMAKE})
endif()<|MERGE_RESOLUTION|>--- conflicted
+++ resolved
@@ -203,15 +203,10 @@
 
 message("-----------------------------------------------------------------------------")
 # TPLs that must be imported
-<<<<<<< HEAD
 list(APPEND SPHERAL_EXTERN_LIBS boost eigen qhull silo hdf5)
-=======
-list(APPEND SPHERAL_EXTERN_LIBS boost eigen qhull silo hdf5 polytope)
-if (ENABLE_LEOS)
-  list(APPEND SPHERAL_EXTERN_LIBS leos)
-endif()
->>>>>>> f176791a
-
+list(APPEND SPHERAL_EXTERN_LIBS boost eigen qhull silo hdf5)
+
+blt_list_append( TO SPHERAL_EXTERN_LIBS ELEMENTS leos IF ENABLE_LEOS)
 blt_list_append( TO SPHERAL_EXTERN_LIBS ELEMENTS aneos IF ENABLE_ANEOS)
 blt_list_append( TO SPHERAL_EXTERN_LIBS ELEMENTS opensubdiv IF ENABLE_OPENSUBDIV)
 
