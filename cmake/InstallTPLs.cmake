--- conflicted
+++ resolved
@@ -69,23 +69,8 @@
 # Initialize TPL options
 include(${SPHERAL_ROOT_DIR}/cmake/spheral/SpheralHandleTPL.cmake)
 
-<<<<<<< HEAD
-# These libs are always needed
-Spheral_Handle_TPL(zlib spheral_depends cxx)
-Spheral_Handle_TPL(boost spheral_depends cxx)
-Spheral_Handle_TPL(eigen spheral_depends cxx)
-Spheral_Handle_TPL(qhull spheral_depends cxx)
-Spheral_Handle_TPL(silo spheral_depends cxx)
-Spheral_Handle_TPL(conduit spheral_depends cxx)
-Spheral_Handle_TPL(camp spheral_depends cxx)
-Spheral_Handle_TPL(raja spheral_depends cxx)
-Spheral_Handle_TPL(chai spheral_depends cxx)
-Spheral_Handle_TPL(umpire spheral_depends cxx)
-Spheral_Handle_TPL(lvarray spheral_depends cxx)
-=======
 # TPLs that must be imported
-list(APPEND SPHERAL_EXTERN_LIBS zlib boost eigen qhull silo hdf5 polytope)
->>>>>>> d19b8bc4
+list(APPEND SPHERAL_EXTERN_LIBS zlib boost eigen qhull silo hdf5 polytope camp raja chai umpire lvarray)
 
 if(ENABLE_ANEOS)
   list(APPEND SPHERAL_EXTERN_LIBS aneos)
@@ -94,19 +79,7 @@
   list(APPEND SPHERAL_EXTERN_LIBS opensubdiv)
 endif()
 if(ENABLE_TIMER)
-<<<<<<< HEAD
-  Spheral_Handle_TPL(caliper spheral_depends cxx)
-  Spheral_Handle_TPL(adiak spheral_depends cxx)
-endif()
-
-# Only needed when building the python interface of spheral
-if(NOT ENABLE_CXXONLY)
-  Spheral_Handle_TPL(python spheral_depends cxx)
-  #Spheral_Handle_TPL(pyb11generator spheral_depends py)
-  #Spheral_Handle_TPL(pybind11 spheral_depends py)
-=======
   list(APPEND SPHERAL_EXTERN_LIBS caliper)
->>>>>>> d19b8bc4
 endif()
 
 # Create and install target library for each external library
