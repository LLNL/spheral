#-----------------------------------------------------------------------------------
# Instantiate
#     - Generate and add C++ source files to the project based on dimensional
#       requirements of the build
#
# _inst_var   : *name* of list variable containing base names to instantiate
#               The file ${_inst_var}Inst.cc.py must exist.
#               If instantiation is disabled, ${_inst_var}.cc will be added
#               to the source files, if it exists.
# _source_var : *name* of list variable to append source files to.
#-----------------------------------------------------------------------------------

function(instantiate _inst_var _source_var)
  set(_tmp_source)

  # Create our list of dimension to instantiate
  set(_dims )
  if(ENABLE_1D)
     list(APPEND _dims 1)
  endif()
  if(ENABLE_2D)
     list(APPEND _dims 2)
  endif()
  if(ENABLE_3D)
     list(APPEND _dims 3)
  endif()

  # Iterate over each Instantation file
  foreach(_inst ${${_inst_var}})

    if(ENABLE_INSTANTIATIONS)

      # Generate a C++ file for each dimension with the format: <Name>Inst<N>d.cc
      foreach(_dim ${_dims})

        set(_inst_py ${CMAKE_CURRENT_SOURCE_DIR}/${_inst}Inst.cc.py)
        set(_inst_file ${_inst}Inst${_dim}d.cc)

        # Generate the C++ file
        # Uses BLT's python for instantiations to work when building CXX_ONLY as well as with python
        add_custom_command(OUTPUT  ${CMAKE_CURRENT_BINARY_DIR}/${_inst_file}
                           DEPENDS ${_inst_py}
<<<<<<< HEAD
                           COMMAND ${PYTHON_EXE} ${SPHERAL_ROOT_DIR}/src/helpers/InstantiationGenerator.py ${_inst_py} ${_inst_file} ${_dim}
=======
                           COMMAND ${Python3_EXECUTABLE} ${SPHERAL_ROOT_DIR}/src/helpers/InstantiationGenerator.py ${_inst_py} ${_inst_file} ${_dim}
>>>>>>> 884c7379
                           BYPRODUCTS ${_inst_file}
                           COMMENT "Generating instantiation ${_inst_file}..."
                           )

        # Add the instantiation files to the sources
        list(APPEND _tmp_source ${_inst_file})
      endforeach()

    else()

      # If the base source file exists, add it to the source files
      # These may not exist for header-only implementations
      if(EXISTS ${CMAKE_CURRENT_SOURCE_DIR}/${_inst}.cc)
        list(APPEND _tmp_source ${_inst}.cc)
      endif()
      
    endif()

  endforeach()

  set(${_source_var} ${${_source_var}} ${_tmp_source} PARENT_SCOPE)

endfunction()<|MERGE_RESOLUTION|>--- conflicted
+++ resolved
@@ -40,11 +40,7 @@
         # Uses BLT's python for instantiations to work when building CXX_ONLY as well as with python
         add_custom_command(OUTPUT  ${CMAKE_CURRENT_BINARY_DIR}/${_inst_file}
                            DEPENDS ${_inst_py}
-<<<<<<< HEAD
-                           COMMAND ${PYTHON_EXE} ${SPHERAL_ROOT_DIR}/src/helpers/InstantiationGenerator.py ${_inst_py} ${_inst_file} ${_dim}
-=======
                            COMMAND ${Python3_EXECUTABLE} ${SPHERAL_ROOT_DIR}/src/helpers/InstantiationGenerator.py ${_inst_py} ${_inst_file} ${_dim}
->>>>>>> 884c7379
                            BYPRODUCTS ${_inst_file}
                            COMMENT "Generating instantiation ${_inst_file}..."
                            )
