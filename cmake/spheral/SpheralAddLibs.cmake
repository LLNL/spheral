--- conflicted
+++ resolved
@@ -217,12 +217,6 @@
           )
 
   # Set the r-path of the C++ lib such that it is independent of the build dir when installed
-<<<<<<< HEAD
-  set_target_properties(${package_name} PROPERTIES
-                        INSTALL_RPATH "${CMAKE_INSTALL_PREFIX}/lib;${conduit_DIR}/lib;${axom_DIR}/lib;${boost_DIR}/lib;${python_DIR}/lib;${lvarray_DIR}/lib;${hdf5_DIR}/lib;${zlib_DIR}/lib;${SPHERAL_ADDITIONAL_RPATHS}"
-                        )
-=======
   set_target_properties(${MODULE_NAME} PROPERTIES INSTALL_RPATH "${CMAKE_INSTALL_PREFIX}/lib")
->>>>>>> d19b8bc4
 
 endfunction()