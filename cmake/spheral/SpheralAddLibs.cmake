--- conflicted
+++ resolved
@@ -109,16 +109,8 @@
                   SHARED       TRUE
                   )
   add_dependencies(${MODULE_NAME} ${spheral_py_depends} ${spheral_depends})
-<<<<<<< HEAD
+
   target_compile_options(${MODULE_NAME} PRIVATE ${SPHERAL_PYB11_TARGET_FLAGS})
-=======
-  target_compile_options(${MODULE_NAME} PRIVATE
-                         "-Wno-error"
-                         "-Wno-unused-local-typedefs"
-                         "-Wno-self-assign-overloaded"
-                         "-Wno-overloaded-virtual"
-                         "-Wno-delete-non-abstract-non-virtual-dtor")
->>>>>>> 7b74ee79
 
   install(TARGETS     ${MODULE_NAME}
           DESTINATION Spheral
