#-----------------------------------------------------------------------------------
# spheral_add_obj_library
#     - Generates the blt libraries for a given spheral C++ package
#
# package_name : *name* of spheral package to make into a library
# obj_libs_list : *name* of a CMake list which we will add the library object files to
#
# Variables that must be set before calling spheral_add_obj_library:
#     ENABLE_STATIC_CXXONLY : Default False
#         - If set to true all libs will be made static
#     <package_Name>_headers
#         - List of headers to be installed
#     <package_name>_sources
#         - List of sources to build library with
#     spheral_depends
#         - List of targets the library depends on
#     spheral_blt_depends
#         - List of blt/libs the library depends on
#
#-----------------------------------------------------------------------------------

function(spheral_add_obj_library
         package_name)

  set(obj_libs_list SPHERAL_OBJ_LIBS)

  # We can optionally specify the obj_libs_list
  set(extra_args ${ARGN})
  list(LENGTH extra_args extra_count)
  if (${extra_count} GREATER 0)
    list(GET extra_args 0 obj_libs_list)
  endif()

  blt_add_library(NAME        Spheral_${package_name}
                  HEADERS     ${${package_name}_headers}
                  SOURCES     ${${package_name}_sources}
                  DEPENDS_ON  ${spheral_blt_depends} ${spheral_blt_cxx_depends} blt_python ${${package_name}_ADDITIONAL_DEPENDS} ${SPHERAL_CXX_DEPENDS}
                  OBJECT TRUE
                  )

  if(ENABLE_CUDA)
    set_target_properties(Spheral_${package_name} PROPERTIES CUDA_SEPARABLE_COMPILATION ON)
  endif()

<<<<<<< HEAD
  # Only add target depends if the list exists, can throw an error otherwise
  if(spheral_depends)
    add_dependencies(Spheral_${package_name} ${spheral_depends})
  endif()

  ## Install Spheral C++ target and set it as an exportable CMake target
  #install(TARGETS             Spheral_${package_name}
  #        DESTINATION         lib
  #        EXPORT              ${PROJECT_NAME}-targets
  #        )

  ## Install the headers
  #install(FILES       ${${package_name}_headers}
  #        DESTINATION include/${package_name}
  #        )

  # Set the r-path of the C++ lib such that it is independent of the build dir when installed
  #set_target_properties(Spheral_${package_name} PROPERTIES
  #                      INSTALL_RPATH "${CMAKE_INSTALL_PREFIX}/lib;${qhull_DIR}/lib;${conduit_DIR}/lib;${axom_DIR}/lib;${boost_DIR}/lib"
  #                      )

  # Add this to the obj_libs_list list
  get_property(${obj_libs_list} GLOBAL PROPERTY ${obj_libs_list})
  list(APPEND ${obj_libs_list} Spheral_${package_name})
  set_property(GLOBAL PROPERTY ${obj_libs_list} "${${obj_libs_list}}")
=======
  # Add this to the SPHERAL_OBJ_LIBS list
  get_property(SPHERAL_OBJ_LIBS GLOBAL PROPERTY SPHERAL_OBJ_LIBS)
  list(APPEND SPHERAL_OBJ_LIBS Spheral_${package_name})
  set_property(GLOBAL PROPERTY SPHERAL_OBJ_LIBS "${SPHERAL_OBJ_LIBS}")
>>>>>>> 8b4913cb

endfunction()

#-----------------------------------------------------------------------------------
# spheral_add_obj_library
#     - same interface as spheral_add_obj_library
#-----------------------------------------------------------------------------------
function(spheral_add_cxx_library
         package_name)

  set(obj_libs_list SPHERAL_OBJ_LIBS)
  set(EXTRA_CXX_DEPENDS )

  # We can optionally specify the obj_libs_list and any additional dependencies
  set(extra_args ${ARGN})
  list(LENGTH extra_args extra_count)
  if (${extra_count} GREATER 0)
    list(GET extra_args 0 obj_libs_list)
  endif()
  if (${extra_count} GREATER 1)
    list(GET extra_args 1 optional_arg)
    list(APPEND EXTRA_CXX_DEPENDS ${optional_arg})
  endif()
  get_property(${obj_libs_list} GLOBAL PROPERTY ${obj_libs_list})

  if(NOT ENABLE_SHARED)
    # Build static spheral C++ library
    blt_add_library(NAME        Spheral_${package_name}
                    HEADERS     ${${package_name}_headers}
                    SOURCES     ${${package_name}_sources}
                    DEPENDS_ON  ${${obj_libs_list}} ${SPHERAL_CXX_DEPENDS} ${EXTRA_CXX_DEPENDS}
                    SHARED      FALSE
                    )
  else()
    # Build shared spheral C++ library
    blt_add_library(NAME        Spheral_${package_name}
                    HEADERS     ${${package_name}_headers}
                    SOURCES     ${${package_name}_sources}
                    DEPENDS_ON  ${${obj_libs_list}} ${SPHERAL_CXX_DEPENDS} ${EXTRA_CXX_DEPENDS}
                    SHARED      TRUE
                    )
  endif()

  if(ENABLE_CUDA)
    set_target_properties(Spheral_${package_name} PROPERTIES CUDA_SEPARABLE_COMPILATION ON)
  endif()

  # Install Spheral C++ target and set it as an exportable CMake target
  install(TARGETS             Spheral_${package_name}
          DESTINATION         lib
          EXPORT              ${PROJECT_NAME}-targets
          )

  # Set the r-path of the C++ lib such that it is independent of the build dir when installed
  set_target_properties(Spheral_${package_name} PROPERTIES
                        INSTALL_RPATH "${CMAKE_INSTALL_PREFIX}/lib;${conduit_DIR}/lib;${axom_DIR}/lib;${boost_DIR}/lib"
                        )
endfunction()


#-----------------------------------------------------------------------------------
# spheral_add_pybind11_library
#     - Generate the python friendly Spheral package lib
#
# package_name : *name* of spheral package to make into a library
#
# Variables that must be set before calling spheral_add_obj_library:
#     <package_Name>_ADDITIONAL_INCLUDES
#         - List of addition includes needed by a given package
#     <package_name>_ADDITIONAL_SOURCE
#         - List of additional sources to build library with
#     spheral_depends
#         - List of targets the library depends on
#     spheral_blt_depends
#         - List of blt/libs the library depends on
#
#-----------------------------------------------------------------------------------

function(spheral_add_pybind11_library package_name)
  include(${CMAKE_MODULE_PATH}/spheral/PYB11Generator.cmake)

  # Generate the pybind11 C++ source file
  PYB11_GENERATE_BINDINGS(${package_name})

  # Build python friendly spheral lib
  set(MODULE_NAME Spheral${package_name})
  blt_add_library(NAME         ${MODULE_NAME}
                  SOURCES      ${PYB11_GENERATED_SOURCE} ${${package_name}_ADDITIONAL_SOURCES}
                  DEPENDS_ON   Spheral_CXX ${spheral_blt_depends} ${spheral_blt_py_depends} ${${package_name}_ADDITIONAL_DEPENDS}
                  INCLUDES     ${${package_name}_ADDITIONAL_INCLUDES}
                  OUTPUT_NAME  ${MODULE_NAME}
                  CLEAR_PREFIX TRUE
                  SHARED       TRUE
                  )
  add_dependencies(${MODULE_NAME} ${spheral_py_depends} ${spheral_depends})

  target_compile_options(${MODULE_NAME} PRIVATE ${SPHERAL_PYB11_TARGET_FLAGS})

  install(TARGETS     ${MODULE_NAME}
          DESTINATION Spheral
          )

  # Set the r-path of the C++ lib such that it is independent of the build dir when installed
  set_target_properties(${MODULE_NAME} PROPERTIES
                        INSTALL_RPATH "${CMAKE_INSTALL_PREFIX}/lib;${conduit_DIR}/lib;${axom_DIR}/lib;${boost_DIR}/lib;${python_DIR}/lib"
                        )

endfunction()<|MERGE_RESOLUTION|>--- conflicted
+++ resolved
@@ -42,38 +42,10 @@
     set_target_properties(Spheral_${package_name} PROPERTIES CUDA_SEPARABLE_COMPILATION ON)
   endif()
 
-<<<<<<< HEAD
-  # Only add target depends if the list exists, can throw an error otherwise
-  if(spheral_depends)
-    add_dependencies(Spheral_${package_name} ${spheral_depends})
-  endif()
-
-  ## Install Spheral C++ target and set it as an exportable CMake target
-  #install(TARGETS             Spheral_${package_name}
-  #        DESTINATION         lib
-  #        EXPORT              ${PROJECT_NAME}-targets
-  #        )
-
-  ## Install the headers
-  #install(FILES       ${${package_name}_headers}
-  #        DESTINATION include/${package_name}
-  #        )
-
-  # Set the r-path of the C++ lib such that it is independent of the build dir when installed
-  #set_target_properties(Spheral_${package_name} PROPERTIES
-  #                      INSTALL_RPATH "${CMAKE_INSTALL_PREFIX}/lib;${qhull_DIR}/lib;${conduit_DIR}/lib;${axom_DIR}/lib;${boost_DIR}/lib"
-  #                      )
-
   # Add this to the obj_libs_list list
   get_property(${obj_libs_list} GLOBAL PROPERTY ${obj_libs_list})
   list(APPEND ${obj_libs_list} Spheral_${package_name})
   set_property(GLOBAL PROPERTY ${obj_libs_list} "${${obj_libs_list}}")
-=======
-  # Add this to the SPHERAL_OBJ_LIBS list
-  get_property(SPHERAL_OBJ_LIBS GLOBAL PROPERTY SPHERAL_OBJ_LIBS)
-  list(APPEND SPHERAL_OBJ_LIBS Spheral_${package_name})
-  set_property(GLOBAL PROPERTY SPHERAL_OBJ_LIBS "${SPHERAL_OBJ_LIBS}")
->>>>>>> 8b4913cb
 
 endfunction()
 
