#-----------------------------------------------------------------------------------
# spheral_add_obj_library
#     - Generates the blt libraries for a given spheral C++ package
#
# package_name : *name* of spheral package to make into a library
# obj_libs_list : *name* of a CMake list which we will add the library object files to
#
# Variables that must be set before calling spheral_add_obj_library:
#     ENABLE_STATIC_CXXONLY : Default False
#         - If set to true all libs will be made static
#     <package_Name>_headers
#         - List of headers to be installed
#     <package_name>_sources
#         - List of sources to build library with
#     spheral_depends
#         - List of targets the library depends on
#     spheral_blt_depends
#         - List of blt/libs the library depends on
#
#-----------------------------------------------------------------------------------
function(spheral_add_obj_library
         package_name)

  set(obj_libs_list SPHERAL_OBJ_LIBS)

  # We can optionally specify the obj_libs_list
  set(extra_args ${ARGN})
  list(LENGTH extra_args extra_count)
  if (${extra_count} GREATER 0)
    list(GET extra_args 0 obj_libs_list)
  endif()

  blt_add_library(NAME        Spheral_${package_name}
                  HEADERS     ${${package_name}_headers}
                  SOURCES     ${${package_name}_sources}
                  DEPENDS_ON  ${spheral_blt_depends} ${spheral_blt_cxx_depends} ${${package_name}_ADDITIONAL_DEPENDS} ${SPHERAL_CXX_DEPENDS}
                  OBJECT TRUE
                  )
  target_include_directories(Spheral_${package_name} PRIVATE ${SPHERAL_INCLUDES})
  target_include_directories(Spheral_${package_name} SYSTEM PRIVATE ${SPHERAL_EXTERN_INCLUDES})

  # Install the headers
  install(FILES       ${${package_name}_headers}
          DESTINATION include/${package_name}
          )

  if(ENABLE_CUDA)
    set_target_properties(Spheral_${package_name} PROPERTIES CUDA_SEPARABLE_COMPILATION ON)
  endif()

  # Add this to the obj_libs_list list
  get_property(${obj_libs_list} GLOBAL PROPERTY ${obj_libs_list})
  list(APPEND ${obj_libs_list} Spheral_${package_name})
  set_property(GLOBAL PROPERTY ${obj_libs_list} "${${obj_libs_list}}")

endfunction()

#-----------------------------------------------------------------------------------
# spheral_add_cxx_library
#     - same interface as spheral_add_obj_library
#-----------------------------------------------------------------------------------
function(spheral_add_cxx_library
         package_name)

  set(obj_libs_list SPHERAL_OBJ_LIBS)
  set(EXTRA_CXX_DEPENDS )

  # We can optionally specify the obj_libs_list and any additional dependencies
  set(extra_args ${ARGN})
  list(LENGTH extra_args extra_count)
  if (${extra_count} GREATER 0)
    list(GET extra_args 0 obj_libs_list)
  endif()
  if (${extra_count} GREATER 1)
    list(GET extra_args 1 optional_arg)
    list(APPEND EXTRA_CXX_DEPENDS ${optional_arg})
  endif()
  get_property(${obj_libs_list} GLOBAL PROPERTY ${obj_libs_list})

  if(NOT ENABLE_SHARED)
    # Build static spheral C++ library
    blt_add_library(NAME        Spheral_${package_name}
                    HEADERS     ${${package_name}_headers}
                    SOURCES     ${${package_name}_sources}
                    DEPENDS_ON  ${${obj_libs_list}} ${SPHERAL_CXX_DEPENDS} ${EXTRA_CXX_DEPENDS}
                    SHARED      FALSE
                    )
  else()
    # Build shared spheral C++ library
    blt_add_library(NAME        Spheral_${package_name}
                    HEADERS     ${${package_name}_headers}
                    SOURCES     ${${package_name}_sources}
                    DEPENDS_ON  ${${obj_libs_list}} ${SPHERAL_CXX_DEPENDS} ${EXTRA_CXX_DEPENDS}
                    SHARED      TRUE
                    )
  endif()

  get_target_property(_INTERFACE_INCLUDE_DIRECTORIES Spheral_${package_name} INTERFACE_INCLUDE_DIRECTORIES)
  set_target_properties(Spheral_${package_name} PROPERTIES INTERFACE_INCLUDE_DIRECTORIES "$<BUILD_INTERFACE:${_INTERFACE_INCLUDE_DIRECTORIES}>")

  get_target_property(_LINK_LIBRARIES Spheral_${package_name} LINK_LIBRARIES)
  LIST(REMOVE_DUPLICATES _LINK_LIBRARIES)
  set_target_properties(Spheral_${package_name} PROPERTIES LINK_LIBRARIES "${_LINK_LIBRARIES};${_LINK_LIBRARIES}") 

  if(ENABLE_CUDA)
    set_target_properties(Spheral_${package_name} PROPERTIES CUDA_SEPARABLE_COMPILATION ON)
  endif()

  # Install Spheral C++ target and set it as an exportable CMake target
  install(TARGETS             Spheral_${package_name}
          DESTINATION         lib
          EXPORT              ${PROJECT_NAME}-targets
          )

  # Set the r-path of the C++ lib such that it is independent of the build dir when installed
  set_target_properties(Spheral_${package_name} PROPERTIES
    INSTALL_RPATH "${CMAKE_INSTALL_PREFIX}/lib;${conduit_DIR}/lib;${axom_DIR}/lib;${boost_DIR}/lib;${hdf5_DIR}/lib;${SPHERAL_ADDITIONAL_RPATHS}"
                        )
endfunction()


#-----------------------------------------------------------------------------------
# spheral_add_pybind11_library
#     - Generate the python friendly Spheral package lib
#
# Args:
#   package_name : *name* of spheral package to make into a library
#   INCLUDES     : optional, any additional include paths
#   SOURCES      : optional, any additional source files to compile into the library
#   DEPENDS      : optional, extra dependencies
# 
# Variables that must be set before calling spheral_add_obj_library:
#     spheral_depends
#         - List of targets the library depends on
#     spheral_blt_depends
#         - List of blt/libs the library depends on
#
#-----------------------------------------------------------------------------------

function(spheral_add_pybind11_library package_name)

  # Define our arguments
  set(options )
  set(oneValueArgs )
  set(multiValueArgs INCLUDES SOURCES DEPENDS)
  cmake_parse_arguments(${package_name} "${options}" "${oneValueArgs}" "${multiValueArgs}" ${ARGN})
  # message("** ${package_name}_INCLUDES: ${${package_name}_INCLUDES}")
  # message("** ${package_name}_SOURCES: ${${package_name}_SOURCES}")
  # message("** ${package_name}_DEPENDS: ${${package_name}_DEPENDS}")

  # List directories in which spheral .py files can be found.
  set(PYTHON_ENV 
      ${EXTRA_PYB11_SPHERAL_ENV_VARS}
      "${BUILDTIME_PYTHONENV_STR}:"
      "${SPHERAL_ROOT_DIR}/src/PYB11:"
      "${SPHERAL_ROOT_DIR}/src/PYB11/${PYB11_MODULE_NAME}:"
      "${SPHERAL_ROOT_DIR}/src/PYB11/polytope:"
      "${SPHERAL_ROOT_DIR}/src/PYB11/Distributed:"
      "${SPHERAL_ROOT_DIR}/src/PYB11/OpenMP:"
      "${SPHERAL_ROOT_DIR}/src/PYB11/CXXTypes:"
      "${SPHERAL_ROOT_DIR}/src/PYB11/Geometry:"
      "${SPHERAL_ROOT_DIR}/src/PYB11/PolyClipper:"
      "${SPHERAL_ROOT_DIR}/src/PYB11/Silo:"
      "${SPHERAL_ROOT_DIR}/src/PYB11/DataOutput:"
      "${SPHERAL_ROOT_DIR}/src/PYB11/NodeList:"
      "${SPHERAL_ROOT_DIR}/src/PYB11/Field:"
      "${SPHERAL_ROOT_DIR}/src/PYB11/FieldList:"
      "${SPHERAL_ROOT_DIR}/src/PYB11/Kernel:"
      "${SPHERAL_ROOT_DIR}/src/PYB11/Neighbor:"
      "${SPHERAL_ROOT_DIR}/src/PYB11/Material:"
      "${SPHERAL_ROOT_DIR}/src/PYB11/FileIO:"
      "${SPHERAL_ROOT_DIR}/src/PYB11/DataBase:"
      "${SPHERAL_ROOT_DIR}/src/PYB11/Boundary:"
      "${SPHERAL_ROOT_DIR}/src/PYB11/Physics:"
      "${SPHERAL_ROOT_DIR}/src/PYB11/Hydro:"
      "${SPHERAL_ROOT_DIR}/src/PYB11/ExternalForce:"
      "${SPHERAL_ROOT_DIR}/src/PYB11/Gravity:"
      "${SPHERAL_ROOT_DIR}/src/PYB11/Integrator:"
      "${SPHERAL_ROOT_DIR}/src/PYB11/Utilities:"
      "${SPHERAL_ROOT_DIR}/src/PYB11/NodeGenerators:"
      "${SPHERAL_ROOT_DIR}/src/PYB11/FieldOperations:"
      "${SPHERAL_ROOT_DIR}/src/PYB11/SPH:"
      "${SPHERAL_ROOT_DIR}/src/PYB11/RK:"
      "${SPHERAL_ROOT_DIR}/src/PYB11/CRKSPH:"
      "${SPHERAL_ROOT_DIR}/src/PYB11/ArtificialViscosity:"
      "${SPHERAL_ROOT_DIR}/src/PYB11/SVPH:"
      "${SPHERAL_ROOT_DIR}/src/PYB11/Mesh:"
      "${SPHERAL_ROOT_DIR}/src/PYB11/Damage:"
      "${SPHERAL_ROOT_DIR}/src/PYB11/SolidMaterial:"
      "${SPHERAL_ROOT_DIR}/src/PYB11/Strength:"
      "${SPHERAL_ROOT_DIR}/src/PYB11/ArtificialConduction:"
      "${SPHERAL_ROOT_DIR}/src/PYB11/KernelIntegrator:"
      "${CMAKE_BINARY_DIR}/src/SimulationControl"
      )

  # Format list into a one line shell friendly format
  STRING(REPLACE ";" "<->" PYTHON_ENV_STR ${PYTHON_ENV})

  string(JOIN ":" PYTHON_ENV_STR ${PYTHON_ENV_STR} ${SPACK_PYTHONPATH})

  # Get the TPL dependencies
  get_property(spheral_tpl_includes GLOBAL PROPERTY spheral_tpl_includes)
  get_property(spheral_tpl_libraries GLOBAL PROPERTY spheral_tpl_libraries)

  set(MODULE_NAME Spheral${package_name})
  PYB11Generator_add_module(${package_name}
                            MODULE          ${MODULE_NAME}
                            SOURCE          ${package_name}_PYB11.py
                            DEPENDS         ${spheral_depends} ${spheral_blt_depends} ${${package_name}_DEPENDS} ${SPHERAL_CXX_DEPENDS} ${EXTRA_CXX_DEPENDS} Spheral_CXX
                            PYTHONPATH      ${PYTHON_ENV_STR}
                            INCLUDES        ${CMAKE_CURRENT_SOURCE_DIR} ${SPHERAL_INCLUDES} ${${package_name}_INCLUDES} ${spheral_tpl_includes} ${PYBIND11_ROOT_DIR}/include 
                            LINKS           ${spheral_tpl_libraries}
                            COMPILE_OPTIONS ${SPHERAL_PYB11_TARGET_FLAGS}
                            USE_BLT         ON
                            EXTRA_SOURCE    ${${package_name}_SOURCES}
                            )
  target_include_directories(${package_name} SYSTEM PRIVATE ${SPHERAL_EXTERN_INCLUDES})
  target_compile_options(${package_name} PRIVATE ${SPHERAL_PYB11_TARGET_FLAGS})

  install(TARGETS     ${package_name}
          DESTINATION Spheral
          )

  # Set the r-path of the C++ lib such that it is independent of the build dir when installed
<<<<<<< HEAD
  set_target_properties(${package_name} PROPERTIES
                        INSTALL_RPATH "${CMAKE_INSTALL_PREFIX}/lib;${conduit_DIR}/lib;${axom_DIR}/lib;${boost_DIR}/lib;${python_DIR}/lib;${hdf5_DIR}/lib"
=======
  set_target_properties(${MODULE_NAME} PROPERTIES
    INSTALL_RPATH "${CMAKE_INSTALL_PREFIX}/lib;${conduit_DIR}/lib;${axom_DIR}/lib;${boost_DIR}/lib;${python_DIR}/lib;${hdf5_DIR}/lib;${SPHERAL_ADDITIONAL_RPATHS}"
>>>>>>> 688a7b19
                        )

endfunction()<|MERGE_RESOLUTION|>--- conflicted
+++ resolved
@@ -222,13 +222,8 @@
           )
 
   # Set the r-path of the C++ lib such that it is independent of the build dir when installed
-<<<<<<< HEAD
   set_target_properties(${package_name} PROPERTIES
-                        INSTALL_RPATH "${CMAKE_INSTALL_PREFIX}/lib;${conduit_DIR}/lib;${axom_DIR}/lib;${boost_DIR}/lib;${python_DIR}/lib;${hdf5_DIR}/lib"
-=======
-  set_target_properties(${MODULE_NAME} PROPERTIES
-    INSTALL_RPATH "${CMAKE_INSTALL_PREFIX}/lib;${conduit_DIR}/lib;${axom_DIR}/lib;${boost_DIR}/lib;${python_DIR}/lib;${hdf5_DIR}/lib;${SPHERAL_ADDITIONAL_RPATHS}"
->>>>>>> 688a7b19
+                        INSTALL_RPATH "${CMAKE_INSTALL_PREFIX}/lib;${conduit_DIR}/lib;${axom_DIR}/lib;${boost_DIR}/lib;${python_DIR}/lib;${hdf5_DIR}/lib;${SPHERAL_ADDITIONAL_RPATHS}"
                         )
 
 endfunction()