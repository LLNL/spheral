--- conflicted
+++ resolved
@@ -127,12 +127,7 @@
 
   # Set the r-path of the C++ lib such that it is independent of the build dir when installed
   set_target_properties(${MODULE_NAME} PROPERTIES
-<<<<<<< HEAD
-    INSTALL_RPATH "${CMAKE_INSTALL_PREFIX}/lib;${boost_DIR}/lib;${python_DIR}/lib;${silo_DIR}/lib;${conduit_DIR}/lib"
-    )
-=======
     INSTALL_RPATH "${CMAKE_INSTALL_PREFIX}/lib;${boost_DIR}/lib;${python_DIR}/lib"
                         )
->>>>>>> e2fc5d3c
 
 endfunction()