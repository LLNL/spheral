--- conflicted
+++ resolved
@@ -47,9 +47,6 @@
   install(FILES ${${package_name}_headers}
     DESTINATION include/${package_name})
   if(ENABLE_DEV_BUILD)
-<<<<<<< HEAD
-    install(TARGETS Spheral_${package_name}
-=======
     # Export target name is either spheral_cxx-targets or spheral_llnlcxx-targets
     if (${obj_list_name} MATCHES "LLNL")
       set(export_target_name spheral_llnlcxx-targets)
@@ -58,7 +55,6 @@
     endif()
     install(TARGETS Spheral_${package_name}
       EXPORT ${export_target_name}
->>>>>>> 8f84b7e3
       DESTINATION lib)
   endif()
   # Append Spheral_${package_name} to the global object list
