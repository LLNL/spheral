--- conflicted
+++ resolved
@@ -112,21 +112,18 @@
                   SHARED       TRUE
                   )
   add_dependencies(${MODULE_NAME} ${spheral_py_depends} ${spheral_depends})
-<<<<<<< HEAD
   if (NOT ENABLE_CUDA)
-    target_compile_options(${MODULE_NAME} PRIVATE
-                           "-Wno-unused-local-typedefs"
-                           "-Wno-self-assign-overloaded"
-                           "-Wno-overloaded-virtual"
-                           "-Wno-delete-non-abstract-non-virtual-dtor")
+    target_compile_options(${MODULE_NAME} PRIVATE ${SPHERAL_PYB11_TARGET_FLAGS})
+    #target_compile_options(${MODULE_NAME} PRIVATE
+    #                       "-Wno-unused-local-typedefs"
+    #                       "-Wno-self-assign-overloaded"
+    #                       "-Wno-overloaded-virtual"
+    #                       "-Wno-delete-non-abstract-non-virtual-dtor")
   else()
     target_compile_options(${MODULE_NAME} PRIVATE
       $<$<COMPILE_LANGUAGE:CUDA>:-Xcudafe --diag_suppress=partial_override>) 
     #partial_override (611) overloaded virtual function %no1 is only partially overridden in %n2.
   endif()
-=======
-  target_compile_options(${MODULE_NAME} PRIVATE ${SPHERAL_PYB11_TARGET_FLAGS})
->>>>>>> 5b84e0ac
 
   install(TARGETS     ${MODULE_NAME}
           DESTINATION Spheral
