include(ExternalProject)

#-------------------------------------------------------------------------------
# Configure CMake
#-------------------------------------------------------------------------------
set(CMAKE_CXX_STANDARD 17)
set(CMAKE_EXPORT_COMPILE_COMMANDS On)

if (NOT SPHERAL_CMAKE_MODULE_PATH)
  set(SPHERAL_CMAKE_MODULE_PATH "${SPHERAL_ROOT_DIR}/cmake")
endif()
list(APPEND CMAKE_MODULE_PATH "${SPHERAL_CMAKE_MODULE_PATH}")

#-------------------------------------------------------------------------------
# Set Compiler Flags / Options
#-------------------------------------------------------------------------------
include(Compilers)

#-------------------------------------------------------------------------------
# Configure and Include blt
#-------------------------------------------------------------------------------

# Need to define Python paths here as BLT finds it's own Python package.
set(Python_EXECUTABLE ${python_DIR}/bin/python3)
set(Python3_EXECUTABLE ${python_DIR}/bin/python3)

set(ENABLE_MPI ON CACHE BOOL "")
set(ENABLE_OPENMP ON CACHE BOOL "")
set(BLT_DOCS_TARGET_NAME "blt_docs" CACHE STRING "")

if(NOT SPHERAL_BLT_DIR) 
  set (SPHERAL_BLT_REL_DIR "${SPHERAL_ROOT_DIR}/cmake/blt" CACHE PATH "")
  get_filename_component(SPHERAL_BLT_DIR "${SPHERAL_BLT_REL_DIR}" ABSOLUTE)
endif()

if (NOT EXISTS "${SPHERAL_BLT_DIR}/SetupBLT.cmake")
    message(FATAL_ERROR 
            "${SPHERAL_BLT_DIR} is not present.\n"
            "call cmake with -DSPHERAL_BLT_DIR=/your/installation/of/blt\n")
endif()

include(${SPHERAL_BLT_DIR}/SetupBLT.cmake)

#-------------------------------------------------------------------------------
# Include standard build system logic and options / definitions
#-------------------------------------------------------------------------------
# TODO: Prefix Spheral options
set(ENABLE_CXXONLY OFF CACHE BOOL "enable C++ only build without python bindings")
set(ENABLE_1D ON CACHE BOOL "enable 1d")
set(ENABLE_2D ON CACHE BOOL "enable 2d")
set(ENABLE_3D ON CACHE BOOL "enable 3d")
set(ENABLE_INSTANTIATIONS ON CACHE BOOL "enable instantiations")
set(ENABLE_TIMER OFF CACHE BOOL "enable timer")
set(ENABLE_ANEOS ON CACHE BOOL "enable the ANEOS equation of state package")
set(ENABLE_OPENSUBDIV ON CACHE BOOL "enable the Opensubdiv Pixar extension for refining polyhedra")
set(ENABLE_HELMHOLTZ ON CACHE BOOL "enable the Helmholtz equation of state package")

option(SPHERAL_ENABLE_ARTIFICIAL_CONDUCTION "Enable the artificial conduction package" ON)
option(SPHERAL_ENABLE_EXTERNAL_FORCE "Enable the external force package" ON)
option(SPHERAL_ENABLE_GRAVITY "Enable the gravity package" ON)
<<<<<<< HEAD
option(SPHERAL_ENABLE_GSPH "Enable the GSPH package" ON)
=======
option(SPHERAL_ENABLE_SVPH "Enable the SVPH package" ON)
>>>>>>> 6f0bf933

option(ENABLE_DEV_BUILD "Build separate internal C++ libraries for faster code development" OFF)
option(ENABLE_STATIC_CXXONLY "build only static libs" OFF)
option(ENABLE_SHARED "Building C++ libs shared" ON)

if(ENABLE_STATIC_CXXONLY)
  set(ENABLE_CXXONLY ON)
  set(ENABLE_SHARED OFF)
endif()

if(ENABLE_MPI)
  set(BLT_MPI_COMPILE_FLAGS -DUSE_MPI -DMPICH_SKIP_MPICXX -ULAM_WANT_MPI2CPP -DOMPI_SKIP_MPICXX)
  list(APPEND SPHERAL_CXX_DEPENDS mpi)
endif()

if(ENABLE_OPENMP)
  list(APPEND SPHERAL_CXX_DEPENDS openmp)
endif()

if(ENABLE_CUDA)
  set(CMAKE_CUDA_FLAGS  "${CMAKE_CUDA_FLAGS} -arch=${CUDA_ARCH} --extended-lambda -Xcudafe --display_error_number")
  #set(CMAKE_CUDA_FLAGS  "${CMAKE_CUDA_FLAGS} -arch=${CUDA_ARCH} --expt-relaxed-constexpr --extended-lambda -Xcudafe --display_error_number")
  set(CMAKE_CUDA_STANDARD 17)
  list(APPEND SPHERAL_CXX_DEPENDS cuda)
endif()

#-------------------------------------------------------------------------------#
# Set a default build type if none was specified
#-------------------------------------------------------------------------------#
set(default_build_type "Release")

if(NOT CMAKE_BUILD_TYPE AND NOT CMAKE_CONFIGURATION_TYPES)
  message(STATUS "Setting build type to '${default_build_type}' as none was specified.")
  set(CMAKE_BUILD_TYPE "${default_build_type}" CACHE STRING "Choose the type of build (debug, release, etc)." FORCE)

  # Set the possible values of build type for cmake-gui
  set_property(CACHE CMAKE_BUILD_TYPE PROPERTY STRINGS
    "Debug" "Release" "MinSizeRel" "RelWithDebInfo")
endif()

#-------------------------------------------------------------------------------
# Should we build sphinx documentation
#-------------------------------------------------------------------------------
set(ENABLE_DOCS OFF CACHE BOOL "enable sphinx Spheral documentation")

#-------------------------------------------------------------------------------
# Locate third party libraries
#-------------------------------------------------------------------------------
include(${SPHERAL_ROOT_DIR}/cmake/InstallTPLs.cmake)

include(${SPHERAL_ROOT_DIR}/cmake/CMakeDefinitions.cmake)

#-------------------------------------------------------------------------------
# Set full rpath information by default
#-------------------------------------------------------------------------------
# use, i.e. don't skip the full RPATH for the build tree
set(CMAKE_SKIP_BUILD_RPATH FALSE)

# when building, don't use the install RPATH already
# (but later on when installing)
set(CMAKE_BUILD_WITH_INSTALL_RPATH FALSE)

set(CMAKE_INSTALL_RPATH "${CMAKE_INSTALL_PREFIX}")

# add the automatically determined parts of the RPATH
# which point to directories outside the build tree to the install RPATH
set(CMAKE_INSTALL_RPATH_USE_LINK_PATH TRUE)

#-------------------------------------------------------------------------------
# Set global variables used for dependencies
#-------------------------------------------------------------------------------
# List of external dependencies
set_property(GLOBAL PROPERTY SPHERAL_BLT_DEPENDS "${SPHERAL_BLT_DEPENDS}")
# List of compiler dependencies
set_property(GLOBAL PROPERTY SPHERAL_CXX_DEPENDS "${SPHERAL_CXX_DEPENDS}")

#-------------------------------------------------------------------------------
# Prepare to build the src
#-------------------------------------------------------------------------------
add_subdirectory(${SPHERAL_ROOT_DIR}/src)

#-------------------------------------------------------------------------------
# Add the documentation
#-------------------------------------------------------------------------------
if (NOT ENABLE_CXXONLY)
  add_subdirectory(${SPHERAL_ROOT_DIR}/docs)
endif()

#-------------------------------------------------------------------------------
# Build C++ tests and install tests to install directory
#-------------------------------------------------------------------------------
if (ENABLE_TESTS)
  add_subdirectory(${SPHERAL_ROOT_DIR}/tests/unit/CXXTests)

  # A macro to preserve directory structure when installing files
  macro(install_with_directory)
      set(optionsArgs "")
      set(oneValueArgs SOURCE DESTINATION)
      set(multiValueArgs FILES)
      cmake_parse_arguments(CAS "${optionsArgs}" "${oneValueArgs}" "${multiValueArgs}" ${ARGN} )
      foreach(FILE ${CAS_FILES})
          get_filename_component(DIR ${FILE} DIRECTORY)
          INSTALL(FILES ${CAS_SOURCE}/${FILE} DESTINATION ${CAS_DESTINATION}/${DIR})
      endforeach()
  endmacro(install_with_directory)

  # Find the test files we want to install
  set(test_files1 "")
  if (EXISTS "${CMAKE_SOURCE_DIR}/.git")
    execute_process(
      COMMAND git ls-files tests
      WORKING_DIRECTORY ${SPHERAL_ROOT_DIR}
      OUTPUT_VARIABLE test_files1)
  else()
    execute_process(
      COMMAND find tests -type f
      WORKING_DIRECTORY ${SPHERAL_ROOT_DIR}
      OUTPUT_VARIABLE test_files1)
  endif()
  string(REPLACE "\n" " " test_files ${test_files1})
  separate_arguments(test_files)
  list(REMOVE_ITEM test_files tests/unit/CXXTests/runCXXTests.ats)
  install_with_directory(
    FILES       ${test_files} 
    SOURCE      ${SPHERAL_ROOT_DIR}
    DESTINATION ${SPHERAL_TEST_INSTALL_PREFIX})
endif()

if(NOT ENABLE_DEV_BUILD)
  include(${SPHERAL_ROOT_DIR}/cmake/SpheralConfig.cmake)
endif()<|MERGE_RESOLUTION|>--- conflicted
+++ resolved
@@ -58,11 +58,8 @@
 option(SPHERAL_ENABLE_ARTIFICIAL_CONDUCTION "Enable the artificial conduction package" ON)
 option(SPHERAL_ENABLE_EXTERNAL_FORCE "Enable the external force package" ON)
 option(SPHERAL_ENABLE_GRAVITY "Enable the gravity package" ON)
-<<<<<<< HEAD
+option(SPHERAL_ENABLE_SVPH "Enable the SVPH package" ON)
 option(SPHERAL_ENABLE_GSPH "Enable the GSPH package" ON)
-=======
-option(SPHERAL_ENABLE_SVPH "Enable the SVPH package" ON)
->>>>>>> 6f0bf933
 
 option(ENABLE_DEV_BUILD "Build separate internal C++ libraries for faster code development" OFF)
 option(ENABLE_STATIC_CXXONLY "build only static libs" OFF)
