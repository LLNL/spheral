--- conflicted
+++ resolved
@@ -104,9 +104,6 @@
   list(APPEND SPHERAL_BLT_DEPENDS openmp)
 endif()
 
-<<<<<<< HEAD
-option(BOOST_HEADER_ONLY "only use the header only components of Boost" OFF)
-=======
 if(ENABLE_CUDA)
   #set(CMAKE_CUDA_FLAGS  "${CMAKE_CUDA_FLAGS} -arch=${CUDA_ARCH} --extended-lambda -Xcudafe --display_error_number")
   set(CMAKE_CUDA_STANDARD 17)
@@ -126,7 +123,6 @@
   set_property(CACHE CMAKE_BUILD_TYPE PROPERTY STRINGS
     "Debug" "Release" "MinSizeRel" "RelWithDebInfo")
 endif()
->>>>>>> 884c7379
 
 #-------------------------------------------------------------------------------
 # Should we build sphinx documentation
