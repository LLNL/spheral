################################
# Build spheral packages 
################################
include(${SPHERAL_CMAKE_MODULE_PATH}/spheral/InstantiateCXX.cmake)
include(${SPHERAL_CMAKE_MODULE_PATH}/spheral/SpheralAddLibs.cmake)
include(${SPHERAL_CMAKE_MODULE_PATH}/spheral/SpheralInstallPythonFiles.cmake)

include_directories(.)
include_directories(${PROJECT_BINARY_DIR}/src)

set(SPHERAL_PYTHON_INSTALL ${PROJECT_BINARY_DIR}/lib)

list(APPEND _packages 
  CXXTests
  DataBase
  DataOutput
  Distributed
  Field
  FileIO
  Geometry
  Hydro
  NodeList
  Utilities
  )

list(APPEND _packages 
  ArtificialViscosity
  Boundary
  CRKSPH
<<<<<<< HEAD
  Damage
  DEM
  ExternalForce
  FieldOperations
  FSISPH
  Gravity
=======
  CXXTests
  DEM
  Damage
  DataBase
  DataOutput
  Distributed
  FSISPH
  Field
  FieldOperations
  FileIO
  GSPH
  Geometry
  Hydro
>>>>>>> 1c1c8206
  Integrator
  Kernel
  KernelIntegrator
  Material
  Mesh
  Neighbor
  NodeGenerators
  Physics
  Porosity
  RK
  SPH
  SVPH
<<<<<<< HEAD
=======
  SolidMaterial
  Strength
  Utilities
>>>>>>> 1c1c8206
  )

if (SPHERAL_ENABLE_ARTIFICIAL_CONDUCTION)
  list(APPEND _packages ArtificialConduction)
endif()

if (SPHERAL_ENABLE_EXTERNAL_FORCE)
  list(APPEND _packages ExternalForce)
endif()

if (SPHERAL_ENABLE_GRAVITY)
   list(APPEND _packages Gravity)
endif()

if(NOT ENABLE_CXXONLY)
  list(APPEND _packages
    SimulationControl
    PYB11)
endif()

foreach(_package ${_packages})
  add_subdirectory(${_package})
endforeach()

if(NOT ENABLE_DEV_BUILD)
  # Retrieve the global list populated in spheral_obj_add_library
  get_property(SPHERAL_OBJ_LIBS GLOBAL PROPERTY SPHERAL_OBJ_LIBS)

  set(CXX_sources spheralCXX.cc)
  # Must use quotes when passing lists as inputs for functions
  spheral_add_cxx_library(CXX "${SPHERAL_OBJ_LIBS}")
endif()

# This calls LLNLSpheralInstallObjs.cmake
if(EXISTS ${EXTERNAL_SPHERAL_OBJ_CMAKE})
  include(${EXTERNAL_SPHERAL_OBJ_CMAKE})
endif()<|MERGE_RESOLUTION|>--- conflicted
+++ resolved
@@ -10,31 +10,23 @@
 
 set(SPHERAL_PYTHON_INSTALL ${PROJECT_BINARY_DIR}/lib)
 
-list(APPEND _packages 
-  CXXTests
-  DataBase
-  DataOutput
-  Distributed
-  Field
-  FileIO
-  Geometry
-  Hydro
-  NodeList
-  Utilities
-  )
+#list(APPEND _packages 
+#  CXXTests
+#  DataBase
+#  DataOutput
+#  Distributed
+#  Field
+#  FileIO
+#  Geometry
+#  Hydro
+#  NodeList
+#  Utilities
+#  )
 
 list(APPEND _packages 
   ArtificialViscosity
   Boundary
   CRKSPH
-<<<<<<< HEAD
-  Damage
-  DEM
-  ExternalForce
-  FieldOperations
-  FSISPH
-  Gravity
-=======
   CXXTests
   DEM
   Damage
@@ -48,7 +40,6 @@
   GSPH
   Geometry
   Hydro
->>>>>>> 1c1c8206
   Integrator
   Kernel
   KernelIntegrator
@@ -56,17 +47,15 @@
   Mesh
   Neighbor
   NodeGenerators
+  NodeList
   Physics
   Porosity
   RK
   SPH
   SVPH
-<<<<<<< HEAD
-=======
   SolidMaterial
   Strength
   Utilities
->>>>>>> 1c1c8206
   )
 
 if (SPHERAL_ENABLE_ARTIFICIAL_CONDUCTION)
