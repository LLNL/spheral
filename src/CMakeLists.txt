--- conflicted
+++ resolved
@@ -12,10 +12,6 @@
 
 # These are internal Spheral packages
 list(APPEND _packages
-<<<<<<< HEAD
-  ArtificialConduction
-=======
->>>>>>> 7f2cac90
   ArtificialViscosity
   Boundary
   CRKSPH
@@ -25,11 +21,7 @@
   DataBase
   DataOutput
   Distributed
-<<<<<<< HEAD
-  ExternalForce
   FSISPH
-=======
->>>>>>> 7f2cac90
   Field
   FieldOperations
   FileIO
