//---------------------------------Spheral++----------------------------------//
// DistributedBoundary -- Base class for distributed parallel boundary
// conditions, connecting NodeLists across parallel domains.
//
// Created by JMO, Mon Aug 27 16:57:11 PDT 2001
//----------------------------------------------------------------------------//
#include <sstream>
#include <list>
#include <algorithm>

#include "DistributedBoundary.hh"
#include "Communicator.hh"
#include "Boundary/Boundary.hh"
#include "DataBase/DataBase.hh"
#include "Field/Field.hh"
#include "Utilities/DataTypeTraits.hh"
#include "Utilities/packElement.hh"
#include "Utilities/removeElements.hh"
#include "Utilities/DBC.hh"
#include "waitAllWithDeadlockDetection.hh"

namespace Spheral {
namespace BoundarySpace {

using namespace std;
using NodeSpace::NodeList;
using FieldSpace::Field;
using FieldSpace::FieldBase;
using DataBaseSpace::DataBase;

//------------------------------------------------------------------------------
// Define a local trait class to map elements to MPI_DATATYPES.
//------------------------------------------------------------------------------
template<typename ElementType>
struct MPIType {};

template<>
struct MPIType<int> {
  static MPI_Datatype MPIElementType() { return MPI_INT; }
};

template<>
struct MPIType<double> {
  static MPI_Datatype MPIElementType() { return MPI_DOUBLE; }
};

//------------------------------------------------------------------------------
// Default constructor.
//------------------------------------------------------------------------------
template<typename Dimension>
DistributedBoundary<Dimension>::DistributedBoundary():
  Boundary<Dimension>(),
  mDomainID(-1),
  mNodeListDomainBoundaryNodeMap(),
  mMPIFieldTag(0),
  mSendRequests(),
  mRecvRequests(),
#ifdef USE_MPI_DEADLOCK_DETECTION
  mSendProcIDs(),
  mRecvProcIDs(),
#endif
  mSendBuffers(),
  mRecvBuffers() {
  
  // Get the number of processor and this one's rank.
  MPI_Comm_rank(Communicator::communicator(), &mDomainID);
  CHECK(mDomainID >= 0 && mDomainID < numDomains());

  // Reserve space in the request buffers.
  mSendRequests.reserve(100000);
  mRecvRequests.reserve(100000);
}

//------------------------------------------------------------------------------
// Destructor
//------------------------------------------------------------------------------
template<typename Dimension>
DistributedBoundary<Dimension>::~DistributedBoundary() {
}

//------------------------------------------------------------------------------
// Test if the given NodeList has any domain boundary information.
//------------------------------------------------------------------------------
template<typename Dimension>
bool
DistributedBoundary<Dimension>::
communicatedNodeList(const NodeList<Dimension>& nodeList) const {
  return mNodeListDomainBoundaryNodeMap.find(const_cast<NodeList<Dimension>*>(&nodeList)) !=
    mNodeListDomainBoundaryNodeMap.end();
}

//------------------------------------------------------------------------------
// Test if the given NodeList is shared with the given domain.
//------------------------------------------------------------------------------
template<typename Dimension>
bool
DistributedBoundary<Dimension>::
nodeListSharedWithDomain(const NodeList<Dimension>& nodeList,
                         int neighborDomainID) const {
  typename NodeListDomainBoundaryNodeMap::const_iterator itr =
    mNodeListDomainBoundaryNodeMap.find(const_cast<NodeList<Dimension>*>(&nodeList));

  if (itr == mNodeListDomainBoundaryNodeMap.end()) return false;
  const DomainBoundaryNodeMap& thpt = itr->second;
  return thpt.find(neighborDomainID) != thpt.end();
}

//------------------------------------------------------------------------------
// Get the domainID <-> DomainBoundaryNodes information for the given NodeList.
//------------------------------------------------------------------------------
template<typename Dimension>
const typename DistributedBoundary<Dimension>::DomainBoundaryNodeMap&
DistributedBoundary<Dimension>::
domainBoundaryNodeMap(const NodeList<Dimension>& nodeList) const {
  typename NodeListDomainBoundaryNodeMap::const_iterator itr =
    mNodeListDomainBoundaryNodeMap.find(const_cast<NodeList<Dimension>*>(&nodeList));
  REQUIRE(itr != mNodeListDomainBoundaryNodeMap.end());
  return itr->second;
}

//------------------------------------------------------------------------------
// Get the DomainBoundaryNodes for the given NodeList and neighbor domain.
//------------------------------------------------------------------------------
template<typename Dimension>
const typename DistributedBoundary<Dimension>::DomainBoundaryNodes&
DistributedBoundary<Dimension>::
domainBoundaryNodes(const NodeList<Dimension>& nodeList,
                    int neighborDomainID) const {
  const DomainBoundaryNodeMap& domainBoundary = domainBoundaryNodeMap(nodeList);
  typename DomainBoundaryNodeMap::const_iterator itr = domainBoundary.find(neighborDomainID);
  CHECK(itr != domainBoundary.end());
  return itr->second;
}

//------------------------------------------------------------------------------
// Extract the set of processes we're sending to and receiving from.
//------------------------------------------------------------------------------
template<typename Dimension>
void
DistributedBoundary<Dimension>::
communicatedProcs(vector<int>& sendProcs,
		  vector<int>& recvProcs) const {

  // Clear out any preexisting info.
  sendProcs = vector<int>();
  recvProcs = vector<int>();

  // Scan the comm maps and flag any processors we're sending/recving with.
  const size_t numProcs = numDomains();
  vector<int> sendFlags(numProcs, 0);
  vector<int> recvFlags(numProcs, 0);
  for (typename NodeListDomainBoundaryNodeMap::const_iterator itr1 = mNodeListDomainBoundaryNodeMap.begin();
       itr1 != mNodeListDomainBoundaryNodeMap.end();
       ++itr1) {
    for (typename DomainBoundaryNodeMap::const_iterator itr2 = itr1->second.begin();
	 itr2 != itr1->second.end();
	 ++itr2) {
      const int proc = itr2->first;
      CHECK(proc >= 0 and proc < numProcs);
      const DomainBoundaryNodes& domNodes = itr2->second;
      if (domNodes.sendNodes.size() > 0) sendFlags[proc] = 1;
      if (domNodes.receiveNodes.size() > 0) sendFlags[proc] = 1;
    }
  }

  // Fill in the result.
  for (int k = 0; k != numProcs; ++k) {
    if (sendFlags[k] == 1) sendProcs.push_back(k);
    if (recvFlags[k] == 1) recvProcs.push_back(k);
  }
}

// //------------------------------------------------------------------------------
// // Generic method to exchange a Field.
// //------------------------------------------------------------------------------
// template<typename Dimension>
// template<typename DataType>
// void
// DistributedBoundary<Dimension>::
// exchangeField(Field<Dimension, DataType>& field) const {

//   // We use a handy trait class to tell us how many elements there are in the
//   // type we're exchanging.
//   typedef typename DataTypeTraits<DataType>::ElementType ElementType;
//   MPI_Datatype MPI_TYPE = MPIType<ElementType>::MPIElementType();
//   const int numElementsInType = DataTypeTraits<DataType>::numElements();
//   const NodeList<Dimension>* nodeListPtr = field.nodeListPtr();

//   // Pre-conditions.
//   BEGIN_CONTRACT_SCOPE
//   {
//     const int nProcs = numDomains();
//     const int procID = domainID();
//     for (int checkProc = 0; checkProc != nProcs; ++checkProc) {

//       // First check that everyone agrees about the Field we're working on.
//       string name = field.name();
//       int nameSize = name.size();
//       MPI_Bcast(&nameSize, 1, MPI_INT, checkProc, Communicator::communicator());
//       REQUIRE(nameSize == name.size());
//       MPI_Bcast(&(*name.begin()), nameSize, MPI_CHAR, checkProc, Communicator::communicator());
//       REQUIRE(name == field.name());
//       int elementSize = numElementsInType;
//       MPI_Bcast(&elementSize, 1, MPI_INT, checkProc, Communicator::communicator());
//       REQUIRE(elementSize == numElementsInType);

//       // Determine how many send & receive targets this checkProc thinks it has.
//       int numTargetProcs = 0;
//       const DomainBoundaryNodeMap* domNodeMapPtr = 0;
//       if (communicatedNodeList(*nodeListPtr)) {
//         domNodeMapPtr = &(domainBoundaryNodeMap(*nodeListPtr));
//         for (typename DomainBoundaryNodeMap::const_iterator domainItr = domNodeMapPtr->begin();
//              domainItr != domNodeMapPtr->end();
//              ++domainItr) ++numTargetProcs;
//       }
//       MPI_Bcast(&numTargetProcs, 1, MPI_INT, checkProc, Communicator::communicator());
   
//       // Now check that everyone checkProc is communicating with agrees.
//       if (numTargetProcs > 0) {
//         typename DomainBoundaryNodeMap::const_iterator domainItr;
//         if (procID == checkProc) domainItr = domNodeMapPtr->begin();
//         for (int i = 0; i != numTargetProcs; ++i) {
//           int targetProc = -1;
//           int numSendNodes = 0;
//           int numRecvNodes = 0;
//           if (communicatedNodeList(*nodeListPtr) && procID == checkProc ) {
//             REQUIRE(domainItr != domNodeMapPtr->end());
//             targetProc = domainItr->first;
//             const DomainBoundaryNodes& boundNodes = domainItr->second;
//             numSendNodes = boundNodes.sendNodes.size();
//             numRecvNodes = boundNodes.receiveNodes.size();
//             ++domainItr;
//           }
//           MPI_Bcast(&targetProc, 1, MPI_INT, checkProc, Communicator::communicator());
//           MPI_Bcast(&numSendNodes, 1, MPI_INT, checkProc, Communicator::communicator());
//           MPI_Bcast(&numRecvNodes, 1, MPI_INT, checkProc, Communicator::communicator());
//           REQUIRE(targetProc >= -1 && targetProc < nProcs);
//           REQUIRE(numSendNodes >= 0);
//           REQUIRE(numRecvNodes >= 0);
//           REQUIRE(numSendNodes + numRecvNodes >= 0);

//           // Is everything kosher with the target processor?
//           if (procID == targetProc) {
//             REQUIRE(communicatedNodeList(*nodeListPtr));
//             const DomainBoundaryNodeMap& domBoundNodeMap = domainBoundaryNodeMap(*nodeListPtr);
//             typename DomainBoundaryNodeMap::const_iterator itr = domBoundNodeMap.find(checkProc);
//             REQUIRE(itr != domBoundNodeMap.end());
//             const DomainBoundaryNodes& boundNodes = itr->second;
//             REQUIRE(boundNodes.sendNodes.size() == numRecvNodes);
//             REQUIRE(boundNodes.receiveNodes.size() == numSendNodes);
//           }
//         }
//       }
//     }
//   }
//   END_CONTRACT_SCOPE

//   // Get the map of (domain -> send and receive nodes) for the NodeList
//   // of this Field.
//   list< vector<ElementType> > packedSendValues;
//   list< vector<ElementType> > packedRecvValues;
//   if (communicatedNodeList(*nodeListPtr)) {
//     const DomainBoundaryNodeMap& domBoundNodeMap = domainBoundaryNodeMap(*nodeListPtr);

//     // Post all the receives.
//     vector<MPI_Request> recvRequests;
//     recvRequests.reserve(domBoundNodeMap.size());
//     for (typename DomainBoundaryNodeMap::const_iterator domainItr = domBoundNodeMap.begin();
//          domainItr != domBoundNodeMap.end();
//          ++domainItr) {

//       // Get the set of send/recv nodes for this neighbor domain.
//       const DomainBoundaryNodes& boundNodes = domainItr->second;

//       // If there are any recv nodes for this domain...
//       if (boundNodes.receiveNodes.size() > 0) {

//         // Post a non-blocking receive for this domain.
//         int neighborDomainID = domainItr->first;
//         int numValues = boundNodes.receiveNodes.size()*numElementsInType;
//         packedRecvValues.push_back(vector<ElementType>(numValues));
//         recvRequests.push_back(MPI_Request());
//         vector<ElementType>& recvValues = packedRecvValues.back();
//         MPI_Irecv(&(*recvValues.begin()), numValues, MPI_TYPE,
//                   neighborDomainID, 1, Communicator::communicator(), &(recvRequests.back()));
//       }
//     }
//     CHECK(packedRecvValues.size() == recvRequests.size());

//     // Now send all of our send nodes.
//     vector<MPI_Request> sendRequests;
//     sendRequests.reserve(domBoundNodeMap.size());
//     for (typename DomainBoundaryNodeMap::const_iterator domainItr = domBoundNodeMap.begin();
//          domainItr != domBoundNodeMap.end();
//          ++domainItr) {

//       // Get the set of send/recv nodes for this neighbor domain.
//       const DomainBoundaryNodes& boundNodes = domainItr->second;

//       // If there are any send nodes for this domain...
//       if (boundNodes.sendNodes.size() > 0) {

//         // Do a non-blocking send for this domain.
//         int neighborDomainID = domainItr->first;
//         int numValues = boundNodes.sendNodes.size()*numElementsInType;
//         packedSendValues.push_back(vector<ElementType>(numValues));
//         sendRequests.push_back(MPI_Request());
// 	vector<ElementType>& sendValues = packedSendValues.back();
//         packFieldValues(field, boundNodes.sendNodes, sendValues);
//         MPI_Isend(&(*sendValues.begin()), numValues, MPI_TYPE,
//                   neighborDomainID, 1, Communicator::communicator(), &(sendRequests.back()));
//       }
//     }
//     CHECK(packedSendValues.size() == sendRequests.size());

//     // Wait until all of our receives have been satisfied.
//     vector<MPI_Status> recvStatus(recvRequests.size());
//     MPI_Waitall(recvRequests.size(), &(*recvRequests.begin()), &(*recvStatus.begin()));

//     // Unpack encoded Field values into the Field.
//     typename list< vector<ElementType> >::const_iterator recvVectorItr = packedRecvValues.begin();
//     for (typename DomainBoundaryNodeMap::const_iterator domainItr = domBoundNodeMap.begin();
//          domainItr != domBoundNodeMap.end();
//          ++domainItr) {

//       // Get the set of send/recv nodes for this neighbor domain.
//       const DomainBoundaryNodes& boundNodes = domainItr->second;

//       // If there are any recv nodes for this domain...
//       if (boundNodes.receiveNodes.size() > 0) {

//         // The encoded receive values from this domain.
//         CHECK(recvVectorItr != packedRecvValues.end());
//         const vector<ElementType>& recvValues = *recvVectorItr;

//         // Unpack the values from this domain into the Field.
//         unpackFieldValues(field, boundNodes.receiveNodes, recvValues);
//         ++recvVectorItr;
//       }
//     }
//     CHECK(recvVectorItr == packedRecvValues.end());

//     // Wait until all of our sends have been satisfied.
//     vector<MPI_Status> sendStatus(sendRequests.size());
//     MPI_Waitall(sendRequests.size(), &(*sendRequests.begin()), &(*sendStatus.begin()));

//   }

// }

// //------------------------------------------------------------------------------
// // Specialized method to exchange Field<vector<double> >.
// //------------------------------------------------------------------------------
// template<typename Dimension>
// void
// DistributedBoundary<Dimension>::
// exchangeField(Field<Dimension, vector<double> >& field) const {

//   // Get the NodeList.
//   const NodeList<Dimension>* nodeListPtr = field.nodeListPtr();

//   // Pre-conditions.
//   BEGIN_CONTRACT_SCOPE
//   {
//     const int nProcs = numDomains();
//     const int procID = domainID();
//     for (int checkProc = 0; checkProc != nProcs; ++checkProc) {

//       // First check that everyone agrees about the Field we're working on.
//       string name = field.name();
//       int nameSize = name.size();
//       MPI_Bcast(&nameSize, 1, MPI_INT, checkProc, Communicator::communicator());
//       REQUIRE(nameSize == name.size());
//       MPI_Bcast(&(*name.begin()), nameSize, MPI_CHAR, checkProc, Communicator::communicator());
//       REQUIRE(name == field.name());

//       // Determine how many send & receive targets this checkProc thinks it has.
//       int numTargetProcs = 0;
//       const DomainBoundaryNodeMap* domNodeMapPtr = 0;
//       if (communicatedNodeList(*nodeListPtr)) {
//         domNodeMapPtr = &(domainBoundaryNodeMap(*nodeListPtr));
//         for (typename DomainBoundaryNodeMap::const_iterator domainItr = domNodeMapPtr->begin();
//              domainItr != domNodeMapPtr->end();
//              ++domainItr) ++numTargetProcs;
//       }
//       MPI_Bcast(&numTargetProcs, 1, MPI_INT, checkProc, Communicator::communicator());
   
//       // Now check that everyone checkProc is communicating with agrees.
//       if (numTargetProcs > 0) {
//         typename DomainBoundaryNodeMap::const_iterator domainItr;
//         if (procID == checkProc) domainItr = domNodeMapPtr->begin();
//         for (int i = 0; i != numTargetProcs; ++i) {
//           int targetProc = -1;
//           int numSendNodes = 0;
//           int numRecvNodes = 0;
//           if (communicatedNodeList(*nodeListPtr) && procID == checkProc ) {
//             REQUIRE(domainItr != domNodeMapPtr->end());
//             targetProc = domainItr->first;
//             const DomainBoundaryNodes& boundNodes = domainItr->second;
//             numSendNodes = boundNodes.sendNodes.size();
//             numRecvNodes = boundNodes.receiveNodes.size();
//             ++domainItr;
//           }
//           MPI_Bcast(&targetProc, 1, MPI_INT, checkProc, Communicator::communicator());
//           MPI_Bcast(&numSendNodes, 1, MPI_INT, checkProc, Communicator::communicator());
//           MPI_Bcast(&numRecvNodes, 1, MPI_INT, checkProc, Communicator::communicator());
//           REQUIRE(targetProc >= -1 && targetProc < nProcs);
//           REQUIRE(numSendNodes >= 0);
//           REQUIRE(numRecvNodes >= 0);
//           REQUIRE(numSendNodes + numRecvNodes >= 0);

//           // Is everything kosher with the target processor?
//           if (procID == targetProc) {
//             REQUIRE(communicatedNodeList(*nodeListPtr));
//             const DomainBoundaryNodeMap& domBoundNodeMap = domainBoundaryNodeMap(*nodeListPtr);
//             typename DomainBoundaryNodeMap::const_iterator itr = domBoundNodeMap.find(checkProc);
//             REQUIRE(itr != domBoundNodeMap.end());
//             const DomainBoundaryNodes& boundNodes = itr->second;
//             REQUIRE(boundNodes.sendNodes.size() == numRecvNodes);
//             REQUIRE(boundNodes.receiveNodes.size() == numSendNodes);
//           }
//         }
//       }
//     }
//   }
//   END_CONTRACT_SCOPE

//   // Get the map of (domain -> send and receive nodes) for the NodeList
//   // of this Field.
//   list< vector<int> > packedNumSendValues;
//   list< vector<int> > packedNumRecvValues;
//   list< vector<double> > packedSendValues;
//   list< vector<double> > packedRecvValues;
//   if (communicatedNodeList(*nodeListPtr)) {
//     const DomainBoundaryNodeMap& domBoundNodeMap = domainBoundaryNodeMap(*nodeListPtr);

//     // Post all of our sends.
//     vector<MPI_Request> sendRequests;
//     sendRequests.reserve(2*domBoundNodeMap.size());
//     for (typename DomainBoundaryNodeMap::const_iterator domainItr = domBoundNodeMap.begin();
//          domainItr != domBoundNodeMap.end();
//          ++domainItr) {

//       // Get the set of send/recv nodes for this neighbor domain.
//       const DomainBoundaryNodes& boundNodes = domainItr->second;

//       // If there are any send nodes for this domain...
//       if (boundNodes.sendNodes.size() > 0) {
//         const int neighborDomainID = domainItr->first;
//         const int numSendNodes = boundNodes.sendNodes.size();

//         // Prepare the send data.
//         packedNumSendValues.push_back(vector<int>(numSendNodes));
//         packedSendValues.push_back(vector<double>());
//         vector<int>& numSendValues = packedNumSendValues.back();
//         vector<double>& sendValues = packedSendValues.back();
//         int totalNumSendValues = 0;
//         for (size_t j = 0; j != numSendNodes; ++j) {
//           CHECK(j < boundNodes.sendNodes.size());
//           CHECK(j < numSendValues.size());
//           const int i = boundNodes.sendNodes[j];
//           numSendValues[j] = field(i).size();
//           copy(field(i).begin(), field(i).end(), back_inserter(sendValues));
//           totalNumSendValues += numSendValues[j];
//         }
//         CHECK(sendValues.size() == totalNumSendValues);

//         // Post a non-blocking send of the number of value per node we're sending.
//         sendRequests.push_back(MPI_Request());
//         MPI_Isend(&(*numSendValues.begin()), numSendNodes, MPI_INT,
//                   neighborDomainID, 1, Communicator::communicator(), &(sendRequests.back()));

//         // Post a non-blocking send of the data.
//         sendRequests.push_back(MPI_Request());
//         MPI_Isend(&(*sendValues.begin()), totalNumSendValues, MPI_DOUBLE, 
//                   neighborDomainID, 2, Communicator::communicator(), &(sendRequests.back()));
//       }
//     }
//     CHECK(packedSendValues.size() == sendRequests.size()/2);
//     CHECK(packedNumSendValues.size() == sendRequests.size()/2);

//     // Post all the receives.
//     vector<MPI_Request> recvRequests;
//     recvRequests.reserve(domBoundNodeMap.size());
//     for (typename DomainBoundaryNodeMap::const_iterator domainItr = domBoundNodeMap.begin();
//          domainItr != domBoundNodeMap.end();
//          ++domainItr) {

//       // Get the set of send/recv nodes for this neighbor domain.
//       const DomainBoundaryNodes& boundNodes = domainItr->second;

//       // If there are any recv nodes for this domain...
//       if (boundNodes.receiveNodes.size() > 0) {
//         const int neighborDomainID = domainItr->first;
//         const int numRecvNodes = boundNodes.receiveNodes.size();

//         // Post a blocking receive for the number of values we're getting
//         // from this domain.
//         MPI_Status recvStatus;
//         packedNumRecvValues.push_back(vector<int>(numRecvNodes));
//         vector<int>& numRecvValues = packedNumRecvValues.back();
//         MPI_Recv(&(*numRecvValues.begin()), numRecvNodes, MPI_INT,
//                   neighborDomainID, 1, Communicator::communicator(), &recvStatus);

//         // Prepare the buffer for the receive values.
//         int totalNumRecvValues = 0;
//         for (typename vector<int>::const_iterator itr = numRecvValues.begin();
//              itr != numRecvValues.end();
//              ++itr) totalNumRecvValues += *itr;
//         packedRecvValues.push_back(vector<double>(totalNumRecvValues));
//         vector<double>& recvValues = packedRecvValues.back();
//         CHECK(recvValues.size() == totalNumRecvValues);

//         // Post a non-blocking receive for the packed values.
//         recvRequests.push_back(MPI_Request());
//         MPI_Irecv(&(*recvValues.begin()), totalNumRecvValues, MPI_DOUBLE,
//                   neighborDomainID, 2, Communicator::communicator(), &(recvRequests.back()));
//       }
//     }
//     CHECK(packedNumRecvValues.size() == packedRecvValues.size());
//     CHECK(packedRecvValues.size() == recvRequests.size());

//     // Wait until all of our receives have been satisfied.
//     vector<MPI_Status> recvStatus(recvRequests.size());
//     MPI_Waitall(recvRequests.size(), &(*recvRequests.begin()), &(*recvStatus.begin()));

//     // Unpack encoded Field values into the Field.
//     typename list< vector<int> >::const_iterator numRecvItr = packedNumRecvValues.begin();
//     typename list< vector<double> >::const_iterator recvVectorItr = packedRecvValues.begin();
//     for (typename DomainBoundaryNodeMap::const_iterator domainItr = domBoundNodeMap.begin();
//          domainItr != domBoundNodeMap.end();
//          ++domainItr) {

//       // Get the set of send/recv nodes for this neighbor domain.
//       const DomainBoundaryNodes& boundNodes = domainItr->second;

//       // If there are any recv nodes for this domain...
//       if (boundNodes.receiveNodes.size() > 0) {
//         const size_t numRecvNodes = boundNodes.receiveNodes.size();

//         // The encoded receive values from this domain.
//         CHECK(numRecvItr != packedNumRecvValues.end());
//         CHECK(recvVectorItr != packedRecvValues.end());
//         const vector<int>& numRecvValues = *numRecvItr;
//         const vector<double>& recvValues = *recvVectorItr;

//         // Unpack the values from this domain into the Field.
//         int offset = 0;
//         for (size_t j = 0; j != numRecvNodes; ++j) {
//           CHECK(j < boundNodes.receiveNodes.size());
//           const int i = boundNodes.receiveNodes[j];
//           CHECK(i >= field.nodeList().firstGhostNode() && i < field.nodeList().numNodes());
//           const int numValues = numRecvValues[j];
//           CHECK(offset + numValues <= recvValues.size());
//           field(i) = vector<double>();
//           copy(recvValues.begin() + offset,
//                recvValues.begin() + offset + numValues,
//                back_inserter(field(i)));
//           offset += numValues;
//         }
//         CHECK(offset == recvValues.size());
//         ++numRecvItr;
//         ++recvVectorItr;
//       }
//     }
//     CHECK(numRecvItr == packedNumRecvValues.end());
//     CHECK(recvVectorItr == packedRecvValues.end());

//     // Wait until all of our sends have been satisfied.
//     vector<MPI_Status> sendStatus(sendRequests.size());
//     MPI_Waitall(sendRequests.size(), &(*sendRequests.begin()), &(*sendStatus.begin()));

//   }

// }

//------------------------------------------------------------------------------
// Generic method to begin the exchange of a Field.
//------------------------------------------------------------------------------
template<typename Dimension>
template<typename DataType>
void
DistributedBoundary<Dimension>::
beginExchangeField(Field<Dimension, DataType>& field) const {

  // We use a handy trait class to tell us how many elements there are in the
  // type we're exchanging.
  typedef typename DataTypeTraits<DataType>::ElementType ElementType;
  VERIFY2(DataTypeTraits<DataType>::fixedSize(), "Assuming we're communicating fixed size types!");
  const int numElementsInType = DataTypeTraits<DataType>::numElements(DataType());
  const NodeList<Dimension>* nodeListPtr = field.nodeListPtr();

  // Grab the number of domains and processor ID.
  const int nProcs = numDomains();
  const int procID = domainID();

  // Pre-conditions.
  BEGIN_CONTRACT_SCOPE
  {
    for (int checkProc = 0; checkProc != nProcs; ++checkProc) {

      // First check that everyone agrees about the Field we're working on.
      string name = field.name();
      int nameSize = name.size();
      MPI_Bcast(&nameSize, 1, MPI_INT, checkProc, Communicator::communicator());
      REQUIRE(nameSize == name.size());
      MPI_Bcast(&(*name.begin()), nameSize, MPI_CHAR, checkProc, Communicator::communicator());
      REQUIRE(name == field.name());
      int elementSize = numElementsInType;
      MPI_Bcast(&elementSize, 1, MPI_INT, checkProc, Communicator::communicator());
      REQUIRE(elementSize == numElementsInType);

      // Determine how many send & receive targets this checkProc thinks it has.
      int numTargetProcs = 0;
      const DomainBoundaryNodeMap* domNodeMapPtr = 0;
      if (communicatedNodeList(*nodeListPtr)) {
        domNodeMapPtr = &(domainBoundaryNodeMap(*nodeListPtr));
        for (typename DomainBoundaryNodeMap::const_iterator domainItr = domNodeMapPtr->begin();
             domainItr != domNodeMapPtr->end();
             ++domainItr) ++numTargetProcs;
      }
      MPI_Bcast(&numTargetProcs, 1, MPI_INT, checkProc, Communicator::communicator());
   
      // Now check that everyone checkProc is communicating with agrees.
      if (numTargetProcs > 0) {
        typename DomainBoundaryNodeMap::const_iterator domainItr;
        if (procID == checkProc) domainItr = domNodeMapPtr->begin();
        for (int i = 0; i != numTargetProcs; ++i) {
          int targetProc = -1;
          int numSendNodes = 0;
          int numRecvNodes = 0;
          if (communicatedNodeList(*nodeListPtr) && procID == checkProc ) {
            REQUIRE(domainItr != domNodeMapPtr->end());
            targetProc = domainItr->first;
            const DomainBoundaryNodes& boundNodes = domainItr->second;
            numSendNodes = boundNodes.sendNodes.size();
            numRecvNodes = boundNodes.receiveNodes.size();
            ++domainItr;
          }
          MPI_Bcast(&targetProc, 1, MPI_INT, checkProc, Communicator::communicator());
          MPI_Bcast(&numSendNodes, 1, MPI_INT, checkProc, Communicator::communicator());
          MPI_Bcast(&numRecvNodes, 1, MPI_INT, checkProc, Communicator::communicator());
          REQUIRE(targetProc >= -1 && targetProc < nProcs);
          REQUIRE(numSendNodes >= 0);
          REQUIRE(numRecvNodes >= 0);
          REQUIRE(numSendNodes + numRecvNodes >= 0);

          // Is everything kosher with the target processor?
          if (procID == targetProc) {
            REQUIRE(communicatedNodeList(*nodeListPtr));
            const DomainBoundaryNodeMap& domBoundNodeMap = domainBoundaryNodeMap(*nodeListPtr);
            typename DomainBoundaryNodeMap::const_iterator itr = domBoundNodeMap.find(checkProc);
            REQUIRE(itr != domBoundNodeMap.end());
            const DomainBoundaryNodes& boundNodes = itr->second;
            REQUIRE(boundNodes.sendNodes.size() == numRecvNodes);
            REQUIRE(boundNodes.receiveNodes.size() == numSendNodes);
          }
        }
      }
    }
  }
  END_CONTRACT_SCOPE

  // Establish a unique tag for this field's send/recv ops with neighbor domains.
  ++mMPIFieldTag;

  // We only do work if this is a communicated NodeList on this domain.
  if (communicatedNodeList(*nodeListPtr)) {

    // Get the map of (domain -> send and receive nodes) for the NodeList
    // of this Field.
    const DomainBoundaryNodeMap& domBoundNodeMap = domainBoundaryNodeMap(*nodeListPtr);

    // Allocate buffers to hold the packed send and receive data.
    mSendBuffers.push_back(list< vector<char> >());
    mRecvBuffers.push_back(list< vector<char> >());
    list< vector<char> >& packedSendValues = mSendBuffers.back();
    list< vector<char> >& packedRecvValues = mRecvBuffers.back();
    mField2SendBuffer[&field] = &packedSendValues;
    mField2RecvBuffer[&field] = &packedRecvValues;

    // Post all the receives.
    for (typename DomainBoundaryNodeMap::const_iterator domainItr = domBoundNodeMap.begin();
         domainItr != domBoundNodeMap.end();
         ++domainItr) {

      // Get the set of send/recv nodes for this neighbor domain.
      const DomainBoundaryNodes& boundNodes = domainItr->second;

      // If there are any recv nodes for this domain...
      if (boundNodes.receiveNodes.size() > 0) {

        // Post a non-blocking receive for this domain.
        const int neighborDomainID = domainItr->first;
        const int bufSize = computeBufferSize(field,
                                              boundNodes.receiveNodes,
                                              neighborDomainID,
                                              procID);
        packedRecvValues.push_back(vector<char>(bufSize));
        VERIFY(mRecvRequests.size() < mRecvRequests.capacity() - 1);
        mRecvRequests.push_back(MPI_Request());
        vector<char>& recvValues = packedRecvValues.back();
        MPI_Irecv(&(*recvValues.begin()), bufSize, MPI_CHAR,
                  neighborDomainID, mMPIFieldTag, Communicator::communicator(), &(mRecvRequests.back()));

#ifdef USE_MPI_DEADLOCK_DETECTION
        mRecvProcIDs.push_back(neighborDomainID);
#endif

      }
    }

    // Check the receive sizes.
    BEGIN_CONTRACT_SCOPE
    {
      CHECK(mRecvBuffers.size() == mField2RecvBuffer.size());
      int totalNumRecvs = 0;
      for (typename list< list< vector<char> > >::const_iterator itr = mRecvBuffers.begin();
           itr != mRecvBuffers.end();
           ++itr) totalNumRecvs += itr->size();
      CHECK(mRecvRequests.size() == totalNumRecvs);
    }
    END_CONTRACT_SCOPE

    // Now send all of our send nodes.
    for (typename DomainBoundaryNodeMap::const_iterator domainItr = domBoundNodeMap.begin();
         domainItr != domBoundNodeMap.end();
         ++domainItr) {

      // Get the set of send/recv nodes for this neighbor domain.
      const DomainBoundaryNodes& boundNodes = domainItr->second;

      // If there are any send nodes for this domain...
      if (boundNodes.sendNodes.size() > 0) {

        // Do a non-blocking send for this domain.
        const int neighborDomainID = domainItr->first;
        VERIFY(mSendRequests.size() < mSendRequests.capacity() - 1);
        mSendRequests.push_back(MPI_Request());
        packedSendValues.push_back(packFieldValues(field, boundNodes.sendNodes));
	vector<char>& sendValues = packedSendValues.back();
        MPI_Isend(&(*sendValues.begin()), sendValues.size(), MPI_CHAR,
                  neighborDomainID, mMPIFieldTag, Communicator::communicator(), &(mSendRequests.back()));

#ifdef USE_MPI_DEADLOCK_DETECTION
        mSendProcIDs.push_back(neighborDomainID);
#endif

      }
    }

    // Check the send sizes.
    BEGIN_CONTRACT_SCOPE
    {
      CHECK(mSendBuffers.size() == mField2SendBuffer.size());
      int totalNumSends = 0;
      for (typename list< list< vector<char> > >::const_iterator itr = mSendBuffers.begin();
           itr != mSendBuffers.end();
           ++itr) totalNumSends += itr->size();
      CHECK(mSendRequests.size() == totalNumSends);
    }
    END_CONTRACT_SCOPE



  }
}

//------------------------------------------------------------------------------
// Override the base method to cull out inactive ghost nodes based on a
// FieldList of flags.
//------------------------------------------------------------------------------
template<typename Dimension>
void
DistributedBoundary<Dimension>::
cullGhostNodes(const FieldList<Dimension, int>& flagSet,
               FieldList<Dimension, int>& old2newIndexMap,
               vector<int>& numNodesRemoved) {

  typedef typename Boundary<Dimension>::BoundaryNodes BoundaryNodes;
  const int procID = domainID();

  typedef NodeListRegistrar<Dimension> Registrar;
  Registrar& registrar = Registrar::instance();
  REQUIRE(numNodesRemoved.size() == registrar.numNodeLists());

  const vector<int> numNodesRemovedPreviously(numNodesRemoved);

  // Count how many messages we're going to be communicating.
  // Note we are reversing the normal communication directions here, since the
  // receiving domain is the one that knows which ghost nodes are actually 
  // needed.  This leads to some confusing uses of "send" and "recv" below.  The
  // rule is the data structures (like mNodeListDomainBoundaryNodeMap) are 
  // backwards, while local variables will be declared as send or recv properly
  // for use in this routine.
  size_t numSendMsgs = 0;
  size_t numRecvMsgs = 0;
  for (typename FieldList<Dimension, int>::const_iterator flagSetItr = flagSet.begin();
       flagSetItr != flagSet.end();
       ++flagSetItr) {
    const NodeList<Dimension>& nodeList = (**flagSetItr).nodeList();
    if (communicatedNodeList(nodeList)) {
      const DomainBoundaryNodeMap& domainBoundaryNodes = this->accessDomainBoundaryNodeMap(nodeList);
      for (typename DomainBoundaryNodeMap::const_iterator innerItr = domainBoundaryNodes.begin();
           innerItr != domainBoundaryNodes.end();
           ++innerItr) {
        const DomainBoundaryNodes& domainNodes = innerItr->second;
        if (domainNodes.receiveNodes.size() > 0) ++numSendMsgs;
        if (domainNodes.sendNodes.size() > 0) ++numRecvMsgs;
      }
    }
  }

  // Post receives for flags from the domains that will be sending to us.
  list<vector<int> > recvBuffers;
  vector<MPI_Request> recvRequests;
  recvRequests.reserve(numRecvMsgs);
  int nodeListOff = 0;
  for (typename FieldList<Dimension, int>::const_iterator flagSetItr = flagSet.begin();
       flagSetItr != flagSet.end();
       ++flagSetItr, ++nodeListOff) {
    const NodeList<Dimension>& nodeList = (**flagSetItr).nodeList();
    if (communicatedNodeList(nodeList)) {
      const DomainBoundaryNodeMap& domainBoundaryNodes = this->accessDomainBoundaryNodeMap(nodeList);
      for (typename DomainBoundaryNodeMap::const_iterator innerItr = domainBoundaryNodes.begin();
           innerItr != domainBoundaryNodes.end();
           ++innerItr) {
        const int neighborDomain = innerItr->first;
        const DomainBoundaryNodes& domainNodes = innerItr->second;
        if (domainNodes.sendNodes.size() > 0) {
          recvBuffers.push_back(vector<int>(domainNodes.sendNodes.size(), -1));
          recvRequests.push_back(MPI_Request());
          vector<int>& buf = recvBuffers.back();
          const int tag = 1000*neighborDomain + nodeListOff;  // This should be safe so long as we don't have more than 1000 NodeLists.
          MPI_Irecv(&(*buf.begin()), domainNodes.sendNodes.size(), MPI_INT, neighborDomain,
                    tag, Communicator::communicator(), &(recvRequests.back()));
        }
      }
    }
  }
  CHECK(recvBuffers.size() == numRecvMsgs);
  CHECK(recvRequests.size() == numRecvMsgs);

  // Iterate over the domain node sets, remove receive nodes, and send our flags to the neighbors.
  list<vector<int> > sendBuffers;
  vector<MPI_Request> sendRequests;
  sendRequests.reserve(numSendMsgs);
  nodeListOff = 0;
  for (typename FieldList<Dimension, int>::const_iterator flagSetItr = flagSet.begin();
       flagSetItr != flagSet.end();
       ++flagSetItr, ++nodeListOff) {
    const NodeList<Dimension>& nodeList = (**flagSetItr).nodeList();
    if (communicatedNodeList(nodeList)) {
      DomainBoundaryNodeMap& domainBoundaryNodes = this->accessDomainBoundaryNodeMap(nodeList);

      // Grab the flags for this NodeList.
      CHECK(flagSet.haveNodeList(nodeList));
      const Field<Dimension, int>& flags = **flagSet.fieldForNodeList(nodeList);

      // Go over each domain this NodeList is communicating with.
      const BoundaryNodes& boundaryNodes = this->accessBoundaryNodes(const_cast<NodeList<Dimension>&>(nodeList));
      const size_t myFirstGhostNode = (boundaryNodes.ghostNodes.size() > 0 ? boundaryNodes.ghostNodes[0] : nodeList.numNodes()) - numNodesRemoved[nodeListOff];
      size_t newGhostIndex = myFirstGhostNode;
      for (typename DomainBoundaryNodeMap::iterator innerItr = domainBoundaryNodes.begin();
           innerItr != domainBoundaryNodes.end();
           ++innerItr) {
        const int neighborDomain = innerItr->first;
        DomainBoundaryNodes& domainNodes = innerItr->second;

        // We only care if we're receiving from this domain.
        if (domainNodes.receiveNodes.size() > 0) {

          // Prepare the send buffer for this domain/NodeList.
          sendBuffers.push_back(vector<int>());
          vector<int>& buf = sendBuffers.back();
          buf.reserve(domainNodes.receiveNodes.size());
          for (vector<int>::const_iterator itr = domainNodes.receiveNodes.begin();
               itr != domainNodes.receiveNodes.end();
               ++itr) buf.push_back(flags(*itr));

          // Send the flags for the nodes we're receiving from this domain.
          CHECK(buf.size() == domainNodes.receiveNodes.size());
          const int tag = 1000*procID + nodeListOff;  // This should be safe so long as we don't have more than 1000 NodeLists.
          sendRequests.push_back(MPI_Request());
          MPI_Isend(&(*buf.begin()), buf.size(), MPI_INT, neighborDomain, tag, Communicator::communicator(), &(sendRequests.back()));

          // Cull the receive nodes.
          {
            vector<int> newReceiveNodes;
            for (size_t k = 0; k != domainNodes.receiveNodes.size(); ++k) {
              if (flags(domainNodes.receiveNodes[k]) == 1) {
                newReceiveNodes.push_back(newGhostIndex);
                old2newIndexMap(nodeListOff, domainNodes.receiveNodes[k]) = newGhostIndex;
                ++newGhostIndex;
              } else {
                ++numNodesRemoved[nodeListOff];
              }
            }
            domainNodes.receiveNodes = newReceiveNodes;
          }
        }
      }
    }
  }
  CHECK(sendBuffers.size() == numSendMsgs);
  CHECK(sendRequests.size() == numSendMsgs);

  // Wait until we have all the info from our neighbors.
  if (numRecvMsgs > 0) {
    vector<MPI_Status> recvStatus(numRecvMsgs);
    MPI_Waitall(numRecvMsgs, &(*recvRequests.begin()), &(*recvStatus.begin()));
  }

  // Now go through and remove any send nodes that are no longer needed.
  list<vector<int> >::const_iterator bufItr = recvBuffers.begin();
  nodeListOff = 0;
  for (typename FieldList<Dimension, int>::const_iterator flagSetItr = flagSet.begin();
       flagSetItr != flagSet.end();
       ++flagSetItr, ++nodeListOff) {
    const NodeList<Dimension>& nodeList = (**flagSetItr).nodeList();
    if (communicatedNodeList(nodeList)) {
      const BoundaryNodes& boundaryNodes = this->accessBoundaryNodes(const_cast<NodeList<Dimension>&>(nodeList));
      const size_t myFirstGhostNode = (boundaryNodes.ghostNodes.size() > 0 ? boundaryNodes.ghostNodes[0] : nodeList.numNodes()) - numNodesRemovedPreviously[nodeListOff];
      DomainBoundaryNodeMap& domainBoundaryNodes = this->accessDomainBoundaryNodeMap(nodeList);
      for (typename DomainBoundaryNodeMap::iterator innerItr = domainBoundaryNodes.begin();
           innerItr != domainBoundaryNodes.end();
           ++innerItr) {
        const int neighborDomain = innerItr->first;
        DomainBoundaryNodes& domainNodes = innerItr->second;

        // If there are nodes we're sending to this domain, then we should have some flags
        // waiting for us.
        if (domainNodes.sendNodes.size() > 0) {
          CHECK(bufItr != recvBuffers.end());
          const vector<int>& flags = *bufItr;
          ++bufItr;
        
          // Remove the send nodes we don't need.
          {
            CHECK(flags.size() == domainNodes.sendNodes.size());
            vector<int> newSendNodes;
            for (size_t k = 0; k != domainNodes.sendNodes.size(); ++k) {
              if (flags[k] == 1) {
                CHECK(old2newIndexMap(nodeListOff, domainNodes.sendNodes[k]) < myFirstGhostNode);
                newSendNodes.push_back(old2newIndexMap(nodeListOff, domainNodes.sendNodes[k]));
              }
            }
            domainNodes.sendNodes = newSendNodes;
          }
        }
      }
    }
  }

  // Update the control and ghost nodes.
  this->setControlAndGhostNodes();

  // Wait for all sends to complete.
  if (numSendMsgs > 0) {
    vector<MPI_Status> sendStatus(numSendMsgs);
    MPI_Waitall(numSendMsgs, &(*sendRequests.begin()), &(*sendStatus.begin()));
  }
}

//------------------------------------------------------------------------------
// Override the required setGhostNodes for NodeLists as a no-op.  We prefer
// the DataBase setGhostNodes for DistributedBoundaries, to facilitate more
// efficient parallel exchanges.
//------------------------------------------------------------------------------
template<typename Dimension>
void
DistributedBoundary<Dimension>::
setGhostNodes(NodeList<Dimension>& nodeList) {
  VERIFY(0);
}

//------------------------------------------------------------------------------
// Set the ghost nodes positions and H tensors, but don't recompute the set
// of ghost nodes.
//------------------------------------------------------------------------------
template<typename Dimension>
void
DistributedBoundary<Dimension>::
updateGhostNodes(NodeList<Dimension>& nodeList) {

  // Exchange the positions and H fields for this NodeList.
  Field<Dimension, Vector>& positions = nodeList.positions();
  Field<Dimension, SymTensor>& Hfield = nodeList.Hfield();
  applyGhostBoundary(positions);
  applyGhostBoundary(Hfield);
}

//------------------------------------------------------------------------------
// Provide the required ghost node Boundary conditions for Fields.  Just call
// the templated exchangeField method.
//------------------------------------------------------------------------------
template<typename Dimension>
void
DistributedBoundary<Dimension>::
applyGhostBoundary(Field<Dimension, int>& field) const {
  beginExchangeField(field);
  mIntExchangeFields.push_back(&field);
}

template<typename Dimension>
void
DistributedBoundary<Dimension>::
applyGhostBoundary(Field<Dimension, typename Dimension::Scalar>& field) const {
  beginExchangeField(field);
  mScalarExchangeFields.push_back(&field);
}

template<typename Dimension>
void
DistributedBoundary<Dimension>::
applyGhostBoundary(Field<Dimension, typename Dimension::Vector>& field) const {
  beginExchangeField(field);
  mVectorExchangeFields.push_back(&field);
}

template<typename Dimension>
void
DistributedBoundary<Dimension>::
applyGhostBoundary(Field<Dimension, typename Dimension::Tensor>& field) const {
  beginExchangeField(field);
  mTensorExchangeFields.push_back(&field);
}

template<typename Dimension>
void
DistributedBoundary<Dimension>::
applyGhostBoundary(Field<Dimension, typename Dimension::SymTensor>& field) const {
  beginExchangeField(field);
  mSymTensorExchangeFields.push_back(&field);
}

template<typename Dimension>
void
DistributedBoundary<Dimension>::
applyGhostBoundary(Field<Dimension, typename Dimension::ThirdRankTensor>& field) const {
  beginExchangeField(field);
  mThirdRankTensorExchangeFields.push_back(&field);
}

template<typename Dimension>
void
DistributedBoundary<Dimension>::
applyGhostBoundary(Field<Dimension, std::vector<typename Dimension::Scalar> >& field) const {
  beginExchangeField(field);
  mVectorScalarExchangeFields.push_back(&field);
}

//------------------------------------------------------------------------------
// The required method to select nodes in violation of this boundary.  A no-op
// for Distributed boundaries.
//------------------------------------------------------------------------------
template<typename Dimension>
void
DistributedBoundary<Dimension>::
setViolationNodes(NodeList<Dimension>& nodeList) {
}

template<typename Dimension>
void
DistributedBoundary<Dimension>::
updateViolationNodes(NodeList<Dimension>& nodeList) {
}

//------------------------------------------------------------------------------
// Provide the required enforce conditions for Boundary conditions for Fields.
//------------------------------------------------------------------------------
template<typename Dimension>
void
DistributedBoundary<Dimension>::
enforceBoundary(Field<Dimension, int>& field) const {
}

template<typename Dimension>
void
DistributedBoundary<Dimension>::
enforceBoundary(Field<Dimension, typename Dimension::Scalar>& field) const {
}

template<typename Dimension>
void
DistributedBoundary<Dimension>::
enforceBoundary(Field<Dimension, typename Dimension::Vector>& field) const {
}

template<typename Dimension>
void
DistributedBoundary<Dimension>::
enforceBoundary(Field<Dimension, typename Dimension::Tensor>& field) const {
}

template<typename Dimension>
void
DistributedBoundary<Dimension>::
enforceBoundary(Field<Dimension, typename Dimension::SymTensor>& field) const {
}

template<typename Dimension>
void
DistributedBoundary<Dimension>::
enforceBoundary(Field<Dimension, typename Dimension::ThirdRankTensor>& field) const {
}

//------------------------------------------------------------------------------
// Finalize the ghost boundary condition.
//------------------------------------------------------------------------------
template<typename Dimension>
void
DistributedBoundary<Dimension>::
finalizeGhostBoundary() const {
  const_cast<DistributedBoundary<Dimension>*>(this)->finalizeExchanges();
}

//------------------------------------------------------------------------------
// Read/Write access to the domainID <-> DomainBoundaryNodes information for
// the given NodeList.
//------------------------------------------------------------------------------
template<typename Dimension>
typename DistributedBoundary<Dimension>::DomainBoundaryNodeMap&
DistributedBoundary<Dimension>::
accessDomainBoundaryNodeMap(const NodeList<Dimension>& nodeList) {
  return const_cast<DomainBoundaryNodeMap&>(domainBoundaryNodeMap(nodeList));
}

//------------------------------------------------------------------------------
// Read/Write access to the DomainBoundaryNodes for the given NodeList and
// neighbor domain.
//------------------------------------------------------------------------------
template<typename Dimension>
typename DistributedBoundary<Dimension>::DomainBoundaryNodes&
DistributedBoundary<Dimension>::
accessDomainBoundaryNodes(const NodeList<Dimension>& nodeList,
                          int neighborDomainID) {
  return const_cast<DomainBoundaryNodes&>(domainBoundaryNodes(nodeList,
                                                              neighborDomainID));
}

//------------------------------------------------------------------------------
// Convenience method to return an iterator to the DomainBoundaryNodes for the
// given NodeList and domain pair.  If there isn't an entry for this pair already,
// this method creates one.
//------------------------------------------------------------------------------
template<typename Dimension>
typename DistributedBoundary<Dimension>::DomainBoundaryNodes&
DistributedBoundary<Dimension>::
openDomainBoundaryNodes(NodeList<Dimension>* nodeListPtr,
                        const int domainID) {

  // Is there an entry for this NodeList yet?
  typename NodeListDomainBoundaryNodeMap::iterator nodeListItr = mNodeListDomainBoundaryNodeMap.find(nodeListPtr);

  // If not, create one.
  if (nodeListItr == mNodeListDomainBoundaryNodeMap.end()) {
    mNodeListDomainBoundaryNodeMap[nodeListPtr] = DomainBoundaryNodeMap();
    nodeListItr = mNodeListDomainBoundaryNodeMap.find(nodeListPtr);
    CHECK(nodeListItr != mNodeListDomainBoundaryNodeMap.end());
  }

  // Now is there an entry for the given domain?
  typename DomainBoundaryNodeMap::iterator domainItr = nodeListItr->second.find(domainID);

  // If not, create one.
  if (domainItr == nodeListItr->second.end()) {
    nodeListItr->second[domainID] = DomainBoundaryNodes();
    domainItr = nodeListItr->second.find(domainID);
    CHECK(domainItr != nodeListItr->second.end());
  }

  return domainItr->second;
}

//------------------------------------------------------------------------------
// Inverse of above -- remove the DomainBoundaryNodes for a NodeList/procID pair.
//------------------------------------------------------------------------------
template<typename Dimension>
void
DistributedBoundary<Dimension>::
removeDomainBoundaryNodes(NodeList<Dimension>* nodeListPtr,
                          const int domainID) {

  typename NodeListDomainBoundaryNodeMap::iterator nodeListItr = mNodeListDomainBoundaryNodeMap.find(nodeListPtr);

  // Is there an entry for this NodeList yet?
  if (nodeListItr != mNodeListDomainBoundaryNodeMap.end()) {

    // Is this domain present?
    typename DomainBoundaryNodeMap::iterator domainItr = nodeListItr->second.find(domainID);
    if (domainItr != nodeListItr->second.end()) nodeListItr->second.erase(domainItr);

    // Are there any domains left for this NodeList?
    if (nodeListItr->second.size() == 0) mNodeListDomainBoundaryNodeMap.erase(nodeListItr);
  }
}

//------------------------------------------------------------------------------
// Clear out any NodeList information that is currently present.
// (Override of the Boundary method.)
//------------------------------------------------------------------------------
template<typename Dimension>
void
DistributedBoundary<Dimension>::reset(const DataBase<Dimension>& dataBase) {

  // Call the ancestor method.
  Boundary<Dimension>::reset(dataBase);

  // Clear our own internal data.
  for (typename DataBase<Dimension>::ConstNodeListIterator iter = 
    dataBase.nodeListBegin(); iter != dataBase.nodeListEnd(); ++iter) {
    mNodeListDomainBoundaryNodeMap.erase(*iter);
  } // end for
}

//------------------------------------------------------------------------------
// Unpack the encoded field buffer to the field.
//------------------------------------------------------------------------------
template<typename Dimension>
template<typename DataType>
void
DistributedBoundary<Dimension>::
unpackField(Field<Dimension, DataType>& field,
            const list< vector<char> >& packedValues) const {

  // Get the domain mappings for the NodeList of this Field.
  const NodeList<Dimension>& nodeList = field.nodeList();
  const DomainBoundaryNodeMap& domBoundNodeMap = domainBoundaryNodeMap(nodeList);
  CHECK(packedValues.size() <= domBoundNodeMap.size());

  // Loop over receive domains.
  typename list< vector<char> >::const_iterator bufferItr = packedValues.begin();
  for (typename DomainBoundaryNodeMap::const_iterator domainItr = domBoundNodeMap.begin();
       domainItr != domBoundNodeMap.end();
       ++domainItr) {

    // Get the set of send/recv nodes for this neighbor domain.
    const DomainBoundaryNodes& boundNodes = domainItr->second;

    // If there are any receive nodes for this domain...
    if (boundNodes.receiveNodes.size() > 0) {
      CHECK(bufferItr != packedValues.end());
      const vector<char>& recvValues = *bufferItr;

      // Unpack this domains values...
      unpackFieldValues(field, boundNodes.receiveNodes, recvValues);
      ++bufferItr;

    }
  }
  ENSURE(bufferItr == packedValues.end());
}

//------------------------------------------------------------------------------
// Finalize the exchanges, which means actually perform them sequentially
// and clear out the pending exchange field buffers.
//------------------------------------------------------------------------------
template<typename Dimension>
void
DistributedBoundary<Dimension>::finalizeExchanges() {

  BEGIN_CONTRACT_SCOPE
  {
    // Make sure everyone has the same number of exchange fields.
    const int nProcs = numDomains();
    const int procID = domainID();
    int nInt = mIntExchangeFields.size();
    int nScalar = mScalarExchangeFields.size();
    int nVector = mVectorExchangeFields.size();
    int nTensor = mTensorExchangeFields.size();
    int nSymTensor = mSymTensorExchangeFields.size();
    int nThirdRankTensor = mThirdRankTensorExchangeFields.size();
    int nVectorScalar = mVectorScalarExchangeFields.size();
    const int nFields = nInt + nScalar + nVector + nTensor + nSymTensor + nThirdRankTensor + nVectorScalar;
    MPI_Bcast(&nInt, 1, MPI_INT, 0, Communicator::communicator());
    MPI_Bcast(&nScalar, 1, MPI_INT, 0, Communicator::communicator());
    MPI_Bcast(&nVector, 1, MPI_INT, 0, Communicator::communicator());
    MPI_Bcast(&nTensor, 1, MPI_INT, 0, Communicator::communicator());
    MPI_Bcast(&nSymTensor, 1, MPI_INT, 0, Communicator::communicator());
    MPI_Bcast(&nThirdRankTensor, 1, MPI_INT, 0, Communicator::communicator());
    MPI_Bcast(&nVectorScalar, 1, MPI_INT, 0, Communicator::communicator());
    REQUIRE(nInt == mIntExchangeFields.size());
    REQUIRE(nScalar == mScalarExchangeFields.size());
    REQUIRE(nVector == mVectorExchangeFields.size());
    REQUIRE(nTensor == mTensorExchangeFields.size());
    REQUIRE(nSymTensor == mSymTensorExchangeFields.size());
    REQUIRE(nThirdRankTensor == mThirdRankTensorExchangeFields.size());
    REQUIRE(nVectorScalar == mVectorScalarExchangeFields.size());
    REQUIRE(mSendBuffers.size() <= nFields);
    REQUIRE(mRecvBuffers.size() <= nFields);
    REQUIRE(mField2SendBuffer.size() <= nFields);
    REQUIRE(mField2RecvBuffer.size() <= nFields);

    // Count the numbers of send and receive buffers and requests.
    int numSendBuffers = 0;
    int numRecvBuffers = 0;
    for (typename list< list< vector<char> > >::const_iterator itr = mSendBuffers.begin();
         itr != mSendBuffers.end();
         ++itr) numSendBuffers += itr->size();
    for (typename list< list< vector<char> > >::const_iterator itr = mRecvBuffers.begin();
         itr != mRecvBuffers.end();
         ++itr) numRecvBuffers += itr->size();
    REQUIRE(mSendRequests.size() == numSendBuffers);
    REQUIRE(mRecvRequests.size() == numRecvBuffers);
  }
  END_CONTRACT_SCOPE

#ifdef USE_MPI_DEADLOCK_DETECTION
  vector<int> dummyInts;
  vector<MPI_Request> dummyRequests;
  vector<MPI_Status> dummyStatus;
#endif

  // Do we have any data we're waiting to receive?
  if (mRecvRequests.size() > 0) {

    // Wait until all of our receives have been satisfied.
    vector<MPI_Status> recvStatus(mRecvRequests.size());
#ifdef USE_MPI_DEADLOCK_DETECTION
    waitallWithDeadlockDetection("DistributedBoundary::finalizeExchanges -- RECEIVE waitall",
                                 dummyInts, mRecvProcIDs, dummyRequests, mRecvRequests, dummyStatus, recvStatus, Communicator::communicator());
#else
    MPI_Waitall(mRecvRequests.size(), &(*mRecvRequests.begin()), &(*recvStatus.begin()));
#endif

    // Unpack int field values.
    for (typename vector<Field<Dimension, int>*>::const_iterator fieldItr = mIntExchangeFields.begin();
         fieldItr != mIntExchangeFields.end();
         ++fieldItr) {
      if (mField2RecvBuffer.find(&(**fieldItr)) != mField2RecvBuffer.end()) unpackField(**fieldItr, *mField2RecvBuffer[&(**fieldItr)]);
    }

    // Unpack Scalar field values.
    for (typename vector<Field<Dimension, Scalar>*>::const_iterator fieldItr = mScalarExchangeFields.begin();
         fieldItr != mScalarExchangeFields.end();
         ++fieldItr) {
      if (mField2RecvBuffer.find(&(**fieldItr)) != mField2RecvBuffer.end()) unpackField(**fieldItr, *mField2RecvBuffer[&(**fieldItr)]);
    }

    // Unpack Vector field values.
    for (typename vector<Field<Dimension, Vector>*>::const_iterator fieldItr = mVectorExchangeFields.begin();
         fieldItr != mVectorExchangeFields.end();
         ++fieldItr) {
      if (mField2RecvBuffer.find(&(**fieldItr)) != mField2RecvBuffer.end()) unpackField(**fieldItr, *mField2RecvBuffer[&(**fieldItr)]);
    }

    // Unpack Tensor field values.
    for (typename vector<Field<Dimension, Tensor>*>::const_iterator fieldItr = mTensorExchangeFields.begin();
         fieldItr != mTensorExchangeFields.end();
         ++fieldItr) {
      if (mField2RecvBuffer.find(&(**fieldItr)) != mField2RecvBuffer.end()) unpackField(**fieldItr, *mField2RecvBuffer[&(**fieldItr)]);
    }

    // Unpack SymTensor field values.
    for (typename vector<Field<Dimension, SymTensor>*>::const_iterator fieldItr = mSymTensorExchangeFields.begin();
         fieldItr != mSymTensorExchangeFields.end();
         ++fieldItr) {
      if (mField2RecvBuffer.find(&(**fieldItr)) != mField2RecvBuffer.end()) unpackField(**fieldItr, *mField2RecvBuffer[&(**fieldItr)]);
    }

    // Unpack ThirdRankTensor field values.
    for (typename vector<Field<Dimension, ThirdRankTensor>*>::const_iterator fieldItr = mThirdRankTensorExchangeFields.begin();
         fieldItr != mThirdRankTensorExchangeFields.end();
         ++fieldItr) {
      if (mField2RecvBuffer.find(&(**fieldItr)) != mField2RecvBuffer.end()) unpackField(**fieldItr, *mField2RecvBuffer[&(**fieldItr)]);
    }

    // Unpack vector<Scalar> field values.
    for (typename vector<Field<Dimension, vector<Scalar> >*>::const_iterator fieldItr = mVectorScalarExchangeFields.begin();
         fieldItr != mVectorScalarExchangeFields.end();
         ++fieldItr) {
      if (mField2RecvBuffer.find(&(**fieldItr)) != mField2RecvBuffer.end()) unpackField(**fieldItr, *mField2RecvBuffer[&(**fieldItr)]);
    }

  }

  // Do we have any data we're waiting to send?
  if (mSendRequests.size() > 0) {

    // Wait until all of our sends have been satisfied.
    vector<MPI_Status> sendStatus(mSendRequests.size());
#ifdef USE_MPI_DEADLOCK_DETECTION
    waitallWithDeadlockDetection("DistributedBoundary::finalizeExchanges -- RECEIVE waitall",
                                 mSendProcIDs, dummyInts, mSendRequests, dummyRequests, sendStatus, dummyStatus, Communicator::communicator());
#else
    MPI_Waitall(mSendRequests.size(), &(*mSendRequests.begin()), &(*sendStatus.begin()));
#endif

  }

  // Clear out the pending exchange fields.
  mIntExchangeFields = vector<Field<Dimension, int>*>();
  mScalarExchangeFields = vector<Field<Dimension, Scalar>*>();
  mVectorExchangeFields = vector<Field<Dimension, Vector>*>();
  mTensorExchangeFields = vector<Field<Dimension, Tensor>*>();
  mSymTensorExchangeFields = vector<Field<Dimension, SymTensor>*>();
  mThirdRankTensorExchangeFields = vector<Field<Dimension, ThirdRankTensor>*>();
  mVectorScalarExchangeFields = vector<Field<Dimension, vector<Scalar> >*>();

  // Reset the buffers.
  mMPIFieldTag = 0;
  mSendRequests = vector<MPI_Request>();
  mRecvRequests = vector<MPI_Request>();
#ifdef USE_MPI_DEADLOCK_DETECTION
  mSendProcIDs = vector<int>();
  mRecvProcIDs = vector<int>();
#endif
  mSendRequests.reserve(100000);
  mRecvRequests.reserve(100000);
  mSendBuffers = CommBufferSet();
  mRecvBuffers = CommBufferSet();
  mField2SendBuffer = Field2BufferType();
  mField2RecvBuffer = Field2BufferType();

  // Post-conditions.
  ENSURE(mIntExchangeFields.size() == 0);
  ENSURE(mScalarExchangeFields.size() == 0);
  ENSURE(mVectorExchangeFields.size() == 0);
  ENSURE(mTensorExchangeFields.size() == 0);
  ENSURE(mSymTensorExchangeFields.size() == 0);
  ENSURE(mThirdRankTensorExchangeFields.size() == 0);
  ENSURE(mVectorScalarExchangeFields.size() == 0);
  ENSURE(mMPIFieldTag == 0);
  ENSURE(mSendRequests.size() == 0);
  ENSURE(mRecvRequests.size() == 0);
  ENSURE(mSendRequests.capacity() >= 100000);
  ENSURE(mRecvRequests.capacity() >= 100000);
  ENSURE(mSendBuffers.size() == 0);
  ENSURE(mRecvBuffers.size() == 0);
  ENSURE(mField2SendBuffer.size() == 0);
  ENSURE(mField2RecvBuffer.size() == 0);
}

//------------------------------------------------------------------------------
// Update the control and ghost node lists of the base class.
//------------------------------------------------------------------------------
template<typename Dimension>
void
DistributedBoundary<Dimension>::
setControlAndGhostNodes() {

  typedef typename Boundary<Dimension>::BoundaryNodes BoundaryNodes;
  typedef typename DistributedBoundary<Dimension>::DomainBoundaryNodeMap DomainBoundaryNodeMap;

  const NodeListRegistrar<Dimension>& registrar = NodeListRegistrar<Dimension>::instance();
  for (typename NodeListRegistrar<Dimension>::const_iterator nodeListItr = registrar.begin();
       nodeListItr != registrar.end();
       ++nodeListItr) {

    // Add an entry for this NodeList.
    this->addNodeList(**nodeListItr);
    BoundaryNodes& boundNodes = this->accessBoundaryNodes(**nodeListItr);
    vector<int>& controlNodes = boundNodes.controlNodes;
    vector<int>& ghostNodes = boundNodes.ghostNodes;
    controlNodes = vector<int>();
    ghostNodes = vector<int>();

    // Loop over all the domains this NodeList communicates with.
    if (communicatedNodeList(**nodeListItr)) {
      const DomainBoundaryNodeMap& domBoundaryNodeMap = domainBoundaryNodeMap(**nodeListItr);
      for (typename DomainBoundaryNodeMap::const_iterator domItr = domBoundaryNodeMap.begin();
           domItr != domBoundaryNodeMap.end();
           ++domItr) {
        int neighborDomainID = domItr->first;
        const typename DistributedBoundary<Dimension>::DomainBoundaryNodes& domainNodes = domItr->second;

        // Add the send nodes for this domain to the control node list.
        const vector<int>& sendNodes = domainNodes.sendNodes;
        CHECK(controlNodes.size() + sendNodes.size() >= 0 and
              controlNodes.size() + sendNodes.size() < 10000000);
        controlNodes.reserve(controlNodes.size() + sendNodes.size());
        for (vector<int>::const_iterator sendItr = sendNodes.begin();
             sendItr < sendNodes.end();
             ++sendItr) controlNodes.push_back(*sendItr);

        // Add the receive nodes to the ghost node list.
        const vector<int>& recvNodes = domainNodes.receiveNodes;
        CHECK(ghostNodes.size() + sendNodes.size() >= 0 and
              ghostNodes.size() + sendNodes.size() < 1000000);
        ghostNodes.reserve(ghostNodes.size() + sendNodes.size());
        for (vector<int>::const_iterator recvItr = recvNodes.begin();
             recvItr < recvNodes.end();
             ++recvItr) ghostNodes.push_back(*recvItr);
      }      
    }
  }
}

//------------------------------------------------------------------------------
// Distribute the send nodes, filling in every processors receive node info.
//------------------------------------------------------------------------------
template<typename Dimension>
void
DistributedBoundary<Dimension>::
buildReceiveAndGhostNodes(const DataBase<Dimension>& dataBase) {

  // This processor's ID.
  int procID = this->domainID();
  int numProcs = this->numDomains();
  // This if prevents a dereference of a zero length vector &recvStatus.front()
  if (numProcs > 1) {
  CHECK(procID < numProcs);

  // Reserve space for the number of nodes we'll be getting from each domain.
  const int numNodeLists = dataBase.numNodeLists();
  vector<vector<int> > numSendNodes(numProcs), numRecvNodes(numProcs);
  for (int neighborProc = 0; neighborProc != numProcs; ++neighborProc) {
    numSendNodes[neighborProc].resize(size_t(numNodeLists), 0);
    numRecvNodes[neighborProc].resize(size_t(numNodeLists), 0);
  }

  // Post receives for how many nodes we'll be getting from each domain per
  // NodeList.
  vector<MPI_Request> recvRequests;
  recvRequests.reserve(numProcs - 1);
  for (int neighborProc = 0; neighborProc != numProcs; ++neighborProc) {
    if (neighborProc != procID) {
      recvRequests.push_back(MPI_Request());
      MPI_Irecv(&numRecvNodes[neighborProc].front(), numNodeLists, MPI_INT, neighborProc, 1001, Communicator::communicator(), &(recvRequests.back()));
    }
  }
  CHECK(recvRequests.size() == numProcs - 1);

  // Determine how many nodes per NodeList we're sending to each domain.
  for (int neighborProc = 0; neighborProc != numProcs; ++neighborProc) {
    if (neighborProc != procID) {
      int nodeListID = 0;
      for (typename DataBase<Dimension>::ConstNodeListIterator nodeListItr = dataBase.nodeListBegin();
           nodeListItr != dataBase.nodeListEnd();
           ++nodeListItr, ++nodeListID) {
        if (this->nodeListSharedWithDomain(**nodeListItr, neighborProc)) {
          const vector<int>& sendNodes = this->accessDomainBoundaryNodes(**nodeListItr, neighborProc).sendNodes;
	  CHECK(sendNodes.size() > 0);
          numSendNodes[neighborProc][nodeListID] = sendNodes.size();
        }
      }
    }
  }

  // Send everyone the sizes.
  for (int neighborProc = 0; neighborProc != numProcs; ++neighborProc) {
    if (neighborProc != procID) {
      MPI_Send(&numSendNodes[neighborProc].front(), numNodeLists, MPI_INT, neighborProc, 1001, Communicator::communicator());
    }
  }

  // Wait until our receives are satisfied.
  {
    const int numRecv = numProcs - 1;
    vector<MPI_Status> recvStatus(numRecv);
    MPI_Waitall(numRecv, &recvRequests.front(), &recvStatus.front());
  }

  // Count up the total number of new nodes we'll require for each NodeList.
  vector<int> numNewGhostNodes(size_t(numNodeLists), 0);
  for (int neighborProc = 0; neighborProc != numProcs; ++neighborProc) {
    for (int nodeListID = 0; nodeListID != numNodeLists; ++nodeListID) {
      numNewGhostNodes[nodeListID] += numRecvNodes[neighborProc][nodeListID];
    }
  }

  // Allocate the new ghost nodes on each NodeList in one shot.
  vector<int> firstNewGhostNode(numNodeLists);
  {
    int nodeListID = 0;
    for (typename DataBase<Dimension>::ConstNodeListIterator nodeListItr = dataBase.nodeListBegin();
         nodeListItr != dataBase.nodeListEnd();
         ++nodeListItr, ++nodeListID) {
      firstNewGhostNode[nodeListID] = (**nodeListItr).numNodes();
      if (numNewGhostNodes[nodeListID] > 0) {
        const int currentNumGhostNodes = (**nodeListItr).numGhostNodes();
        (**nodeListItr).numGhostNodes(currentNumGhostNodes + numNewGhostNodes[nodeListID]);
      }
    }
  }

  // Associate a slice of the new ghost nodes with each communicating domain, filling in the 
  // the receive indicies appropriately.
  for (int neighborProc = 0; neighborProc != numProcs; ++neighborProc) {
    if (neighborProc != procID) {
      int nodeListID = 0;
      for (typename DataBase<Dimension>::ConstNodeListIterator nodeListItr = dataBase.nodeListBegin();
           nodeListItr != dataBase.nodeListEnd();
           ++nodeListItr, ++nodeListID) {
        if (numRecvNodes[neighborProc][nodeListID] > 0) {
          DomainBoundaryNodes& domainNodes = openDomainBoundaryNodes(&(**nodeListItr), neighborProc);
          vector<int>& recvNodes = domainNodes.receiveNodes;
          recvNodes.reserve(numRecvNodes[neighborProc][nodeListID]);
          for (int i = firstNewGhostNode[nodeListID]; 
               i != firstNewGhostNode[nodeListID] + numRecvNodes[neighborProc][nodeListID];
               ++i) recvNodes.push_back(i);
          CHECK(recvNodes.size() == numRecvNodes[neighborProc][nodeListID]);
          firstNewGhostNode[nodeListID] += numRecvNodes[neighborProc][nodeListID];
        }
      }
    }
  }

  }
  // Fill out the Boundary list of control and ghost nodes with the send and receive
  // nodes on this domain as a courtesy.
  // At the moment this information won't be used for this boundary condition.
  this->setControlAndGhostNodes();

  BEGIN_CONTRACT_SCOPE
  {
    // Ensure we wound up with the correct slices of ghost node indicies.
    int nodeListID = 0;
    for (typename DataBase<Dimension>::ConstNodeListIterator nodeListItr = dataBase.nodeListBegin();
         nodeListItr != dataBase.nodeListEnd();
         ++nodeListItr, ++nodeListID) {
      ENSURE((**nodeListItr).numNodes() == firstNewGhostNode[nodeListID]);
    }
  }
<<<<<<< HEAD
  END_CONTRACT_SCOPE

=======
  END_CONTRACT_SCOPE;
>>>>>>> 69fa69ef
}

}
}
<|MERGE_RESOLUTION|>--- conflicted
+++ resolved
@@ -187,7 +187,7 @@
 //   const NodeList<Dimension>* nodeListPtr = field.nodeListPtr();
 
 //   // Pre-conditions.
-//   BEGIN_CONTRACT_SCOPE
+//   BEGIN_CONTRACT_SCOPE;
 //   {
 //     const int nProcs = numDomains();
 //     const int procID = domainID();
@@ -253,7 +253,7 @@
 //       }
 //     }
 //   }
-//   END_CONTRACT_SCOPE
+//   END_CONTRACT_SCOPE;
 
 //   // Get the map of (domain -> send and receive nodes) for the NodeList
 //   // of this Field.
@@ -360,7 +360,7 @@
 //   const NodeList<Dimension>* nodeListPtr = field.nodeListPtr();
 
 //   // Pre-conditions.
-//   BEGIN_CONTRACT_SCOPE
+//   BEGIN_CONTRACT_SCOPE;
 //   {
 //     const int nProcs = numDomains();
 //     const int procID = domainID();
@@ -423,7 +423,7 @@
 //       }
 //     }
 //   }
-//   END_CONTRACT_SCOPE
+//   END_CONTRACT_SCOPE;
 
 //   // Get the map of (domain -> send and receive nodes) for the NodeList
 //   // of this Field.
@@ -595,7 +595,7 @@
   const int procID = domainID();
 
   // Pre-conditions.
-  BEGIN_CONTRACT_SCOPE
+  BEGIN_CONTRACT_SCOPE;
   {
     for (int checkProc = 0; checkProc != nProcs; ++checkProc) {
 
@@ -659,7 +659,7 @@
       }
     }
   }
-  END_CONTRACT_SCOPE
+  END_CONTRACT_SCOPE;
 
   // Establish a unique tag for this field's send/recv ops with neighbor domains.
   ++mMPIFieldTag;
@@ -711,7 +711,7 @@
     }
 
     // Check the receive sizes.
-    BEGIN_CONTRACT_SCOPE
+    BEGIN_CONTRACT_SCOPE;
     {
       CHECK(mRecvBuffers.size() == mField2RecvBuffer.size());
       int totalNumRecvs = 0;
@@ -720,7 +720,7 @@
            ++itr) totalNumRecvs += itr->size();
       CHECK(mRecvRequests.size() == totalNumRecvs);
     }
-    END_CONTRACT_SCOPE
+    END_CONTRACT_SCOPE;
 
     // Now send all of our send nodes.
     for (typename DomainBoundaryNodeMap::const_iterator domainItr = domBoundNodeMap.begin();
@@ -750,7 +750,7 @@
     }
 
     // Check the send sizes.
-    BEGIN_CONTRACT_SCOPE
+    BEGIN_CONTRACT_SCOPE;
     {
       CHECK(mSendBuffers.size() == mField2SendBuffer.size());
       int totalNumSends = 0;
@@ -759,7 +759,7 @@
            ++itr) totalNumSends += itr->size();
       CHECK(mSendRequests.size() == totalNumSends);
     }
-    END_CONTRACT_SCOPE
+    END_CONTRACT_SCOPE;
 
 
 
@@ -1260,7 +1260,7 @@
 void
 DistributedBoundary<Dimension>::finalizeExchanges() {
 
-  BEGIN_CONTRACT_SCOPE
+  BEGIN_CONTRACT_SCOPE;
   {
     // Make sure everyone has the same number of exchange fields.
     const int nProcs = numDomains();
@@ -1304,7 +1304,7 @@
     REQUIRE(mSendRequests.size() == numSendBuffers);
     REQUIRE(mRecvRequests.size() == numRecvBuffers);
   }
-  END_CONTRACT_SCOPE
+  END_CONTRACT_SCOPE;
 
 #ifdef USE_MPI_DEADLOCK_DETECTION
   vector<int> dummyInts;
@@ -1603,7 +1603,7 @@
   // At the moment this information won't be used for this boundary condition.
   this->setControlAndGhostNodes();
 
-  BEGIN_CONTRACT_SCOPE
+  BEGIN_CONTRACT_SCOPE;
   {
     // Ensure we wound up with the correct slices of ghost node indicies.
     int nodeListID = 0;
@@ -1613,13 +1613,8 @@
       ENSURE((**nodeListItr).numNodes() == firstNewGhostNode[nodeListID]);
     }
   }
-<<<<<<< HEAD
-  END_CONTRACT_SCOPE
-
-=======
   END_CONTRACT_SCOPE;
->>>>>>> 69fa69ef
-}
-
-}
-}
+}
+
+}
+}
