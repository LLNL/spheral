--- conflicted
+++ resolved
@@ -215,13 +215,8 @@
 MPI4PYBUILDDATE = $(patsubst %.tar.gz, .%.date, $(MPI4PYDIST))
 
 # HDF5
-<<<<<<< HEAD
 HDF5DIST = hdf5-1.8.19.tar.bz2
 HDF5URL = https://support.hdfgroup.org/ftp/HDF5/releases/hdf5-1.8/hdf5-1.8.19/src/$(HDF5DIST)
-=======
-HDF5DIST = hdf5-1.8.16.tar.bz2
-HDF5URL = http://www.hdfgroup.org/ftp/HDF5/releases/hdf5-1.8/hdf5-1.8.16/src/$(HDF5DIST)
->>>>>>> 15040f44
 HDF5DIR = $(HDF5DIST:.tar.bz2=)
 HDF5BUILDDATE = $(patsubst %.tar.bz2, .%.date, $(HDF5DIST))
 
@@ -1530,12 +1525,8 @@
 	$(UNZIP) $(R3DDIST)
 	$(PATCH) $(R3DDIR)/r2d.h $(srcdir)/r3d_r2d_h.patch
 	$(PATCH) $(R3DDIR)/r3d.h $(srcdir)/r3d_r3d_h.patch
-<<<<<<< HEAD
-	env PATH='$(prefix)/bin:$(PATH)' $(SHELL) -ec "cd $(R3DDIR); \
-=======
-	$(PATCH) $(R3DDIR)/r3d.c $(srcdir)/r3d_r3d_c.patch
-	env PATH=$(prefix)/bin:$$PATH $(SHELL) -ec "cd $(R3DDIR); \
->>>>>>> 15040f44
+	#$(PATCH) $(R3DDIR)/r3d.c $(srcdir)/r3d_r3d_c.patch    # <--- Missing.  I think Matt may have an unchecked in version of this?
+	env PATH=$(prefix)/bin:$(PATH) $(SHELL) -ec "cd $(R3DDIR); \
 	$(MAKE) CC='$(CC)' CFLAGS='$(CFLAGS)'"
 	@if ! test -e $(R3DDIR)/libr3d.a; then \
 	echo "ERROR building R3d."; \
