from math import *

from NodeGeneratorBase import *

from Spheral import Vector3d
from Spheral import Tensor3d
from Spheral import SymTensor3d

from Spheral import vector_of_int, vector_of_double, vector_of_SymTensor3d, vector_of_vector_of_double

import mpi
procID = mpi.rank
nProcs = mpi.procs

#-------------------------------------------------------------------------------
# Class to generate 3-D node positions.
#-------------------------------------------------------------------------------
class GenerateNodeDistribution3d(NodeGeneratorBase):

    #-------------------------------------------------------------------------------
    # Constructor
    #-------------------------------------------------------------------------------
    def __init__(self, n1, n2, n3, rho,
                 distributionType = 'lattice',
                 xmin = (0.0, 0.0, 0.0),
                 xmax = (1.0, 1.0, 1.0),
                 rmin = None,
                 rmax = None,
                 origin = (0.0, 0.0, 0.0),  # For rmin, rmax
                 thetamin = None,
                 thetamax = None,
                 phimin = None,
                 phimax = None,
                 zmin = None,
                 zmax = None,
                 nNodePerh = 2.01,
                 SPH = False,
                 rejecter = None):

        # Check that the input parameters are good.
        assert n1 > 0
        assert n2 > 0
        assert n3 > 0 or distributionType == "cylindrical"
        assert isinstance(rho,(float,int)) and  (rho>0.0)
        assert ((distributionType == 'lattice' and
                 xmin is not None and
                 xmax is not None) or
                (distributionType == 'line' and 
                 xmin is not None and 
                 xmax is not None) or
                (distributionType == 'cylindrical' and
                 rmin is not None and
                 rmax is not None and
                 thetamin is not None and
                 thetamax is not None and
                 zmin is not None and
                 zmax is not None) or
                (distributionType == 'constantNTheta' and
                 rmin is not None and
                 rmax is not None and
                 thetamin is not None and
                 thetamax is not None and
                 zmin is not None and
                 zmax is not None) or 
                (distributionType == 'hcp' and
                 xmin is not None and
                 xmax is not None)
                )

        self.n1 = n1
        self.n2 = n2
        self.n3 = n3
        self.rho = rho
        self.distributionType = distributionType
        self.xmin = xmin
        self.xmax = xmax
        self.rmin = rmin
        self.rmax = rmax
        self.origin = origin
        self.thetamin = thetamin
        self.thetamax = thetamax
        self.phimin = phimin
        self.phimax = phimax
        self.zmin = zmin
        self.zmax = zmax

        assert nNodePerh > 0.0

        self.nNodePerh = nNodePerh

        # Generate the internal sets of positions, masses, and H
        if distributionType == 'optimal':
            serialInitialization = True
            self.x, self.y, self.z, self.m, self.H = \
                    self.optimalSphericalDistribution(self.nRadial,
                                                      self.nTheta,
                                                      self.nPhi,
                                                      self.rho,
                                                      self.rmin,
                                                      self.rmax,
                                                      self.thetamin,
                                                      self.thetamax,
                                                      self.phimin,
                                                      self.phimax,
                                                      self.nNodePerh)
        elif distributionType == 'constantDAngle':
            serialInitialization = True
            self.x, self.y, self.z, self.m, self.H = \
                self.constantDAngleSphericalDistribution(self.nRadial,
                                                         self.nTheta,
                                                         self.nPhi,
                                                         self.rho,
                                                         self.rmin,
                                                         self.rmax,
                                                         self.thetamin,
                                                         self.thetamax,
                                                         self.phimin,
                                                         self.phimax,
                                                         self.nNodePerh)
        elif distributionType == 'constantNShell':
            serialInitialization = True
            self.x, self.y, self.z, self.m, self.H = \
                self.constantNShellSphericalDistribution(self.nRadial,
                                                         self.nTheta,
                                                         self.nPhi,
                                                         self.rho,
                                                         self.rmin,
                                                         self.rmax,
                                                         self.thetamin,
                                                         self.thetamax,
                                                         self.phimin,
                                                         self.phimax,
                                                         self.nNodePerh)

        elif distributionType == 'lattice':
            serialInitialization = False
            self.x, self.y, self.z, self.m, self.H = \
                self.latticeDistribution(self.n1,      # nx
                                         self.n2,      # ny
                                         self.n3,      # nz
                                         self.rho,
                                         self.xmin,    # (xmin, ymin, zmin)
                                         self.xmax,    # (xmax, ymax, zmax)
                                         self.rmin,
                                         self.rmax,
                                         self.origin,
                                         self.nNodePerh)

        elif distributionType == 'cylindrical':
            serialInitialization = True
            self.x, self.y, self.z, self.m, self.H = \
                self.cylindrical(self.n1,      # nr
                                 self.n2,      # nz
                                 self.rho,
                                 self.rmin,
                                 self.rmax,
                                 self.thetamin,
                                 self.thetamax,
                                 self.zmin,
                                 self.zmax,
                                 self.nNodePerh)

        elif distributionType == 'constantNTheta':
            serialInitialization = True
            self.x, self.y, self.z, self.m, self.H = \
                self.constantNTheta(self.n1,      # nr
                                    self.n2,      # ntheta
                                    self.n3,      # nz
                                    self.rho,
                                    self.rmin,
                                    self.rmax,
                                    self.thetamin,
                                    self.thetamax,
                                    self.zmin,
                                    self.zmax,
                                    self.nNodePerh)

        elif distributionType == 'line':
            serialInitialization = True
            self.x, self.y, self.z, self.m, self.H = \
                self.lineDistribution(self.n1,      # nx
                                      self.n2,      # ny
                                      self.n3,      # nz
                                      self.rho,
                                      self.xmin,    # (xmin, ymin, zmin)
                                      self.xmax,    # (xmax, ymax, zmax)
                                      self.rmin,
                                      self.rmax,
                                      self.nNodePerh)

        elif distributionType == 'hcp':
            serialInitialization = False
            self.x, self.y, self.z, self.m, self.H = \
                self.hcpDistribution(self.n1,      # nx
                                     self.n2,      # ny
                                     self.n3,      # nz
                                     self.rho,
                                     self.xmin,    # (xmin, ymin, zmin)
                                     self.xmax,    # (xmax, ymax, zmax)
                                     self.rmin,
                                     self.rmax,
                                     self.origin,
                                     self.nNodePerh)

        # If the user provided a "rejecter", give it a pass
        # at the nodes.
        if rejecter:
            self.x, self.y, self.z, self.m, self.H = rejecter(self.x,
                                                              self.y,
                                                              self.z,
                                                              self.m,
                                                              self.H)

        # Make rho a list
        self.rho = [self.rho] * len(self.m)

        # Initialize the base class.  If "serialInitialization" is True, this
        # is where the points are broken up between processors as well.
        NodeGeneratorBase.__init__(self, serialInitialization,
                                   self.x, self.y, self.z, self.m, self.H)

        # If SPH has been specified, make sure the H tensors are round.
        if SPH:
            self.makeHround()

        return

    #-------------------------------------------------------------------------------
    # Get the position for the given node index.
    #-------------------------------------------------------------------------------
    def localPosition(self, i):
        assert i >= 0 and i < len(self.x)
        assert len(self.x) == len(self.y)
        return Vector3d(self.x[i], self.y[i], self.z[i])

    #-------------------------------------------------------------------------------
    # Get the mass for the given node index.
    #-------------------------------------------------------------------------------
    def localMass(self, i):
        assert i >= 0 and i < len(self.m)
        return self.m[i]

    #-------------------------------------------------------------------------------
    # Get the mass density for the given node index.
    #-------------------------------------------------------------------------------
    def localMassDensity(self, i):
        assert i >= 0 and i < len(self.rho)
        return self.rho[i]

    #-------------------------------------------------------------------------------
    # Get the H tensor for the given node index.
    #-------------------------------------------------------------------------------
    def localHtensor(self, i):
        assert i >= 0 and i < len(self.H)
        return self.H[i]

    #-------------------------------------------------------------------------------
    # This version tries to combine the optimal configuration of constant spacing
    # for the innermost node distribution, and constant nodes per ring for the outer
    # regions.
    #-------------------------------------------------------------------------------
    def optimalSphericalDistribution(self, nRadial, nTheta, rho,
                                     rmin = 0.0,
                                     rmax = 1.0,
                                     nNodePerh = 2.01,
                                     theta = pi/2.0):

        # Determine the radius at which we want to shift from constant spacing
        # to constant nodes per radius.
        dr = (rmax - rmin)/nRadial
        dTheta = theta/nTheta

        r0 = rmin + 2**(log(nTheta*theta/(2.0*pi))/log(2))*dr/theta
        #r0 = rmin + dr/dTheta

        print 'optimalSphericalDistribution: Cutoff radius is ', r0
        nRadial0 = max(0, min(nRadial, int((r0 - rmin)/dr)))
        nRadial1 = nRadial - nRadial0
        r0 = rmin + nRadial0*dr
        print 'Shifted to ', r0
        print nRadial0, nRadial1

        if nRadial0 and not nRadial1:
            # Only use constant spacing for the nodes.
            x, y, m, H = self.constantDThetaSphericalDistribution(nRadial0, rho,
                                                                  rmin,
                                                                  rmax,
                                                                  nNodePerh,
                                                                  theta)

        elif not nRadial0 and nRadial1:
            # Only use constant nodes per radial bin
            x, y, m, H = self.constantNThetaSphericalDistribution(nRadial1,
                                                                  nTheta,
                                                                  rho,
                                                                  rmin,
                                                                  rmax,
                                                                  nNodePerh,
                                                                  theta)

        else:
            # Combine the two schemes.
            x0, y0, m0, H0 = self.constantDThetaSphericalDistribution(nRadial0, rho,
                                                                      rmin,
                                                                      r0,
                                                                      nNodePerh,
                                                                      theta)
            x1, y1, m1, H1 = self.constantNThetaSphericalDistribution(nRadial1, nTheta, rho,
                                                                      r0,
                                                                      rmax,
                                                                      nNodePerh,
                                                                      theta)
            x, y, m, H = x0 + x1, y0 + y1, m0 + m1, H0 + H1

        return x, y, m, H

    #-------------------------------------------------------------------------------
    # Volume of a spherical section.
    #-------------------------------------------------------------------------------
    def sphericalSectionVolume(self,
                               rmin, rmax,
                               thetamin, thetamax,
                               phimin, phimax):
        return ((thetamax - thetamin)*(cos(phimin) - cos(phimax))*
                (rmax**3 - rmin**3)/3.0)

    #-------------------------------------------------------------------------------
    # Seed positions/masses for spherical symmetry.
    # This version tries to seed nodes in spherical shells with roughly constant
    # mass per radial shell.
    #-------------------------------------------------------------------------------
    def constantMassShells(self, nNodes, nRadialShells, rho,
                           rmin, rmax,
                           thetamin, thetamax,
                           phimin, phimax,
                           nNodePerh):

        assert nNodes > 0
        assert nRadialShells > 0 and nRadialShells < nNodes
        assert rho > 0.0
        assert rmin < rmax
        assert thetamin < thetamax
        assert phimin < phimax

        assert thetamin >= 0.0 and thetamin <= 2.0*pi
        assert thetamax >= 0.0 and thetamax <= 2.0*pi

        assert phimin >= 0.0 and phimin <= 2.0*pi
        assert phimax >= 0.0 and phimax <= 2.0*pi

        # Return values.
        x = []
        y = []
        z = []
        m = []
        H = []
        
        # Nominal mass per node.
        totalVolume = sphericalSectionVolume(rmin, rmax,
                                             thetamin, thetamax,
                                             phimin, phimax)
        totalMass = rho*totalVolume
        nominalmNode = totalMass/nNodes
        assert nominalmNode > 0.0
        nominalmShell = toalMass/nRadialShells
        assert nominalmShell > 0.0
        nominalnShell = int(nominalmShell/nominalmNode)
        assert nominalnShell > 0
        nominalVShell = totalVolume/nRadialShells
        assert nominalVShell > 0.0

        # The fixed H tensor value.
        averageSpacing = (totalVolume/nNodes)**(1.0/3.0)
        h0 = 1.0/(nNodePerh*averageSpacing)
        nominalH = SymTensor3d(h0, 0.0, 0.0,
                               0.0, h0, 0.0,
                               0.0, 0.0, h0)

        # Loop over each shell.
        rinner = 0.0
        router = 0.0
        for ishell in xrange(nRadial):

            # Radii of this shell.
            rinner = router
            deltar = (3.0*nominalVShell/((thetamax - thetamin)*
                                         (cos(phimin) - cos(phimax))) +
                      rinner**3)**(1.0/3.0)
            router = rinner + deltar
            rshell = rinner + 0.5*deltar
            assert router <= 1.00001*rmax
            assert rshell < rmax

            # How many nodes in this shell?
            if ishell < nRadial - 1:
                n = nshell
            else:
                n = nNodes - nshell*(nRadial - 1)
            assert n > 0

            # Mass per node.
            mnode = nominalmShell/n

            # Call the routine to generate the node positions for this
            # shell.
            shellx, shelly, shellz = self.shellPositions(rshell, n,
                                                         thetamin, thetamax,
                                                         phimin, phimax)

            # Append this shells results.
            x += shellx
            y += shelly
            z += shellz
            m += [mnode]*n
            H += [nominalH]*n

        # That's it, return the result.
        return x, y, z, m, H

    #-------------------------------------------------------------------------------
    # Helper method.  For a given shell, seed the requested number of nodes.
    # This method functions by plunking points down initially randomly in the given
    # spherical section, and then iterating over each point and having it push all
    # other points inside it's optimal area radially away.  Theoretically this
    # should converge on a pretty uniform distribution.
    #-------------------------------------------------------------------------------
    def shellPositions(self, r, n,
                       thetamin, thetamax,
                       phimin, phimax,
                       maxIterations = 100,
                       tolerance = 0.01,
                       seed = None):

        assert r > 0.0
        assert n > 0
        assert thetamin < thetamax
        assert phimin < phimax

        assert thetamin >= 0.0 and thetamin <= 2.0*pi
        assert thetamax >= 0.0 and thetamax <= 2.0*pi

        assert phimin >= 0.0 and phimin <= 2.0*pi
        assert phimax >= 0.0 and phimax <= 2.0*pi

        # The total area of this spherical section.
        totalArea = (thetamax - thetamin)*(cos(phimin) - cos(phimax))*r**2

        # The nominal area for each point.
        nominalArea = totalArea/n
        meanSpacing = sqrt(nominalArea/pi)

        # Seed the requested number of points randomly in the given spherical
        # section.  For now we just store the (theta, phi) coordinatess of each
        # point.
        theta = []
        phi = []
        import random
        g = random.Random(seed)
        for i in xrange(n):
            theta.append(g.uniform(thetamin, thetamax))
            phi.append(g.uniform(phimin, phimax))

        # Iterate over looping over the points, and push them apart so that each
        # gets the expected circular area.  There are two stopping criteria:
        # 1.  maxIterations: only up up to maxIterations iterations through the loop.
        # 2.  tolerance: stop if the maximum displacement of a node during
        #     an iteration is <= tolerance*meanSpacing.
        iter = 0
        tolDisplacement = tolerance*meanSpacing
        maxDisplacement = 2.0*tolDisplacement
        while iter < maxIterations and maxDisplacement > tolDisplacement:
            print 'Iteration %i for shell @ r=%f' % (iter, r)
            maxDisplacement = 0.0
            iter += 1

            # Loop over each point in the shell.
            for i in xrange(n):
                xi = r*theta[i]
                yi = r*phi[i]

                # Loop over every other point, and push it away if it's
                # within the mean seperation from this point.
                for j in xrange(n):
                    dx = r*theta[j] - xi
                    dy = r*phi[j] - yi
                    sep = sqrt(dx*dx + dy*dy)
                    if sep < meanSpacing:
                        xx = xi + meanSpacing*dx/sep
                        yy = yi + meanSpacing*dy/sep
                        theta[j] = xx/r
                        phi[j] = yy/r
                        maxDisplacement = max(maxDisplacement,
                                              meanSpacing - sep)

        # Convert the final (r, theta, phi) distribution to the (x,y,z)
        # return values.
        x = []
        y = []
        z = []
        for i in xrange(n):
            x.append(r*sin(phi[i])*cos(theta[i]))
            y.append(r*sin(phi[i])*sin(theta[i]))
            z.append(r*cos(phi[i]))

        return x, y, z

    #-------------------------------------------------------------------------------
    # Seed positions/masses for circular symmetry.
    # This version seeds a constant number of nodes per radial bin.
    #-------------------------------------------------------------------------------
    def constantNThetaSphericalDistribution(self, nRadial, nTheta, rho,
                                              rmin = 0.0,
                                              rmax = 1.0,
                                              nNodePerh = 2.01,
                                              theta = pi/2.0):

        from Spheral import Tensor3d
        from Spheral import SymTensor3d

        dr = (rmax - rmin)/nRadial
        dTheta = theta/nTheta
        hr = 1.0/(nNodePerh*dr)

        x = []
        y = []
        m = []
        H = []

        for i in xrange(0, nRadial):
            rInner = rmin + i*dr
            rOuter = rmin + (i + 1)*dr
            ri = rmin + (i + 0.5)*dr

            mRing = (rOuter**2 - rInner**2) * theta/2.0 * rho
            mi = mRing/nTheta

            hTheta = 1.0/(nNodePerh*ri*dTheta)

            for j in xrange(nTheta):
                thetai = (j + 0.5)*dTheta
                x.append(ri*cos(thetai))
                y.append(ri*sin(thetai))
                m.append(mi)

                Hi = SymTensor3d(hr, 0.0, 0.0, hTheta)
                rot = Tensor3d(cos(thetai), sin(thetai), -sin(thetai), cos(thetai))
                rotInv = rot.Transpose()
                H.append(((rotInv.dotsym(Hi)).dot(rot)).Symmetric())

        return x, y, m, H

    #-------------------------------------------------------------------------------
    # Seed positions/masses on a lattice
    #-------------------------------------------------------------------------------
    def latticeDistribution(self, nx, ny, nz, rho,
                            xmin,
                            xmax,
                            rmin,
                            rmax,
                            origin,
                            nNodePerh = 2.01):

        assert nx > 0
        assert ny > 0
        assert nz > 0
        assert rho > 0

        dx = (xmax[0] - xmin[0])/nx
        dy = (xmax[1] - xmin[1])/ny
        dz = (xmax[2] - xmin[2])/nz

        n = nx*ny*nz
        volume = ((xmax[0] - xmin[0])*
                  (xmax[1] - xmin[1])*
                  (xmax[2] - xmin[2]))
        m0 = rho*volume/n

        hx = 1.0/(nNodePerh*dx)
        hy = 1.0/(nNodePerh*dy)
        hz = 1.0/(nNodePerh*dz)
        H0 = SymTensor3d(hx, 0.0, 0.0,
                         0.0, hy, 0.0,
                         0.0, 0.0, hz)

        x = []
        y = []
        z = []
        m = []
        H = []

        imin, imax = self.globalIDRange(nx*ny*nz)
        for iglobal in xrange(imin, imax):
            i = iglobal % nx
            j = (iglobal // nx) % ny
            k = iglobal // (nx*ny)
            xx = xmin[0] + (i + 0.5)*dx
            yy = xmin[1] + (j + 0.5)*dy
            zz = xmin[2] + (k + 0.5)*dz
            r2 = (xx - origin[0])**2 + (yy - origin[1])**2 + (zz - origin[2])**2
            if ((rmin is None or r2 >= rmin**2) and
                (rmax is None or r2 <= rmax**2)):
                x.append(xx)
                y.append(yy)
                z.append(zz)
                m.append(m0)
                H.append(H0)

        return x, y, z, m, H

    #-------------------------------------------------------------------------------
    # Seed positions/masses on a line
    #-------------------------------------------------------------------------------
    def lineDistribution(self, nx, ny, nz, rho,
                         xmin,
                         xmax,
                         rmin,
                         rmax,
                         nNodePerh = 2.01):

        # Make sure at least two of the dimensions are 1 (and that the third
        # is greater than 1).
        assert (((nx > 1) and (ny == 1) and (nz == 1)) or \
                ((nx == 1) and (ny > 1) and (nz == 1)) or \
                ((nx == 1) and (ny == 1) and (nz > 1)))
        assert rho > 0

        dx = (xmax[0] - xmin[0])/nx
        dy = (xmax[1] - xmin[1])/ny
        dz = (xmax[2] - xmin[2])/nz
        ns = max([nx, ny, nz])
        ds = min([dx, dy, dz])

        volume = ns * ds
        m0 = rho*volume/ns

        # Compute the H tensor.
        hs = 1.0/(nNodePerh*ds)
        H0 = SymTensor3d(hs, 0.0, 0.0,
                         0.0, hs, 0.0,
                         0.0, 0.0, hs)

        x = []
        y = []
        z = []
        m = []
        H = []

        for k in xrange(nz):
            for j in xrange(ny):
                for i in xrange(nx):
                    xx = xmin[0] + (i + 0.5)*dx
                    yy = xmin[1] + (j + 0.5)*dy
                    zz = xmin[2] + (k + 0.5)*dz
                    r = sqrt(xx*xx + yy*yy + zz*zz)
                    if ((r >= rmin or rmin is None) and
                        (r <= rmax or rmax is None)):
                        x.append(xx)
                        y.append(yy)
                        z.append(zz)
                        m.append(m0)
                        H.append(H0)

        return x, y, z, m, H

    #-------------------------------------------------------------------------------
    # Seed positions/masses on a cylindrical section about the z-axis.
    #-------------------------------------------------------------------------------
    def cylindrical(self, nr, nz, rho,
                    rmin,
                    rmax,
                    thetamin,
                    thetamax,
                    zmin,
                    zmax,
                    nNodePerh = 2.01):

        assert nr > 0
        assert nz > 0
        assert rho > 0
        assert rmin < rmax
        assert zmin < zmax

        dr = (rmax - rmin)/nr
        dz = (zmax - zmin)/nz
        Dtheta = thetamax - thetamin

        hr = 1.0/(nNodePerh*dr)
        hz = 1.0/(nNodePerh*dz)

        minNtheta = int(Dtheta/(0.5*pi) + 0.5)

        x = []
        y = []
        z = []
        m = []
        H = []

        for iz in xrange(nz):
            zi = zmin + (iz + 0.5)*dz
            for ir in xrange(nr):
                rInner = rmin + ir*dr
                rOuter = rInner + dr
                ri = 0.5*(rInner + rOuter)
                circumference = ri*Dtheta
                nominalNtheta = int(circumference/max(dr, dz))
                ntheta = max(minNtheta, nominalNtheta)
                dtheta = Dtheta/ntheta
                mring = 0.5*(rOuter**2 - rInner**2)*Dtheta*dz*rho
                ## if ir > 0:
##                     mring = 0.5*(rOuter**2 - rInner**2)*Dtheta*dz*rho
##                 else:
##                     mring = 0.5*(rOuter**2)*Dtheta*dz*rho
                mi = mring/ntheta
                htheta = 1.0/(nNodePerh*dtheta*ri)
                for itheta in xrange(ntheta):
                    thetai = thetamin + (itheta + 0.5)*dtheta
                    x.append(ri*cos(thetai))
                    y.append(ri*sin(thetai))
                    z.append(zi)
                    m.append(mi)
                    Hi = SymTensor3d(hr, 0.0, 0.0,
                                     0.0, htheta, 0.0,
                                     0.0, 0.0, hz)
                    R = Tensor3d(cos(thetai), sin(thetai), 0.0,
                                 -sin(thetai), cos(thetai), 0.0,
                                 0.0, 0.0, 1.0)
                    Hi.rotationalTransform(R)
                    H.append(Hi)

        return x, y, z, m, H

    #-------------------------------------------------------------------------------
    # Seed positions/masses on a cylindrical section about the z-axis.
    # In this case we maintain a constant number of nodes per angle.
    #-------------------------------------------------------------------------------
    def constantNTheta(self, nr, ntheta, nz, rho,
                       rmin,
                       rmax,
                       thetamin,
                       thetamax,
                       zmin,
                       zmax,
                       nNodePerh = 2.01):

        assert nr > 0
        assert ntheta > 0
        assert nz > 0
        assert rho > 0
        assert rmin < rmax
        assert zmin < zmax

        dr = (rmax - rmin)/nr
        Dtheta = thetamax - thetamin
        dtheta = Dtheta/ntheta
        dz = (zmax - zmin)/nz

        hr = 1.0/(nNodePerh*dr)
        hz = 1.0/(nNodePerh*dz)

        x = []
        y = []
        z = []
        m = []
        H = []

        for iz in xrange(nz):
            zi = zmin + (iz + 0.5)*dz
            for ir in xrange(nr):
                rInner = rmin + ir*dr
                rOuter = rInner + dr
                ri = 0.5*(rInner + rOuter)
                circumference = ri*Dtheta
                mring = 0.5*(rOuter**2 - rInner**2)*Dtheta*dz*rho
                mi = mring/ntheta
                htheta = 1.0/(nNodePerh*dtheta*ri)
                for itheta in xrange(ntheta):
                    thetai = thetamin + (itheta + 0.5)*dtheta
                    x.append(ri*cos(thetai))
                    y.append(ri*sin(thetai))
                    z.append(zi)
                    m.append(mi)
                    Hi = SymTensor3d(hr, 0.0, 0.0,
                                     0.0, htheta, 0.0,
                                     0.0, 0.0, hz)
                    R = Tensor3d(cos(thetai), sin(thetai), 0.0,
                                 -sin(thetai), cos(thetai), 0.0,
                                 0.0, 0.0, 1.0)
                    Hi.rotationalTransform(R)
                    H.append(Hi)

        return x, y, z, m, H

    #-------------------------------------------------------------------------------
    # Seed positions/masses on an hcp lattice
    #-------------------------------------------------------------------------------
    def hcpDistribution(self, nx, ny, nz, rho,
                        xmin,
                        xmax,
                        rmin,
                        rmax,
                        origin,
                        nNodePerh = 2.01):

        assert nx > 0
        assert ny > 0
        assert nz > 0
        assert rho > 0

        dx = (xmax[0] - xmin[0])/nx
        dy = (xmax[1] - xmin[1])/ny
        dz = (xmax[2] - xmin[2])/nz

        n = nx*ny*nz
        volume = ((xmax[0] - xmin[0])*
                  (xmax[1] - xmin[1])*
                  (xmax[2] - xmin[2]))

        m0 = rho*volume/n
        hx = 1.0/(nNodePerh*dx)
        hy = 1.0/(nNodePerh*dy)
        hz = 1.0/(nNodePerh*dz)
        H0 = SymTensor3d(hx, 0.0, 0.0,
                         0.0, hy, 0.0,
                         0.0, 0.0, hz)

        x = []
        y = []
        z = []
        m = []
        H = []

        imin, imax = self.globalIDRange(nx*ny*nz)
        for iglobal in xrange(imin, imax):
            i = iglobal % nx
            j = (iglobal // nx) % ny
            k = iglobal // (nx*ny)
            xx = xmin[0] + (i + 0.5*((j % 2) + (k % 2)))*dx
            yy = xmin[1] + (j + 0.5*(k % 2))*dy
            zz = xmin[2] + (k + 0.5)*dz

            # xx = xmin[0] + 0.5*dx*(2*i + (j % 2) + (k % 2))
            # yy = xmin[1] + 0.5*dy*sqrt(3.0)/3.0*(j + (k % 2))
            # zz = xmin[2] + dz*sqrt(6.0)/3.0*k
            r2 = (xx - origin[0])**2 + (yy - origin[1])**2 + (zz - origin[2])**2
            if ((rmin is None or r2 >= rmin**2) and
                (rmax is None or r2 <= rmax**2)):
                x.append(xx)
                y.append(yy)
                z.append(zz)
                m.append(m0)
                H.append(H0)

        return x, y, z, m, H

#--------------------------------------------------------------------------------
# Create cylindrical distributions similar to the RZ generator.
#--------------------------------------------------------------------------------
from GenerateNodeDistribution2d import GenerateNodeDistributionRZ
from Spheral import generateCylDistributionFromRZ
class GenerateCylindricalNodeDistribution3d(GenerateNodeDistributionRZ):

    def __init__(self, nRadial, nTheta, rho,
                 distributionType = 'optimal',
                 xmin = None,
                 xmax = None,
                 rmin = None,
                 rmax = None,
                 nNodePerh = 2.01,
                 theta = pi/2.0,
                 phi = 2.0*pi,
                 SPH = False):
        GenerateNodeDistributionRZ.__init__(self,
                                            nRadial,
                                            nTheta,
                                            rho,
                                            distributionType,
                                            xmin,
                                            xmax,
                                            rmin,
                                            rmax,
                                            nNodePerh,
                                            theta,
                                            SPH)
        from Spheral import Vector3d, CylindricalBoundary

        # The base class already split the nodes up between processors, but
        # we want to handle that ourselves.  Distribute the full set of RZ
        # nodes to every process, then redecompose them below.
        self.x = mpi.allreduce(self.x[:], mpi.SUM)
        self.y = mpi.allreduce(self.y[:], mpi.SUM)
        self.m = mpi.allreduce(self.m[:], mpi.SUM)
        self.H = mpi.allreduce(self.H[:], mpi.SUM)
        n = len(self.x)
        self.z = [0.0]*n
        self.globalIDs = [0]*n

        # Convert the 2-D H tensors to 3-D, and correct the masses.
        for i in xrange(n):
            xi = self.x[i]
            yi = self.y[i]
            H2d = self.H[i]
            H2dinv = H2d.Inverse()

            hxy0 = 0.5*(H2dinv.Trace())
            dphi = CylindricalBoundary.angularSpacing(yi, hxy0, nNodePerh, 2.0)
            assert dphi > 0.0
            nsegment = max(1, int(phi/dphi + 0.5))
            dphi = phi/nsegment

            hz = dphi*yi*nNodePerh
            self.H[i] = SymTensor3d(H2d.xx, H2d.xy, 0.0,
                                    H2d.yx, H2d.yy, 0.0,
                                    0.0,    0.0,    1.0/hz)
            if SPH:
                h0 = self.H[-1].Determinant()**(1.0/3.0)
                self.H[-1] = SymTensor3d.one * h0

            # Convert the mass to the full hoop mass, which will then be used in
            # generateCylDistributionFromRZ to compute the actual nodal masses.
            mi = self.m[i]
            circ = 2.0*pi*yi
            mhoop = mi*circ
            self.m[i] = mhoop

        assert len(self.m) == n
        assert len(self.H) == n

        # Duplicate the nodes from the xy-plane, creating rings of nodes about
        # the x-axis.  We use a C++ helper method for the sake of speed.
        kernelExtent = 2.0
        extras = []
        xvec = self.vectorFromList(self.x, vector_of_double)
        yvec = self.vectorFromList(self.y, vector_of_double)
        zvec = self.vectorFromList(self.z, vector_of_double)
        mvec = self.vectorFromList(self.m, vector_of_double)
        Hvec = self.vectorFromList(self.H, vector_of_SymTensor3d)
        globalIDsvec = self.vectorFromList(self.globalIDs, vector_of_int)
        extrasVec = vector_of_vector_of_double()
        for extra in extras:
            extrasVec.append(self.vectorFromList(extra, vector_of_double))
        generateCylDistributionFromRZ(xvec, yvec, zvec, mvec, Hvec, globalIDsvec,
                                      extrasVec,
                                      nNodePerh, kernelExtent, phi,
                                      procID, nProcs)
        self.x = [x for x in xvec]
        self.y = [x for x in yvec]
        self.z = [x for x in zvec]
        self.m = [x for x in mvec]
        self.H = [SymTensor3d(x) for x in Hvec]
        self.globalIDs = [x for x in globalIDsvec]
        for i in xrange(len(extras)):
            extras[i] = [x for x in extrasVec[i]]

        return

    #---------------------------------------------------------------------------
    # Get the position for the given node index.
    #---------------------------------------------------------------------------
    def localPosition(self, i):
        from Spheral import Vector3d
        return Vector3d(self.x[i], self.y[i], self.z[i])

    #---------------------------------------------------------------------------
    # Get the mass for the given node index.
    #---------------------------------------------------------------------------
    def localMass(self, i):
        return self.m[i]

    #---------------------------------------------------------------------------
    # Get the mass density for the given node index.
    #---------------------------------------------------------------------------
    def localMassDensity(self, i):
        return self.rho(self.localPosition(i))

    #---------------------------------------------------------------------------
    # Get the H tensor for the given node index.
    #---------------------------------------------------------------------------
    def localHtensor(self, i):
        return self.H[i]

#-------------------------------------------------------------------------------
# Specialized version that generates a variable radial stepping to try
# and match a given density profile with (nearly) constant mass nodes.  This
# only supports random node placement in each shell.
#-------------------------------------------------------------------------------
class GenerateRandomNodesMatchingProfile3d(NodeGeneratorBase):

    #---------------------------------------------------------------------------
    # Constructor
    #---------------------------------------------------------------------------
    def __init__(self, n, densityProfileMethod,
                 rmin = 0.0,
                 rmax = 1.0,
                 thetaMin = 0.0,
                 thetaMax = pi,
                 phiMin = 0.0,
                 phiMax = 2.0*pi,
                 nNodePerh = 2.01):
        
        assert n > 0
        assert rmin < rmax
        assert thetaMin < thetaMax
        assert thetaMin >= 0.0 and thetaMin <= 2.0*pi
        assert thetaMax >= 0.0 and thetaMax <= 2.0*pi
        assert phiMin < phiMax
        assert phiMin >= 0.0 and phiMin <= 2.0*pi
        assert phiMax >= 0.0 and phiMax <= 2.0*pi
        assert nNodePerh > 0.0
        
        self.n = n
        self.rmin = rmin
        self.rmax = rmax
        self.thetaMin = thetaMin
        self.thetaMax = thetaMax
        self.phiMin = phiMin
        self.phiMax = phiMax
        self.nNodePerh = nNodePerh
        
        # If the user provided a constant for rho, then use the constantRho
        # class to provide this value.
        if type(densityProfileMethod) == type(1.0):
            self.densityProfileMethod = ConstantRho(densityProfileMethod)
        else:
            self.densityProfileMethod = densityProfileMethod
        
        # Determine how much total mass there is in the system.
        self.totalMass = self.integrateTotalMass(self.densityProfileMethod,
                                                 rmin, rmax,
                                                 thetaMin, thetaMax,
                                                 phiMin, phiMax)
        print "Total mass of %g in the range r = (%g, %g), theta = (%g, %g), phi = (%g, %g)" % \
            (self.totalMass, rmin, rmax, thetaMin, thetaMax, phiMin, phiMax)

        # Now set the nominal mass per node.
        self.m0 = self.totalMass/(4.0/3.0*pi*pow(self.n,3))
        assert self.m0 > 0.0
        print "Nominal mass per node of %g." % self.m0

        # OK, we now know enough to generate the node positions.
        from Spheral import SymTensor3d
        import random
        self.x = []
        self.y = []
        self.z = []
        self.m = []
        self.H = []
        ri = rmax
        
        while ri > rmin:
            rhoi = densityProfileMethod(ri)
            dr = pow(self.m0/(4.0/3.0*pi*rhoi),1.0/3.0)

            hi = nNodePerh*dr
            Hi = SymTensor3d(1.0/hi, 0.0, 0.0,
                             0.0, 1.0/hi, 0.0,
                             0.0, 0.0, 1.0/hi)
            mshell  = rhoi * 4.0*pi*ri*ri*dr
            nshell  = int(mshell / self.m0)
            mi      = self.m0 * (mshell/(nshell*self.m0))
            
            for n in xrange(nshell):
                random.seed()
                u       = random.random()
                v       = random.random()
                w       = random.random()
                theta   = 2.0*pi*u
                phi     = acos(2.0*v-1)
                deltar  = w*(0.45*dr)
                self.x.append((ri-deltar)*cos(theta)*sin(phi))
                self.y.append((ri-deltar)*sin(theta)*sin(phi))
                self.z.append((ri-deltar)*cos(phi))
                self.m.append(mi)
                self.H.append(Hi)
                    
            # Decrement to the next radial bin inward.
            ri = max(0.0, ri - dr)


        print "Generated a total of %i nodes." % len(self.x)

        # Make sure the total mass is what we intend it to be, by applying
        # a multiplier to the particle masses.
        sumMass = 0.0
        for m in self.m:
            sumMass += m
        assert sumMass > 0.0
        massCorrection = self.totalMass/sumMass
        for i in xrange(len(self.m)):
            self.m[i] *= massCorrection
        print "Applied a mass correction of %f to ensure total mass is %f." % (massCorrection, self.totalMass)

        # Have the base class break up the serial node distribution
        # for parallel cases.
        NodeGeneratorBase.__init__(self, True,
                                self.x, self.y, self.z, self.m, self.H)
        return

    #---------------------------------------------------------------------------
    # Get the position for the given node index.
    #---------------------------------------------------------------------------
    def localPosition(self, i):
        assert i >= 0 and i < len(self.x)
        assert len(self.x) == len(self.y) == len(self.z)
        return Vector3d(self.x[i], self.y[i], self.z[i])

    #---------------------------------------------------------------------------
    # Get the mass for the given node index.
    #---------------------------------------------------------------------------
    def localMass(self, i):
        assert i >= 0 and i < len(self.m)
        return self.m[i]

    #---------------------------------------------------------------------------
    # Get the mass density for the given node index.
    #---------------------------------------------------------------------------
    def localMassDensity(self, i):
        return self.densityProfileMethod(self.localPosition(i).magnitude())

    #---------------------------------------------------------------------------
    # Get the H tensor for the given node index.
    #---------------------------------------------------------------------------
    def localHtensor(self, i):
        assert i >= 0 and i < len(self.H)
        return self.H[i]


    #---------------------------------------------------------------------------
    # Numerically integrate the given density profile to determine the total
    # enclosed mass.
    #---------------------------------------------------------------------------
    def integrateTotalMass(self, densityProfileMethod,
                           rmin, rmax,
                           thetaMin, thetaMax,
                           phiMin, phiMax,
                           nbins = 10000):
        assert nbins > 0
        assert nbins % 2 == 0
        
        result = 0
        dr = (rmax-rmin)/nbins
        for i in xrange(1,nbins):
            r1 = rmin + (i-1)*dr
            r2 = rmin + i*dr
            result += 0.5*dr*(r2*r2*densityProfileMethod(r2)+r1*r1*densityProfileMethod(r1))
        result = result * (phiMax-phiMin) * (cos(thetaMin)-cos(thetaMax))
        return result


#-------------------------------------------------------------------------------
# Specialized version that generates a variable radial stepping to try
# and match a given density profile with (nearly) constant mass nodes.  This
# only supports the equivalent of the constant DthetaDphi method.
#-------------------------------------------------------------------------------
class GenerateLongitudinalNodesMatchingProfile3d(NodeGeneratorBase):

    #---------------------------------------------------------------------------
    # Constructor
    #---------------------------------------------------------------------------
    def __init__(self, n, densityProfileMethod,
                 rmin = 0.0,
                 rmax = 1.0,
                 thetaMin = 0.0,
                 thetaMax = pi,
                 phiMin = 0.0,
                 phiMax = 2.0*pi,
                 nNodePerh = 2.01):
        
        assert n > 0
        assert rmin < rmax
        assert thetaMin < thetaMax
        assert thetaMin >= 0.0 and thetaMin <= 2.0*pi
        assert thetaMax >= 0.0 and thetaMax <= 2.0*pi
        assert phiMin < phiMax
        assert phiMin >= 0.0 and phiMin <= 2.0*pi
        assert phiMax >= 0.0 and phiMax <= 2.0*pi
        assert nNodePerh > 0.0

        self.n = n
        self.rmin = rmin
        self.rmax = rmax
        self.thetaMin = thetaMin
        self.thetaMax = thetaMax
        self.phiMin = phiMin
        self.phiMax = phiMax
        self.nNodePerh = nNodePerh

        # If the user provided a constant for rho, then use the constantRho
        # class to provide this value.
        if type(densityProfileMethod) == type(1.0):
            self.densityProfileMethod = ConstantRho(densityProfileMethod)
        else:
            self.densityProfileMethod = densityProfileMethod

        # Determine how much total mass there is in the system.
        self.totalMass = self.integrateTotalMass(self.densityProfileMethod,
                                                 rmin, rmax,
                                                 thetaMin, thetaMax,
                                                 phiMin, phiMax)
        print "Total mass of %g in the range r = (%g, %g), theta = (%g, %g), phi = (%g, %g)" % \
            (self.totalMass, rmin, rmax, thetaMin, thetaMax, phiMin, phiMax)
                
        # Now set the nominal mass per node.
        self.m0 = self.totalMass/(4.0/3.0*pi*pow(self.n,3))
        assert self.m0 > 0.0
        print "Nominal mass per node of %g." % self.m0
            
        # OK, we now know enough to generate the node positions.
        self.x, self.y, self.z, self.m, self.H = \
            self.constantDThetaDPhiDistribution(self.densityProfileMethod,
                                                self.m0, self.n,
                                                rmin, rmax,
                                                thetaMin, thetaMax,
                                                phiMin, phiMax,
                                                nNodePerh)
        print "Generated a total of %i nodes." % len(self.x)
            
        # Make sure the total mass is what we intend it to be, by applying
        # a multiplier to the particle masses.
        sumMass = 0.0
        for m in self.m:
            sumMass += m
        assert sumMass > 0.0
        massCorrection = self.totalMass/sumMass
        for i in xrange(len(self.m)):
            self.m[i] *= massCorrection
        print "Applied a mass correction of %f to ensure total mass is %f." % (massCorrection, self.totalMass)

        # Have the base class break up the serial node distribution
        # for parallel cases.
        NodeGeneratorBase.__init__(self, True,
                                   self.x, self.y, self.z, self.m, self.H)
        return
            
    #---------------------------------------------------------------------------
    # Get the position for the given node index.
    #---------------------------------------------------------------------------
    def localPosition(self, i):
        assert i >= 0 and i < len(self.x)
        assert len(self.x) == len(self.y) == len(self.z)
        return Vector3d(self.x[i], self.y[i], self.z[i])
    
    #---------------------------------------------------------------------------
    # Get the mass for the given node index.
    #---------------------------------------------------------------------------
    def localMass(self, i):
        assert i >= 0 and i < len(self.m)
        return self.m[i]
    
    #---------------------------------------------------------------------------
    # Get the mass density for the given node index.
    #---------------------------------------------------------------------------
    def localMassDensity(self, i):
        return self.densityProfileMethod(self.localPosition(i).magnitude())
    
    #---------------------------------------------------------------------------
    # Get the H tensor for the given node index.
    #---------------------------------------------------------------------------
    def localHtensor(self, i):
        assert i >= 0 and i < len(self.H)
        return self.H[i]


    #---------------------------------------------------------------------------
    # Numerically integrate the given density profile to determine the total
    # enclosed mass.
    #---------------------------------------------------------------------------
    def integrateTotalMass(self, densityProfileMethod,
                           rmin, rmax,
                           thetaMin, thetaMax,
                           phiMin, phiMax,
                           nbins = 10000):
        assert nbins > 0
        assert nbins % 2 == 0
        
        result = 0
        dr = (rmax-rmin)/nbins
        for i in xrange(1,nbins):
            r1 = rmin + (i-1)*dr
            r2 = rmin + i*dr
            result += 0.5*dr*(r2*r2*densityProfileMethod(r2)+r1*r1*densityProfileMethod(r1))
        result = result * (phiMax-phiMin) * (cos(thetaMin)-cos(thetaMax))
        return result

    #---------------------------------------------------------------------------
    # Seed positions/masses for circular symmetry
    # This version tries to seed nodes in circular rings with constant spacing.
    #---------------------------------------------------------------------------
    def constantDThetaDPhiDistribution(self, densityProfileMethod,
                                       m0, nr,
                                       rmin, rmax,
                                       thetaMin, thetaMax,
                                       phiMin, phiMax,
                                       nNodePerh = 2.01):
        
        from Spheral import SymTensor3d
        
        # Return lists for positions, masses, and H's.
        x = []
        y = []
        z = []
        m = []
        H = []
        
        # Start at the outermost radius, and work our way inward.
        arcTheta = thetaMax - thetaMin
        arcPhi = phiMax - phiMin
        ri = rmax
        
        while ri > rmin:
            
            # Get the nominal delta r, delta theta, delta phi, number of nodes,
            # and mass per node at this radius.
            rhoi = densityProfileMethod(ri)
            dr = pow(m0/(4.0/3.0*pi*rhoi),1.0/3.0)
            dTheta = 2.0*dr
            dPhi = 2.0*dr
            arclength = arcTheta*ri
            nTheta = max(1,int(arclength/dTheta))
            dTheta = arcTheta/nTheta
            hi = nNodePerh*0.5*(dr + ri*dTheta)
            Hi = SymTensor3d(1.0/hi, 0.0, 0.0,
                             0.0, 1.0/hi, 0.0,
                             0.0, 0.0, 1.0/hi)
                             
            
                             
            # Now assign the nodes for this radius.
            for i in xrange(nTheta):
                thetai = thetaMin + (i + 0.5)*dTheta
                rp = ri*sin(thetai)
                arclength = arcPhi * rp
                nPhi = max(1,int(arclength/dPhi))
                dPhij = arcPhi/nPhi
                #print "at r=%g theta=%g rp=%g nTheta=%d nPhi=%d" % (ri,thetai,rp,nTheta,nPhi)
                for j in xrange(nPhi):
                    phij = phiMin + (j+0.5)*dPhij
                    x.append(ri*cos(thetai)*sin(phij))
                    y.append(ri*sin(thetai)*sin(phij))
                    z.append(ri*cos(phij))
                    m.append(m0)
                    H.append(Hi)

            # Decrement to the next radial bin inward.
            ri = max(0.0, ri - dr)
        
        return x, y, z, m, H

#-------------------------------------------------------------------------------
# Specialized version that generates a variable radial stepping to try
# and match a given density profile with (nearly) constant mass nodes
# on a variable resolution Icosahedron.
# It is recommended for now that you use 0-pi and 0-2pi for theta,phi.
#-------------------------------------------------------------------------------
class GenerateIdealDiskMatchingProfile3d(NodeGeneratorBase):
    #---------------------------------------------------------------------------
    # Constructor
    #---------------------------------------------------------------------------
    def __init__(self, n, densityProfileMethod,
                 rmin = 0.0,
                 rmax = 1.0,
                 zmax = 0.1,
                 nNodePerh = 2.01,
                 offset=None):
        
        assert n > 0
        assert rmin < rmax
        assert zmax >= 0
        assert nNodePerh > 0.0
        assert offset is None or len(offset)==3

        self.n = n
        self.rmin = rmin
        self.rmax = rmax
        self.zmax = zmax
        self.nNodePerh = nNodePerh
        self.densityProfileMethod = densityProfileMethod
    
        # Determine how much total mass there is in the system.
        self.totalMass = self.integrateTotalMass(self.densityProfileMethod,
                                                 rmin, rmax,
                                                 zmax)
        print "Total mass of %g in the range r = (%g, %g), z = (0, %g)" % \
            (self.totalMass, rmin, rmax, zmax)
        
        self.laminarMass = self.integrateLaminarMass(self.densityProfileMethod,rmin,rmax)

        self.m0 = self.laminarMass/(self.n*self.n*pi)
            
        # Return lists for positions, masses, and H's.
        self.x = []
        self.y = []
        self.z = []
        self.m = []
        self.H = []

        zi = 0
        while zi <= zmax:
            ri = rmax
            while ri > rmin:
                rhoi        = densityProfileMethod(ri,zi)
                dr          = sqrt(self.m0/rhoi)
                arclength   = 2.0*pi*ri
                arcmass     = arclength*dr*rhoi
                nTheta      = max(1,int(arcmass/self.m0))
                dTheta      = 2.0*pi/nTheta
                mi          = arcmass/nTheta
                hi          = nNodePerh*0.5*(dr + ri*dTheta)
                Hi          = SymTensor3d(1.0/hi,0.0,0.0,
                                          0.0,1.0/hi,0.0,
                                          0.0,0.0,1.0/hi)
                                          
                # Now assign the nodes for this radius.
                for i in xrange(nTheta):
                    thetai = (i + 0.5)*dTheta
                    self.x.append(ri*cos(thetai))
                    self.y.append(ri*sin(thetai))
                    self.z.append(zi)
                    self.m.append(mi)
                    self.H.append(Hi)
                    #now same for negative z
                    if (zi>0):
                        thetai = (i + 0.5)*dTheta
                        self.x.append(ri*cos(thetai))
                        self.y.append(ri*sin(thetai))
                        self.z.append(-zi)
                        self.m.append(mi)
                        self.H.append(Hi)
                #move inward
                ri          = max(0.0, ri - dr)
            rho0 = densityProfileMethod(rmin, zi)
            dz = sqrt(self.m0/rho0)
            zi += dz
            
        NodeGeneratorBase.__init__(self, True,
                                   self.x, self.y, self.z, self.m, self.H)

        return



    #---------------------------------------------------------------------------
    # Numerically integrate the given density profile to determine the total
    # enclosed mass.
    #---------------------------------------------------------------------------
    def integrateTotalMass(self, densityProfileMethod,
                           rmin, rmax,
                           zmax,
                           nrbins = 10000,
                           nzbins = 1000):
        assert nrbins > 0
        assert nrbins % 2 == 0
        assert nzbins > 0
        assert nzbins % 2 == 0
        
        result = 0
        dr = (rmax-rmin)/nrbins
        dz = zmax/nzbins
        I = []
        
        for i in xrange(1,nrbins):
            r1 = rmin + (i-1)*dr
            r2 = rmin + i*dr
            ij = 0
            for j in xrange(1,nzbins):
                z1 = (j-1)*dz
                z2 = j*dz
                ij += 0.5*r1*dz*(densityProfileMethod(r1,z1)+densityProfileMethod(r1,z2))
            I.append(ij)
            if (i>1):
                result += 0.5*dr*(I[i-1]+I[i-2])
    
        return result

    def integrateLaminarMass(self, densityProfileMethod,rmin,rmax,
                             nrbins = 10000):
        
        assert nrbins > 0
        assert nrbins % 2 == 0
        
        h = (rmax - rmin)/nrbins
        result = (rmin*densityProfileMethod(rmin,0) +
                  rmax*densityProfileMethod(rmax,0))
        for i in xrange(1, nrbins):
            ri = rmin + i*h
            if i % 2 == 0:
                result += 4.0*ri*densityProfileMethod(ri,0)
            else:
                result += 2.0*ri*densityProfileMethod(ri,0)

        result *= 2*pi*h/3.0
        return result

    #---------------------------------------------------------------------------
    # Get the position for the given node index.
    #---------------------------------------------------------------------------
    def localPosition(self, i):
        assert i >= 0 and i < len(self.x)
        assert len(self.x) == len(self.y) == len(self.z)
        return Vector3d(self.x[i], self.y[i], self.z[i])

    #---------------------------------------------------------------------------
    # Get the mass for the given node index.
    #---------------------------------------------------------------------------
    def localMass(self, i):
        assert i >= 0 and i < len(self.m)
        return self.m[i]

    #---------------------------------------------------------------------------
    # Get the mass density for the given node index.
    #---------------------------------------------------------------------------
    def localMassDensity(self, i):
        return self.densityProfileMethod(sqrt(self.localPosition(i)[0]**2+self.localPosition(i)[1]**2),self.localPosition(i)[2])

    #---------------------------------------------------------------------------
    # Get the H tensor for the given node index.
    #---------------------------------------------------------------------------
    def localHtensor(self, i):
        assert i >= 0 and i < len(self.H)
        return self.H[i]


#-------------------------------------------------------------------------------
# Specialized version that generates a variable radial stepping to try
# and match a given density profile with (nearly) constant mass nodes
# on a variable resolution Icosahedron.
# It is recommended for now that you use 0-pi and 0-2pi for theta,phi.
#-------------------------------------------------------------------------------
class GenerateIcosahedronMatchingProfile3d(NodeGeneratorBase):
    
    #---------------------------------------------------------------------------
    # Constructor
    #---------------------------------------------------------------------------
    def __init__(self, n, densityProfileMethod,
                 rmin = 0.0,
                 rmax = 1.0,
                 thetaMin = 0.0,
                 thetaMax = pi,
                 phiMin = 0.0,
                 phiMax = 2.0*pi,
                 nNodePerh = 2.01,
                 offset=None):
        
        assert n > 0
        assert rmin < rmax
        assert thetaMin < thetaMax
        assert thetaMin >= 0.0 and thetaMin <= 2.0*pi
        assert thetaMax >= 0.0 and thetaMax <= 2.0*pi
        assert phiMin < phiMax
        assert phiMin >= 0.0 and phiMin <= 2.0*pi
        assert phiMax >= 0.0 and phiMax <= 2.0*pi
        assert nNodePerh > 0.0
        assert offset is None or len(offset)==3
        
        if offset is None:
            self.offset = Vector3d(0,0,0)
        else:
            self.offset = Vector3d(offset[0],offset[1],offset[2])
        
        self.n = n
        self.rmin = rmin
        self.rmax = rmax
        self.thetaMin = thetaMin
        self.thetaMax = thetaMax
        self.phiMin = phiMin
        self.phiMax = phiMax
        self.nNodePerh = nNodePerh
        
        # If the user provided a constant for rho, then use the constantRho
        # class to provide this value.
        if type(densityProfileMethod) == type(1.0):
            self.densityProfileMethod = ConstantRho(densityProfileMethod)
        else:
            self.densityProfileMethod = densityProfileMethod
        
        # Determine how much total mass there is in the system.
        self.totalMass = self.integrateTotalMass(self.densityProfileMethod,
                                                 rmin, rmax,
                                                 thetaMin, thetaMax,
                                                 phiMin, phiMax)
        print "Total mass of %g in the range r = (%g, %g), theta = (%g, %g), phi = (%g, %g)" % \
            (self.totalMass, rmin, rmax, thetaMin, thetaMax, phiMin, phiMax)

        # Now set the nominal mass per node.
        self.m0 = self.totalMass/(4.0/3.0*pi*pow(self.n,3))
        assert self.m0 > 0.0
        print "Nominal mass per node of %g." % self.m0
        
        from Spheral import SymTensor3d
        self.x = []
        self.y = []
        self.z = []
        self.m = []
        self.H = []
        ri = rmax
        
        # shapeData = [Nf,Ne,Nc]
        
        shapeData = [[ 6, 9, 5],
                     [ 8,12, 6],
                     [12,18, 8],
                     [20,30,12]]
        
        # first column is total number of shell points
        # second column is number of refinements to reach that shell count
        # third column is shape choice that reaches that shell count
        resolution = [[5,0,0],
                      [6,0,1],
                      [8,0,2],
                      [12,0,3],
                      [14,1,0],
                      [18,1,1],
                      [26,1,2],
                      [42,1,3],
                      [50,2,0],
                      [66,2,1],
                      [98,2,2],
                      [162,2,3],
                      [194,3,0],
                      [258,3,1],
                      [386,3,2],
                      [642,3,3],
                      [770,4,0],
                      [1026,4,1],
                      [1538,4,2],
                      [2562,4,3],
                      [3074,5,0],
                      [4098,5,1],
                      [6146,5,2],
                      [10242,5,3],
                      [12290,6,0],
                      [16386,6,1],
                      [24578,6,2],
                      [40962,6,3],
                      [49154,7,0],
                      [65538,7,1],
                      [98306,7,2],
                      [163842,7,3],
                      [196610,8,0],
                      [262146,8,1],
                      [393218,8,2]]
        
        while ri > rmin:
            # create the database of faces and positions
            self.positions      = []     # [index,[point]]
            self.middlePoints   = []  # [i,[key,index]]
            self.faces          = []
            self.index          = 0
            
            # Get the nominal delta r, number of nodes,
            # and mass per node at this radius.
            rhoi    = self.densityProfileMethod(ri)
            dr      = pow(self.m0/(4.0/3.0*pi*rhoi),1.0/3.0)
            mshell  = rhoi * 4.0*pi*ri*ri*dr
            nshell  = int(mshell / self.m0)
            nshell  = max(nshell,1)
            nr      = 0
            ver     = 0
            counts  = []
        
            hi = nNodePerh*(dr)
            Hi = SymTensor3d(1.0/hi, 0.0, 0.0,
                             0.0, 1.0/hi, 0.0,
                             0.0, 0.0, 1.0/hi)
            if (nshell > 2):
                for i in xrange(len(shapeData)):
                    nc  = 0
                    nco = 0
                    nrf = 0
                    while (nc < nshell):
                        nrf += 1
                        nco = nc
                        nc = self.shapeCount(nrf,shapeData[i])
                    counts.append([i,nrf-1,nco])
                    counts.append([i,nrf,nc])
                
                #print counts
                
                diff = 1e13
                for i in xrange(len(counts)):
                    dd = abs(counts[i][2] - nshell)
                    if (dd < diff):
                        diff = dd
                        ver = counts[i][0]
                        nr = counts[i][1]
                
                if (nr<0):
                    nr = 0
                
                if (ver==0):
                    self.createHexaSphere(nr)
                elif (ver==1):
                    self.createOctaSphere(nr)
                elif (ver==2):
                    self.createCubicSphere(nr)
                else:
                    self.createIcoSphere(nr)
            elif(nshell==1):
                self.positions.append([0,0,0])
            elif(nshell==2):
                self.positions.append([1,0,0])
                self.positions.append([-1,0,0])
            mi = self.m0 * (float(nshell)/float(len(self.positions)))
<<<<<<< HEAD
            rii = ri - 0.5*dr
            print "at r=%g, computed %d total nodes with mass=%g" %(rii,len(self.positions),mi)
=======
            print "at r=%g, wanted %d; computed %d total nodes with mass=%g" %(ri,nshell,len(self.positions),mi)
>>>>>>> f9395d0b
            for n in xrange(len(self.positions)):
                x       = rii*self.positions[n][0]
                y       = rii*self.positions[n][1]
                z       = rii*self.positions[n][2]
                if(nshell>1):
                    theta   = acos(z/sqrt(x*x+y*y+z*z))
                    phi     = atan2(y,x)
                    if (phi<0.0):
                        phi = phi + 2.0*pi
                else:
                    theta = (thetaMax - thetaMin)/2.0
                    phi = (phiMax - phiMin)/2.0
                if (theta<=thetaMax and theta>=thetaMin) and (phi<=phiMax and phi>=phiMin):
                    self.x.append(rii*self.positions[n][0])
                    self.y.append(rii*self.positions[n][1])
                    self.z.append(rii*self.positions[n][2])
                    self.m.append(mi)
                    self.H.append(SymTensor3d.one*(1.0/hi))
            #self.H.append(Hi)
            
            ri = max(0.0, ri - dr)
    
        # If requested, shift the nodes.
        if offset:
            for i in xrange(len(self.x)):
                self.x[i] += offset[0]
                self.y[i] += offset[1]
                self.z[i] += offset[2]
            
        print "Generated a total of %i nodes." % len(self.x)
        NodeGeneratorBase.__init__(self, True,
                                   self.x, self.y, self.z, self.m, self.H)
        return

    #---------------------------------------------------------------------------
    # Compute the number of vertices for a given shape at a specific refinement
    # level.
    #  new formula for calculating number of points for a given subdivision level
    #  (Nf * Np(n) - Ne * Npe(n) + Nc)
    #  Nf = Number of faces of primitive shape
    #  Np(n) = Number of points in a triangle subdivided n times
    #       2^(2n-1) + 3*2^(n-1) + 1
    #  Ne = Number of edges of primitive shape
    #  Npe(n) = Number of points along an edge of primitive shape subdivided n times
    #       2^n + 1
    #  Nc = Number of corners
    #---------------------------------------------------------------------------
    def shapeCount(self, refinement, shape):
        Nf  = shape[0]
        Ne  = shape[1]
        Nc  = shape[2]
        n   = refinement
    
        Npe = 2**n + 1
        Np  = 2**(2*n-1) + 3*(2**(n-1)) + 1
        return (Nf * Np - Ne * Npe + Nc)
    
    #---------------------------------------------------------------------------
    # Get the position for the given node index.
    #---------------------------------------------------------------------------
    def localPosition(self, i):
        assert i >= 0 and i < len(self.x)
        assert len(self.x) == len(self.y) == len(self.z)
        return Vector3d(self.x[i], self.y[i], self.z[i])

    #---------------------------------------------------------------------------
    # Get the mass for the given node index.
    #---------------------------------------------------------------------------
    def localMass(self, i):
        assert i >= 0 and i < len(self.m)
        return self.m[i]

    #---------------------------------------------------------------------------
    # Get the mass density for the given node index.
    #---------------------------------------------------------------------------
    def localMassDensity(self, i):
        loc = Vector3d(0,0,0)
        loc = self.localPosition(i) - self.offset
        return self.densityProfileMethod(loc.magnitude())

    #---------------------------------------------------------------------------
    # Get the H tensor for the given node index.
    #---------------------------------------------------------------------------
    def localHtensor(self, i):
        assert i >= 0 and i < len(self.H)
        return self.H[i]

    #---------------------------------------------------------------------------
    # Numerically integrate the given density profile to determine the total
    # enclosed mass.
    #---------------------------------------------------------------------------
    def integrateTotalMass(self, densityProfileMethod,
                           rmin, rmax,
                           thetaMin, thetaMax,
                           phiMin, phiMax,
                           nbins = 10000):
        assert nbins > 0
        assert nbins % 2 == 0
        
        result = 0
        dr = (rmax-rmin)/nbins
        for i in xrange(1,nbins):
            r1 = rmin + (i-1)*dr
            r2 = rmin + i*dr
            result += 0.5*dr*(r2*r2*densityProfileMethod(r2)+r1*r1*densityProfileMethod(r1))
        result = result * (phiMax-phiMin) * (cos(thetaMin)-cos(thetaMax))
        return result

    #---------------------------------------------------------------------------
    # Mechanics for creating and refining the icosahedron
    #---------------------------------------------------------------------------
    def addVertex(self,point):
        length = sqrt(point[0]*point[0] + point[1]*point[1] + point[2]*point[2])
        self.positions.append([point[0]/length,point[1]/length,point[2]/length])
        self.index = self.index + 1
        return self.index
        
    def checkMiddlePoint(self,key):
        exists  = 0
        myidx   = 0
        for i in xrange(len(self.middlePoints)):
            if (self.middlePoints[i][0] == key):
                exists = 1
                myidx = self.middlePoints[i][1]
        return exists, myidx
    
    def getMiddlePoint(self,p1,p2):
        firstIsSmaller = (p1<p2)
        smallerIndex = 0
        greaterIndex = 0
        if firstIsSmaller:
            smallerIndex = p1
            greaterIndex = p2
        else:
            smallerIndex = p2
            greaterIndex = p1
        key = smallerIndex * (1e10) + greaterIndex # some giant number
        
        # check if this key already exists in middlepoints
        exists, idx = self.checkMiddlePoint(key)
        if (exists):
            return idx
        
        # otherwise, not already cached, time to add one
        point1 = self.positions[p1]
        point2 = self.positions[p2]
        middle = [(point1[0]+point2[0])/2.0,(point1[1]+point2[1])/2.0,(point1[2]+point2[2])/2.0]
        
        idx = self.addVertex(middle)
        self.middlePoints.append([key,idx-1])
        
        return idx-1
    
    def createIcoSphere(self,np):
        n = 0
        t = (1.0+sqrt(5.0))/2.0
        # create 12 vertices of an icosahedron
        self.addVertex([-1, t, 0])
        self.addVertex([ 1, t, 0])
        self.addVertex([-1,-t, 0])
        self.addVertex([ 1,-t, 0])
        
        self.addVertex([ 0,-1, t])
        self.addVertex([ 0, 1, t])
        self.addVertex([ 0,-1,-t])
        self.addVertex([ 0, 1,-t])
        
        self.addVertex([ t, 0,-1])
        self.addVertex([ t, 0, 1])
        self.addVertex([-t, 0,-1])
        self.addVertex([-t, 0, 1])
        
        # create the 20 initial faces
        # 5 faces around point 0
        self.faces.append([ 0,11, 5])
        self.faces.append([ 0, 5, 1])
        self.faces.append([ 0, 1, 7])
        self.faces.append([ 0, 7,10])
        self.faces.append([ 0,10,11])
        # 5 adjacent faces
        self.faces.append([ 1, 5, 9])
        self.faces.append([ 5,11, 4])
        self.faces.append([11,10, 2])
        self.faces.append([10, 7, 6])
        self.faces.append([ 7, 1, 8])
        # 5 faces around point 3
        self.faces.append([ 3, 9, 4])
        self.faces.append([ 3, 4, 2])
        self.faces.append([ 3, 2, 6])
        self.faces.append([ 3, 6, 8])
        self.faces.append([ 3, 8, 9])
        # 5 adjacent faces
        self.faces.append([ 4, 9, 5])
        self.faces.append([ 2, 4,11])
        self.faces.append([ 6, 2,10])
        self.faces.append([ 8, 6, 7])
        self.faces.append([ 9, 8, 1])
        
        # now refine triangles until you're done
        for i in xrange(np):
            faces2 = []
            for j in xrange(len(self.faces)):
                x,y,z = self.faces[j][0], self.faces[j][1], self.faces[j][2]
                a = self.getMiddlePoint(x,y)
                b = self.getMiddlePoint(y,z)
                c = self.getMiddlePoint(z,x)
                
                faces2.append([x,a,c])
                faces2.append([y,b,a])
                faces2.append([z,c,b])
                faces2.append([a,b,c])
            self.faces = faces2
            n = len(self.positions)

    def createOctaSphere(self,np):
        n = 0
        t = sqrt(2.0)/2.0
        # create the 6 vertices of the octahedron
        self.addVertex([ 0, 0, 1])
        self.addVertex([ t, t, 0])
        self.addVertex([ t,-t, 0])
        self.addVertex([-t,-t, 0])
        self.addVertex([-t, t, 0])
        self.addVertex([ 0, 0,-1])
        
        # create the 8 initial faces
        # 4 faces around point 0
        self.faces.append([ 0, 1, 2])
        self.faces.append([ 0, 2, 3])
        self.faces.append([ 0, 3, 4])
        self.faces.append([ 0, 4, 1])
        # 4 faces around point 5
        self.faces.append([ 5, 2, 1])
        self.faces.append([ 5, 3, 2])
        self.faces.append([ 5, 4, 3])
        self.faces.append([ 5, 1, 4])
        
        # now refine triangles until you're done
        for i in xrange(np):
            faces2 = []
            for j in xrange(len(self.faces)):
                x,y,z = self.faces[j][0], self.faces[j][1], self.faces[j][2]
                a = self.getMiddlePoint(x,y)
                b = self.getMiddlePoint(y,z)
                c = self.getMiddlePoint(z,x)
                
                faces2.append([x,a,c])
                faces2.append([y,b,a])
                faces2.append([z,c,b])
                faces2.append([a,b,c])
            self.faces = faces2
            n = len(self.positions)

    def createHexaSphere(self,np):
        n = 0
        t = sqrt(3.0)/2.0
        # create the 5 vertices of the hexahedron
        self.addVertex([ 0, 0, 1])
        self.addVertex([ 0, 1, 0])
        self.addVertex([ t,-0.5,0])
        self.addVertex([-t,-0.5,0])
        self.addVertex([ 0, 0,-1])
        
        # create the 6 initial faces
        # 3 faces around point 0
        self.faces.append([ 0, 1, 2])
        self.faces.append([ 0, 2, 3])
        self.faces.append([ 0, 3, 1])
        # 3 faces around point 4
        self.faces.append([ 4, 2, 1])
        self.faces.append([ 4, 3, 2])
        self.faces.append([ 4, 1, 3])
        
        # now refine triangles until you're done
        for i in xrange(np):
            faces2 = []
            for j in xrange(len(self.faces)):
                x,y,z = self.faces[j][0], self.faces[j][1], self.faces[j][2]
                a = self.getMiddlePoint(x,y)
                b = self.getMiddlePoint(y,z)
                c = self.getMiddlePoint(z,x)
                
                faces2.append([x,a,c])
                faces2.append([y,b,a])
                faces2.append([z,c,b])
                faces2.append([a,b,c])
            self.faces = faces2
            n = len(self.positions)

    def createCubicSphere(self,np):
        n = 0
        t = sqrt(3.0)/3.0
        # create the 8 vertices of the cube
        self.addVertex([-t, t, t])
        self.addVertex([-t,-t, t])
        self.addVertex([ t,-t, t])
        self.addVertex([ t, t, t])
        self.addVertex([ t, t,-t])
        self.addVertex([ t,-t,-t])
        self.addVertex([-t,-t,-t])
        self.addVertex([-t, t,-t])
        
        # create the 6 initial faces
        # 5 faces around point 0
        self.faces.append([ 0, 4, 7])
        self.faces.append([ 0, 1, 7])
        self.faces.append([ 0, 1, 2])
        self.faces.append([ 0, 2, 3])
        self.faces.append([ 0, 3, 4])
        # 5 faces around point 5
        self.faces.append([ 5, 2, 3])
        self.faces.append([ 5, 3, 4])
        self.faces.append([ 5, 4, 7])
        self.faces.append([ 5, 6, 7])
        self.faces.append([ 5, 2, 6])
        # 2 faces around point 1
        self.faces.append([ 1, 6, 7])
        self.faces.append([ 1, 2, 6])
        
        # now refine triangles until you're done
        for i in xrange(np):
            faces2 = []
            for j in xrange(len(self.faces)):
                x,y,z = self.faces[j][0], self.faces[j][1], self.faces[j][2]
                a = self.getMiddlePoint(x,y)
                b = self.getMiddlePoint(y,z)
                c = self.getMiddlePoint(z,x)
                
                faces2.append([x,a,c])
                faces2.append([y,b,a])
                faces2.append([z,c,b])
                faces2.append([a,b,c])
            self.faces = faces2
            n = len(self.positions)
<|MERGE_RESOLUTION|>--- conflicted
+++ resolved
@@ -1593,6 +1593,16 @@
         self.H = []
         ri = rmax
         
+        # new formula for calculating number of points for a given subdivision level
+        # (Nf * Np(n) - Ne * Npe(n) + Nc)
+        # Nf = Number of faces of primitive shape
+        # Np(n) = Number of points in a triangle subdivided n times
+        #       2^(2n-1) + 3*2^(n-1) + 1
+        # Ne = Number of edges of primitive shape
+        # Npe(n) = Number of points along an edge of primitive shape subdivided n times
+        #       2^n + 1
+        # Nc = Number of corners
+        
         # shapeData = [Nf,Ne,Nc]
         
         shapeData = [[ 6, 9, 5],
@@ -1700,16 +1710,11 @@
                 self.positions.append([1,0,0])
                 self.positions.append([-1,0,0])
             mi = self.m0 * (float(nshell)/float(len(self.positions)))
-<<<<<<< HEAD
-            rii = ri - 0.5*dr
-            print "at r=%g, computed %d total nodes with mass=%g" %(rii,len(self.positions),mi)
-=======
             print "at r=%g, wanted %d; computed %d total nodes with mass=%g" %(ri,nshell,len(self.positions),mi)
->>>>>>> f9395d0b
             for n in xrange(len(self.positions)):
-                x       = rii*self.positions[n][0]
-                y       = rii*self.positions[n][1]
-                z       = rii*self.positions[n][2]
+                x       = ri*self.positions[n][0]
+                y       = ri*self.positions[n][1]
+                z       = ri*self.positions[n][2]
                 if(nshell>1):
                     theta   = acos(z/sqrt(x*x+y*y+z*z))
                     phi     = atan2(y,x)
@@ -1719,9 +1724,9 @@
                     theta = (thetaMax - thetaMin)/2.0
                     phi = (phiMax - phiMin)/2.0
                 if (theta<=thetaMax and theta>=thetaMin) and (phi<=phiMax and phi>=phiMin):
-                    self.x.append(rii*self.positions[n][0])
-                    self.y.append(rii*self.positions[n][1])
-                    self.z.append(rii*self.positions[n][2])
+                    self.x.append(ri*self.positions[n][0])
+                    self.y.append(ri*self.positions[n][1])
+                    self.z.append(ri*self.positions[n][2])
                     self.m.append(mi)
                     self.H.append(SymTensor3d.one*(1.0/hi))
             #self.H.append(Hi)
