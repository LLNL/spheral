#include <algorithm>
#include <ctime>

#include "compactFacetedVolumes.hh"

#include "NodeList/FluidNodeList.hh"
#include "Neighbor/NestedGridNeighbor.hh"
#include "Material/PhysicalConstants.hh"
#include "Material/GammaLawGas.hh"
#include "DataBase/DataBase.hh"
#include "Utilities/packElement.hh"
#include "Utilities/allReduce.hh"

namespace Spheral {

using namespace std;

//------------------------------------------------------------------------------
// Push FacetedVolume shapes together inside a surface, but excluding mutual
// overlap.
//------------------------------------------------------------------------------
template<typename Dimension>
unsigned compactFacetedVolumes(std::vector<typename Dimension::FacetedVolume>& shapes,
                               std::vector<typename Dimension::Vector>& centers,
                               std::vector<int>& flags,
                               const typename Dimension::FacetedVolume& surface,
                               const double depthmax,
                               const unsigned surfaceIterations,
                               const unsigned maxIterations,
                               const double dispfrac,
                               const double maxoverlapfrac) {

  typedef typename Dimension::Vector Vector;
  typedef typename Dimension::SymTensor SymTensor;
  typedef typename Dimension::FacetedVolume FacetedVolume;
  using FieldSpace::Field;

  // Preconditions.
  const unsigned nshapes = shapes.size();
  VERIFY(centers.size() == nshapes);
  VERIFY(flags.size() == nshapes);

  // Only proceed if there's work to do!
  int flagmax = *max_element(flags.begin(), flags.end());
  if (allReduce(flagmax, MPI_MAX, Communicator::communicator()) != 2) return 0;

  // Carve up the shapes range in parallel.
  const size_t rank = Process::getRank();
  const size_t nprocs = Process::getTotalNumberOfProcesses();
  // const size_t ndomain0 = nshapes/nprocs;
  // const size_t remainder = nshapes % nprocs;
  // CHECK(remainder < nprocs);
  // size_t ndomain = ndomain0;
  // if (rank < remainder) ndomain += 1;
  // const size_t imin = rank*ndomain0 + min(rank, remainder);
  // const size_t imax = imin + ndomain;
  size_t imin, imax;
  if (Process::getRank() == 0) {
    imin = 0;
    imax = nshapes;
  } else {
    imin = 0;
    imax = 0;
  }

  // Build a fake NodeList with Neighbor to help selecting shapes that might be neighbors.
  const double length = (surface.xmax() - surface.xmin()).maxElement();
  const Vector xghost = surface.xmax() + length*Vector::one;

  // Make a temporary NodeList so we can use it's neighbor logic.
  Material::PhysicalConstants constants(1.0, 1.0, 1.0);
<<<<<<< HEAD
  Material::GammaLawGas<Dimension> eos(2.0, 2.0, constants, 0.0, 1e10, Material::PressureFloor);
  NodeSpace::FluidNodeList<Dimension> nodes("shapes", eos, nshapes, 0,
                                            1e-10, 1e10, 1.0, 1.01, 500, 0.0, 1e10);
  NeighborSpace::NestedGridNeighbor<Dimension> neighbor(nodes, NeighborSpace::GatherScatter, 31, 3.0*length, surface.xmin(), 1.0, 1);
=======
  Material::GammaLawGas<Dimension> eos(2.0, 2.0, constants, 0.0, 1e10, Material::MaterialPressureMinType::PressureFloor);
  NodeSpace::FluidNodeList<Dimension> nodes("shapes", eos, numActiveShapes, 0,
                                            1e-10, 1e10, 1.0, 1.01, 500, 0.0, 1e10);
  NeighborSpace::NestedGridNeighbor<Dimension> neighbor(nodes, NeighborSpace::NeighborSearchType::GatherScatter, 31, 2.8*length, Vector::zero, 1.0, 1);
>>>>>>> 9129a6f8
  nodes.registerNeighbor(neighbor);
  DataBaseSpace::DataBase<Dimension> db;
  db.appendNodeList(nodes);
  Field<Dimension, Vector>& pos = nodes.positions();
  Field<Dimension, SymTensor>& H = nodes.Hfield();
  Field<Dimension, double> radius("radius", nodes);

  // Figure out the effective size per shape.
  for (size_t i = 0; i < nshapes; ++i) {
    if (flags[i] != 0) {
      pos[i] = centers[i];
    } else {
      pos[i] = xghost;
    }
    // double Ri = 0.0;
    // if (flags[i] == 1) {
    //   for (const auto& v: shapes[i].vertices()) {
    //     Ri = std::max(Ri, (v - centers[i]).magnitude());
    //   }
    // } else {
    //   for (const auto& v: shapes[i].vertices()) {
    //     Ri = std::max(Ri, v.magnitude());
    //   }
    // }
    double Ri = Dimension::rootnu(shapes[i].volume()/M_PI);
    radius[i] = Ri;
    H[i] = SymTensor::one / (2.0*Ri);
  }

  // First iterate the requested number of iterations with surface repulsion.
  unsigned iter = 0;
  double maxoverlap = 10.0*maxoverlapfrac;
  std::clock_t
    t0,
    tsurface = std::clock_t(0),
    tothers = std::clock_t(0),
    toverlap = std::clock_t(0);


  if (Process::getRank() == 0) {  // Fastest in serial
    while (iter < surfaceIterations or (iter < maxIterations and maxoverlap > maxoverlapfrac)) {
      iter += 1;
      vector<Vector> displacements(nshapes);

      // Update the neighbor info.
      neighbor.updateNodes();
      // db.updateConnectivityMap(false);
      // const NeighborSpace::ConnectivityMap<Dimension>& cm = db.connectivityMap();

      // Add the repulsive component from the asteroid surface.
      t0 = std::clock();
      for (auto i = imin; i < imax; ++i) {
        if (flags[i] == 2) {
          const Vector p = surface.closestPoint(centers[i]);
          const double d = (p - centers[i]).magnitude(); //  surface.distance(centers[i]);
          if (surface.contains(centers[i])) {
            displacements[i] += dispfrac*(1.0 - double(iter)/surfaceIterations)*max(0.01, 1.0 - d/depthmax)*Dimension::rootnu(shapes[i].volume()/M_PI)*(centers[i] - p).unitVector();
          } else {
            displacements[i] -= dispfrac*(1.0 - double(iter)/surfaceIterations)*Dimension::rootnu(shapes[i].volume()/M_PI)*(centers[i] - p).unitVector();
          }
        }
      }
      tsurface += std::clock() - t0;

      // Look for any overlapping shapes and drive them apart.
      t0 = std::clock();
      for (auto i = imin; i < imax; ++i) {
        if (flags[i] == 3) {
          const FacetedVolume bi = shapes[i] + centers[i];
          // const vector<vector<int>>& neighbors = cm.connectivityForNode(0, i);
          // CHECK(neighbors.size() == 1);
          // for (auto j: neighbors[0]) {
          // for (auto j = 0; j != nshapes; ++j) {
          neighbor.setMasterList(i);
          neighbor.setRefineNeighborList(i);
          // cout << "numNeighbors: " << neighbor.numRefine() << " : ";
          // std::copy(neighbor.refineNeighborBegin(), neighbor.refineNeighborEnd(), std::ostream_iterator<int>(std::cout, " "));
          // cout << endl;
          for (auto jitr = neighbor.refineNeighborBegin(); jitr != neighbor.refineNeighborEnd(); ++jitr) {
            const auto j = *jitr;
            if (j != i) {
              if ((flags[j] == 1 and bi.intersect(shapes[j])) or
                  (j > i and flags[j] >= 2 and bi.intersect(shapes[j] + centers[j]))) {
                const double Vi = shapes[i].volume();
                const double Vj = shapes[j].volume();
                const double ri = Dimension::rootnu(Vi/M_PI);
                const double rj = Dimension::rootnu(Vj/M_PI);
                const Vector dji = centers[j] - centers[i];
                const double djimag = dji.magnitude();
                const Vector delta = dji.unitVector() * dispfrac*max(0.1*min(ri, rj), max(0.0, ri + rj - djimag));
                if (flags[j] == 3) {
                  displacements[i] -= 0.25*Vi/(Vi + Vj)*delta;
                  displacements[j] += 0.25*Vj/(Vi + Vj)*delta;
                } else {
                  displacements[i] -= 0.25*delta;
                }
              }
            }
          }
        }
      }

      // Apply the displacements of this iteration.
      for (auto i = imin; i < imax; ++i) {
        if (flags[i] >= 2) {
          centers[i] += displacements[i];
          pos[i] = centers[i];
        }
      }
      tothers += std::clock() - t0;

      // #ifdef USE_MPI
      //     // Global broadcast of the new centers.
      //     for (int iproc = 0; iproc != nprocs; ++iproc) {
      //       int jmin = imin, jmax = imax;
      //       MPI_Bcast(&jmin, 1, MPI_INT, iproc, Communicator::communicator());
      //       MPI_Bcast(&jmax, 1, MPI_INT, iproc, Communicator::communicator());
      //       vector<char> buffer;
      //       int bufsize = 0;
      //       if (rank == iproc) {
      //         for (auto i = imin; i != imax; ++i) packElement(centers[i], buffer);
      //         bufsize = buffer.size();
      //       }
      //       MPI_Bcast(&bufsize, 1, MPI_INT, iproc, Communicator::communicator());
      //       buffer.resize(bufsize);
      //       MPI_Bcast(&buffer[0], bufsize, MPI_CHAR, iproc, Communicator::communicator());
      //       if (rank != iproc) {
      //         vector<char>::const_iterator bufitr = buffer.begin();
      //         for (auto j = jmin; j < jmax; ++j) unpackElement(centers[j], bufitr, buffer.end());
      //         CHECK(bufitr == buffer.end());
      //       }
      //     }
      // #endif

      //  Check the current level of overlap.
      t0 = std::clock();
      neighbor.updateNodes();
      maxoverlap = 0.0;
      for (auto i = imin; i < imax; ++i) {
        if (flags[i] >= 2) {
          flags[i] = 2;
          const FacetedVolume shapei = shapes[i] + centers[i];
          const double Ri = radius[i];
          // const vector<vector<int>>& neighbors = cm.connectivityForNode(0, i);
          // CHECK(neighbors.size() == 1);
          // for (auto j: neighbors[0]) {
          // for (auto j = 0; j != nshapes; ++j) {
          neighbor.setMasterList(i);
          neighbor.setRefineNeighborList(i);
          for (auto jitr = neighbor.refineNeighborBegin(); jitr != neighbor.refineNeighborEnd(); ++jitr) {
            const auto j = *jitr;
            if (j != i) {
              if (flags[j] >= 1) {
                FacetedVolume shapej;
                if (flags[j] == 1) {
                  shapej = shapes[j];
                } else {
                  shapej = shapes[j] + centers[j];
                }
                if (shapei.intersect(shapej)) {
                  const Vector centj = shapej.centroid();
                  const double Rj = radius[j];
                  auto overlap = max(0.0, (Ri + Rj - (shapei.centroid() - shapej.centroid()).magnitude())/(Ri + Rj));

                  // # Ri = (shapei.volume/pi)**(1.0/self.ndim)
                  // # Rj = (shapej.volume/pi)**(1.0/self.ndim)
                  // # vol = min(shapei.volume, shapej.volume)
                  // # verticesi = shapei.vertices()
                  // # verticesj = shapej.vertices()
                  // # dmax = 0.0
                  // # for vi in verticesi:
                  // #     if shapej.contains(vi):
                  // #         dmax = max(dmax, shapej.distance(vi))
                  // # for vj in verticesj:
                  // #     if shapei.contains(vj):
                  // #         dmax = max(dmax, shapei.distance(vj))
                  // # overlap = dmax/(vol/pi)**(1.0/self.ndim)

                  maxoverlap = max(maxoverlap, overlap);
                  if (overlap > maxoverlapfrac) flags[i] = 3;
                }
              }
            }
          }
          if (flags[i] != 3 and iter >= surfaceIterations) {
            // We can freeze this shape now.
            flags[i] = 1;
            shapes[i] += centers[i];
            pos[i] = centers[i];
          }
        }
      }
      toverlap += std::clock() - t0;

      // #ifdef USE_MPI
      //     // Global broadcast of the new flags.
      //     for (int iproc = 0; iproc != nprocs; ++iproc) {
      //       int jmin = imin, jmax = imax;
      //       MPI_Bcast(&jmin, 1, MPI_INT, iproc, Communicator::communicator());
      //       MPI_Bcast(&jmax, 1, MPI_INT, iproc, Communicator::communicator());
      //       vector<char> buffer;
      //       int bufsize = 0;
      //       if (rank == iproc) {
      //         for (auto i = imin; i != imax; ++i) {
      //           packElement(flags[i], buffer);
      //           packElement(centers[i], buffer);
      //           packElement(shapes[i], buffer);
      //         }
      //         bufsize = buffer.size();
      //       }
      //       MPI_Bcast(&bufsize, 1, MPI_INT, iproc, Communicator::communicator());
      //       buffer.resize(bufsize);
      //       MPI_Bcast(&buffer[0], bufsize, MPI_CHAR, iproc, Communicator::communicator());
      //       if (rank != iproc) {
      //         vector<char>::const_iterator bufitr = buffer.begin();
      //         for (auto j = jmin; j < jmax; ++j) {
      //           unpackElement(flags[j], bufitr, buffer.end());
      //           unpackElement(centers[j], bufitr, buffer.end());
      //           unpackElement(shapes[j], bufitr, buffer.end());
      //         }
      //         CHECK(bufitr == buffer.end());
      //       }
      //     }
      //     maxoverlap = allReduce(maxoverlap, MPI_MAX, Communicator::communicator());
      // #endif
      // double sumdisp = allReduce(std::accumulate(displacements.begin(), displacements.end(), 0.0, [](const double prior, const Vector& elemval) { return prior + elemval.magnitude(); }), MPI_SUM, Communicator::communicator());
      // if (rank == 0) {
      //   cout << "   Iteration " << iter 
      //        << ", maxoverlap " << maxoverlap 
      //        << ", total 1's " << std::accumulate(flags.begin(), flags.end(), 0, [](const int prior, const int elemval) { return elemval == 1 ? prior + 1 : prior; })
      //        << ", total 2's " << std::accumulate(flags.begin(), flags.end(), 0, [](const int prior, const int elemval) { return elemval == 2 ? prior + 1 : prior; })
      //        << ", total 3's " << std::accumulate(flags.begin(), flags.end(), 0, [](const int prior, const int elemval) { return elemval == 3 ? prior + 1 : prior; })
      //        << ", sum displacements " << sumdisp
      //        << ", fraction of stopping criteria " << maxoverlapfrac/maxoverlap << endl;
      // }

    } // end of iteration
  }
  iter = allReduce(iter, MPI_MAX, Communicator::communicator());

  // Any shapes we were unable to disentangle turn back to inactive, otherwise set the successful
  // survivors to flag=1.
  for (auto i = imin; i < imax; ++i) {
    if (flags[i] == 3) {
      CHECK(maxoverlap > maxoverlapfrac);
      flags[i] = 0;
      centers[i] = Vector::zero;
      // # # Make one last ditch attempt to randomly fit this shape in.
      // # centers[i] = self.randomCenter(i, centers)
      // # if centers[i]:
      // #     flags[i] = 1
      // # else:
      // #     flags[i] = 0
    }
  }

#ifdef USE_MPI
  // Global broadcast of the new geometry.
  for (int iproc = 0; iproc != nprocs; ++iproc) {
    int jmin = imin, jmax = imax;
    MPI_Bcast(&jmin, 1, MPI_INT, iproc, Communicator::communicator());
    MPI_Bcast(&jmax, 1, MPI_INT, iproc, Communicator::communicator());
    vector<char> buffer;
    int bufsize = 0;
    if (rank == iproc) {
      for (auto i = imin; i != imax; ++i) {
        packElement(flags[i], buffer);
        packElement(centers[i], buffer);
        packElement(shapes[i], buffer);
      }
      bufsize = buffer.size();
    }
    MPI_Bcast(&bufsize, 1, MPI_INT, iproc, Communicator::communicator());
    buffer.resize(bufsize);
    MPI_Bcast(&buffer[0], bufsize, MPI_CHAR, iproc, Communicator::communicator());
    if (rank != iproc) {
      vector<char>::const_iterator bufitr = buffer.begin();
      for (auto j = jmin; j < jmax; ++j) {
        unpackElement(flags[j], bufitr, buffer.end());
        unpackElement(centers[j], bufitr, buffer.end());
        unpackElement(shapes[j], bufitr, buffer.end());
      }
      CHECK(bufitr == buffer.end());
    }
  }
#endif

  // That's it.
  if (Process::getRank() == 0) cout << "compactFacetedVolume timing:" 
                                    << " tsurface=" << (tsurface / (double) CLOCKS_PER_SEC) 
                                    << " tothers=" << (tothers / (double) CLOCKS_PER_SEC) 
                                    << " toverlap=" << (toverlap / (double) CLOCKS_PER_SEC)  << endl;
  return iter;
}

}<|MERGE_RESOLUTION|>--- conflicted
+++ resolved
@@ -69,17 +69,10 @@
 
   // Make a temporary NodeList so we can use it's neighbor logic.
   Material::PhysicalConstants constants(1.0, 1.0, 1.0);
-<<<<<<< HEAD
-  Material::GammaLawGas<Dimension> eos(2.0, 2.0, constants, 0.0, 1e10, Material::PressureFloor);
+  Material::GammaLawGas<Dimension> eos(2.0, 2.0, constants, 0.0, 1e10, Material::MaterialPressureMinType::PressureFloor);
   NodeSpace::FluidNodeList<Dimension> nodes("shapes", eos, nshapes, 0,
                                             1e-10, 1e10, 1.0, 1.01, 500, 0.0, 1e10);
-  NeighborSpace::NestedGridNeighbor<Dimension> neighbor(nodes, NeighborSpace::GatherScatter, 31, 3.0*length, surface.xmin(), 1.0, 1);
-=======
-  Material::GammaLawGas<Dimension> eos(2.0, 2.0, constants, 0.0, 1e10, Material::MaterialPressureMinType::PressureFloor);
-  NodeSpace::FluidNodeList<Dimension> nodes("shapes", eos, numActiveShapes, 0,
-                                            1e-10, 1e10, 1.0, 1.01, 500, 0.0, 1e10);
-  NeighborSpace::NestedGridNeighbor<Dimension> neighbor(nodes, NeighborSpace::NeighborSearchType::GatherScatter, 31, 2.8*length, Vector::zero, 1.0, 1);
->>>>>>> 9129a6f8
+  NeighborSpace::NestedGridNeighbor<Dimension> neighbor(nodes, NeighborSpace::NeighborSearchType::GatherScatter, 31, 3.0*length, surface.xmin(), 1.0, 1);
   nodes.registerNeighbor(neighbor);
   DataBaseSpace::DataBase<Dimension> db;
   db.appendNodeList(nodes);
