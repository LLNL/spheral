--- conflicted
+++ resolved
@@ -170,7 +170,7 @@
             db.reinitializeNeighbors()
             db.updateConnectivityMap(False)
             for bc in uniquebcs:
-                bc.initializeProblemStartup()
+                bc.initializeProblemStartup(False)
             self.integrator.setGhostNodes()
 
         # Initialize the integrator and packages.
@@ -191,12 +191,8 @@
 
         # If there are stateful boundaries present, give them one more crack at copying inital state
         for bc in uniquebcs:
-<<<<<<< HEAD
             bc.initializeProblemStartup(True)
-=======
-            bc.initializeProblemStartup()
         self.integrator.setGhostNodes()
->>>>>>> 61252a97
 
         # Set up the default periodic work.
         self.appendPeriodicWork(self.printCycleStatus, printStep)
