--- conflicted
+++ resolved
@@ -14,6 +14,7 @@
 #include "DataBase/StateDerivatives.hh"
 #include "DataBase/IncrementState.hh"
 #include "DataBase/ReplaceState.hh"
+#include "DataBase/PureReplaceState.hh"j
 #include "DataBase/IncrementBoundedState.hh"
 #include "DataBase/ReplaceBoundedState.hh"
 
@@ -23,6 +24,7 @@
 #include "Hydro/SpecificThermalEnergyPolicy.hh"
 #include "Hydro/PressurePolicy.hh"
 #include "Hydro/SoundSpeedPolicy.hh"
+#include "DataBase/PureReplaceState.hh"
 
 #include "Field/FieldList.hh"
 #include "Field/NodeIterators.hh"
@@ -35,7 +37,6 @@
 #include "GSPH/GenericRiemannHydro.hh"
 #include "GSPH/computeSPHVolume.hh"
 #include "GSPH/initializeGradients.hh"
-#include "GSPH/Policies/PureReplaceFieldList.hh"
 #include "GSPH/RiemannSolvers/RiemannSolverBase.hh"
 
 #ifdef _OPENMP
@@ -147,14 +148,9 @@
   mM = dataBase.newFluidFieldList(Tensor::zero, HydroFieldNames::M_SPHCorrection);
   mDxDt = dataBase.newFluidFieldList(Vector::zero, IncrementState<Dimension, Vector>::prefix() + HydroFieldNames::position);
   mDvDt = dataBase.newFluidFieldList(Vector::zero, HydroFieldNames::hydroAcceleration);
-<<<<<<< HEAD
   mDspecificThermalEnergyDt = dataBase.newFluidFieldList(0.0, IncrementFieldList<Dimension, Scalar>::prefix() + HydroFieldNames::specificThermalEnergy);
   mDHDt = dataBase.newFluidFieldList(SymTensor::zero, IncrementFieldList<Dimension, Vector>::prefix() + HydroFieldNames::H);
   mDrhoDx = dataBase.newFluidFieldList(Vector::zero,GSPHFieldNames::densityGradient);
-=======
-  mDspecificThermalEnergyDt = dataBase.newFluidFieldList(0.0, IncrementState<Dimension, Scalar>::prefix() + HydroFieldNames::specificThermalEnergy);
-  mDHDt = dataBase.newFluidFieldList(SymTensor::zero, IncrementState<Dimension, Vector>::prefix() + HydroFieldNames::H);
->>>>>>> 1c1c8206
   mDvDx = dataBase.newFluidFieldList(Tensor::zero, HydroFieldNames::velocityGradient);
   mRiemannDpDx = dataBase.newFluidFieldList(Vector::zero,GSPHFieldNames::RiemannPressureGradient);
   mRiemannDvDx = dataBase.newFluidFieldList(Tensor::zero,GSPHFieldNames::RiemannVelocityGradient);
@@ -261,22 +257,18 @@
          VERIFY2(false, "SPH ERROR: Unknown Hevolution option ");
     }
   }
-<<<<<<< HEAD
   
-  auto positionPolicy = make_shared<IncrementFieldList<Dimension, Vector>>();
+  auto positionPolicy = make_shared<IncrementState<Dimension, Vector>>();
   auto pressurePolicy = make_shared<PressurePolicy<Dimension>>();
   auto csPolicy = make_shared<SoundSpeedPolicy<Dimension>>();
-  auto pressureGradientPolicy = make_shared<PureReplaceFieldList<Dimension,Vector>>(ReplaceFieldList<Dimension, Vector>::prefix() + GSPHFieldNames::RiemannPressureGradient);
-  auto velocityGradientPolicy = make_shared<PureReplaceFieldList<Dimension,Tensor>>(ReplaceFieldList<Dimension, Tensor>::prefix() + GSPHFieldNames::RiemannVelocityGradient);
-=======
->>>>>>> 1c1c8206
+  auto pressureGradientPolicy = make_shared<PureReplaceState<Dimension,Vector>>(ReplaceState<Dimension, Vector>::prefix() + GSPHFieldNames::RiemannPressureGradient);
+  auto velocityGradientPolicy = make_shared<PureReplaceState<Dimension,Tensor>>(ReplaceState<Dimension, Tensor>::prefix() + GSPHFieldNames::RiemannVelocityGradient);
 
   // normal state variables
   state.enroll(mTimeStepMask);
   state.enroll(mVolume);
   state.enroll(mass);
   state.enroll(massDensity);
-<<<<<<< HEAD
   state.enroll(Hfield, Hpolicy);
   state.enroll(position, positionPolicy);
   state.enroll(mPressure, pressurePolicy);
@@ -293,54 +285,26 @@
   // conditional for energy method
   if (mCompatibleEnergyEvolution) {
     auto thermalEnergyPolicy = make_shared<CompatibleDifferenceSpecificThermalEnergyPolicy<Dimension>>(dataBase);
-    auto velocityPolicy = make_shared<IncrementFieldList<Dimension, Vector>>(HydroFieldNames::position,
-                                                                             HydroFieldNames::specificThermalEnergy,
-                                                                             true);
+    auto velocityPolicy = make_shared<IncrementState<Dimension, Vector>>({HydroFieldNames::position,
+                                                                          HydroFieldNames::specificThermalEnergy},
+                                                                         true);
     state.enroll(specificThermalEnergy, thermalEnergyPolicy);
     state.enroll(velocity, velocityPolicy);
 
   }else if (mEvolveTotalEnergy) {
     auto thermalEnergyPolicy = make_shared<SpecificFromTotalThermalEnergyPolicy<Dimension>>();
-    auto velocityPolicy = make_shared<IncrementFieldList<Dimension, Vector>>(HydroFieldNames::position,
-                                                                             HydroFieldNames::specificThermalEnergy,
-                                                                             true);
+    auto velocityPolicy = make_shared<IncrementState<Dimension, Vector>>({HydroFieldNames::position,
+                                                                          HydroFieldNames::specificThermalEnergy},
+                                                                          true);
     state.enroll(specificThermalEnergy, thermalEnergyPolicy);
     state.enroll(velocity, velocityPolicy);
 
   } else {
-    auto thermalEnergyPolicy = make_shared<IncrementFieldList<Dimension, Scalar>>();
-    auto velocityPolicy = make_shared<IncrementFieldList<Dimension, Vector>>(HydroFieldNames::position,
-                                                                             true);
+    auto thermalEnergyPolicy = make_shared<IncrementState<Dimension, Scalar>>();
+    auto velocityPolicy = make_shared<IncrementState<Dimension, Vector>>({HydroFieldNames::position},
+                                                                         true);
     state.enroll(specificThermalEnergy, thermalEnergyPolicy);
     state.enroll(velocity, velocityPolicy);
-=======
-  state.enroll(position, std::make_shared<IncrementState<Dimension, Vector>>());
-  state.enroll(mPressure, std::make_shared<PressurePolicy<Dimension>>());
-  state.enroll(mSoundSpeed, std::make_shared<SoundSpeedPolicy<Dimension>>());
-  state.enroll(mRiemannDpDx);
-  state.enroll(mRiemannDvDx);
-
-  // conditional for energy method
-  if (mCompatibleEnergyEvolution) {
-    
-    state.enroll(specificThermalEnergy, std::make_shared<CompatibleDifferenceSpecificThermalEnergyPolicy<Dimension>>(dataBase));
-    state.enroll(velocity, make_policy<IncrementState<Dimension, Vector>>({HydroFieldNames::position,
-                                                                           HydroFieldNames::specificThermalEnergy},
-                                                                          true));
-  } else if (mEvolveTotalEnergy) {
-
-    state.enroll(specificThermalEnergy, std::make_shared<SpecificFromTotalThermalEnergyPolicy<Dimension>>());
-    state.enroll(velocity, make_policy<IncrementState<Dimension, Vector>>({HydroFieldNames::position,
-                                                                           HydroFieldNames::specificThermalEnergy},
-                                                                           true));
-
-  } else {
-
-    state.enroll(specificThermalEnergy, std::make_shared<IncrementState<Dimension, Scalar>>());
-    state.enroll(velocity, make_policy<IncrementState<Dimension, Vector>>({HydroFieldNames::position},
-                                                                          true));
-
->>>>>>> 1c1c8206
   }
   
 }
