--- conflicted
+++ resolved
@@ -116,7 +116,6 @@
   mDxDt(FieldStorageType::CopyFields),
   mDvDt(FieldStorageType::CopyFields),                       // move up one layer
   mDspecificThermalEnergyDt(FieldStorageType::CopyFields),   // move up one layer
-  mDHDt(FieldStorageType::CopyFields), 
   mDrhoDx(FieldStorageType::CopyFields),
   mDvDx(FieldStorageType::CopyFields),
   mRiemannDpDx(FieldStorageType::CopyFields),
@@ -138,11 +137,7 @@
   mDxDt = dataBase.newFluidFieldList(Vector::zero, IncrementState<Dimension, Vector>::prefix() + HydroFieldNames::position);
   mDvDt = dataBase.newFluidFieldList(Vector::zero, HydroFieldNames::hydroAcceleration);
   mDspecificThermalEnergyDt = dataBase.newFluidFieldList(0.0, IncrementState<Dimension, Scalar>::prefix() + HydroFieldNames::specificThermalEnergy);
-<<<<<<< HEAD
-=======
-  mDHDt = dataBase.newFluidFieldList(SymTensor::zero, IncrementState<Dimension, Vector>::prefix() + HydroFieldNames::H);
   mDrhoDx = dataBase.newFluidFieldList(Vector::zero,GSPHFieldNames::densityGradient);
->>>>>>> d40e7953
   mDvDx = dataBase.newFluidFieldList(Tensor::zero, HydroFieldNames::velocityGradient);
   mRiemannDpDx = dataBase.newFluidFieldList(Vector::zero,GSPHFieldNames::RiemannPressureGradient);
   mRiemannDvDx = dataBase.newFluidFieldList(Tensor::zero,GSPHFieldNames::RiemannVelocityGradient);
@@ -230,37 +225,6 @@
   auto specificThermalEnergy = dataBase.fluidSpecificThermalEnergy();
   auto velocity = dataBase.fluidVelocity();
 
-<<<<<<< HEAD
-=======
-  // We do the Hfield piecemeal since the limits are potentially per NodeList
-  auto nodeListi = 0u;
-  for (auto itr = dataBase.fluidNodeListBegin();
-       itr < dataBase.fluidNodeListEnd();
-       ++itr, ++nodeListi) {
-    const auto hmaxInv = 1.0/(*itr)->hmax();
-    const auto hminInv = 1.0/(*itr)->hmin();
-    switch (this->HEvolution()) {
-      case HEvolutionType::IntegrateH:
-        state.enroll(*Hfield[nodeListi], std::make_shared<IncrementBoundedState<Dimension, SymTensor, Scalar>>(hmaxInv, hminInv));
-        break;
-
-      case HEvolutionType::IdealH:
-        state.enroll(*Hfield[nodeListi], std::make_shared<ReplaceBoundedState<Dimension, SymTensor, Scalar>>(hmaxInv, hminInv));
-        break;
-
-       default:
-         VERIFY2(false, "SPH ERROR: Unknown Hevolution option ");
-    }
-  }
-  
-  auto positionPolicy = make_shared<IncrementState<Dimension, Vector>>();
-  auto pressurePolicy = make_shared<PressurePolicy<Dimension>>();
-  auto csPolicy = make_shared<SoundSpeedPolicy<Dimension>>();
-  auto pressureGradientPolicy = make_shared<PureReplaceState<Dimension,Vector>>();
-  auto velocityGradientPolicy = make_shared<PureReplaceState<Dimension,Tensor>>();
-  auto velocityPolicy = make_policy<IncrementState<Dimension, Vector>>({HydroFieldNames::position,HydroFieldNames::specificThermalEnergy},true);
-
->>>>>>> d40e7953
   // normal state variables
   state.enroll(mTimeStepMask);
   state.enroll(mVolume);
