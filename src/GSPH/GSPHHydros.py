--- conflicted
+++ resolved
@@ -42,14 +42,6 @@
         print("            which will result in fluid behaviour for those nodes.")
         raise RuntimeError("Cannot mix solid and fluid NodeLists.")
 
-<<<<<<< HEAD
-    if GeometryRegistrar.coords() == CoordinateType.RZ:
-        assert ndim == 2
-        assert false, "ERROR, no GSPH cylindrical (RZ) option yet"
-        #Constructor = GSPHHydroBaseRZ
-    else:
-        Constructor = eval(f"GSPHHydroBase{ndim}d")
-=======
     Constructor = eval("GSPHHydroBase%id" % ndim)
 
     # Smoothing scale update
@@ -57,7 +49,6 @@
         smoothingScaleMethod = eval("ASPHSmoothingScale%id()" % ndim)
     else:
         smoothingScaleMethod = eval("SPHSmoothingScale%id()" % ndim)
->>>>>>> d40e7953
 
     if riemannSolver is None:
         waveSpeedMethod = eval("DavisWaveSpeed%id()" % (ndim))
@@ -66,16 +57,8 @@
         riemannSolver = eval("HLLC%id(slopeLimiter,waveSpeedMethod,linearReconstruction)" % (ndim))
    
     # Build the constructor arguments
-<<<<<<< HEAD
     Vector = eval(f"Vector{ndim}d")
     kwargs = {"dataBase" : dataBase,
-=======
-    xmin = (ndim,) + xmin
-    xmax = (ndim,) + xmax
-
-    kwargs = {"smoothingScaleMethod" : smoothingScaleMethod,
-              "dataBase" : dataBase,
->>>>>>> d40e7953
               "riemannSolver" : riemannSolver,
               "W" : W,
               "epsDiffusionCoeff" : specificThermalEnergyDiffusionCoefficient,
@@ -94,7 +77,6 @@
 
     # Build and return the thing.
     result = Constructor(**kwargs)
-<<<<<<< HEAD
 
     # Smoothing scale update
     if smoothingScaleMethod is None:
@@ -104,11 +86,6 @@
             smoothingScaleMethod = eval(f"SPHSmoothingScale{ndim}d({HUpdate}, W)")
     result._smoothingScaleMethod = smoothingScaleMethod
     result.appendSubPackage(smoothingScaleMethod)
-
-    return result
-=======
-    result._smoothingScaleMethod = smoothingScaleMethod
->>>>>>> d40e7953
 
     return result
     
@@ -152,23 +129,7 @@
         print("            which will result in fluid behaviour for those nodes.")
         raise RuntimeError("Cannot mix solid and fluid NodeLists.")
 
-<<<<<<< HEAD
-    if GeometryRegistrar.coords() == CoordinateType.RZ:
-        assert ndim == 2
-        assert false, "ERROR, no GSPH cylindrical (RZ) option yet"
-        #Constructor = GSPHHydroBaseRZ
-    else:
-        Constructor = eval(f"GSPHHydroBase{ndim}d")
-=======
     Constructor = eval("MFMHydroBase%id" % ndim)
-
-    # Smoothing scale update
-    if ASPH:
-        smoothingScaleMethod = eval("ASPHSmoothingScale%id()" % ndim)
-    else:
-        smoothingScaleMethod = eval("SPHSmoothingScale%id()" % ndim)
-
->>>>>>> d40e7953
 
     if riemannSolver is None:
         waveSpeedMethod = eval("DavisWaveSpeed%id()" % (ndim))
@@ -201,7 +162,6 @@
 
     # Build and return the thing.
     result = Constructor(**kwargs)
-<<<<<<< HEAD
 
     # Smoothing scale update
     if smoothingScaleMethod is None:
@@ -212,12 +172,7 @@
     result._smoothingScaleMethod = smoothingScaleMethod
     result.appendSubPackage(smoothingScaleMethod)
 
-=======
-    result._smoothingScaleMethod = smoothingScaleMethod
-
     return result
-
-
 
 #-------------------------------------------------------------------------------
 # MFM convience wrapper function
@@ -263,13 +218,6 @@
 
     Constructor = eval("MFVHydroBase%id" % ndim)
 
-    # Smoothing scale update
-    if ASPH:
-        smoothingScaleMethod = eval("ASPHSmoothingScale%id()" % ndim)
-    else:
-        smoothingScaleMethod = eval("SPHSmoothingScale%id()" % ndim)
-
-
     if riemannSolver is None:
         waveSpeedMethod = eval("DavisWaveSpeed%id()" % (ndim))
         slopeLimiter = eval("VanLeerLimiter%id()" % (ndim))
@@ -280,8 +228,7 @@
     xmin = (ndim,) + xmin
     xmax = (ndim,) + xmax
 
-    kwargs = {"smoothingScaleMethod" : smoothingScaleMethod,
-              "dataBase" : dataBase,
+    kwargs = {"dataBase" : dataBase,
               "riemannSolver" : riemannSolver,
               "W" : W,
               "epsDiffusionCoeff" : specificThermalEnergyDiffusionCoefficient,
@@ -305,9 +252,17 @@
     #print(nodeMotionType)
     # Build and return the thing.
     result = Constructor(**kwargs)
+
+    # Smoothing scale update
+    if smoothingScaleMethod is None:
+        if ASPH:
+            smoothingScaleMethod = eval(f"ASPHSmoothingScale{ndim}d({HUpdate}, W)")
+        else:
+            smoothingScaleMethod = eval(f"SPHSmoothingScale{ndim}d({HUpdate}, W)")
     result._smoothingScaleMethod = smoothingScaleMethod
+    result.appendSubPackage(smoothingScaleMethod)
+
     #print(result.nodeMotionType)
->>>>>>> d40e7953
     return result
 
 #-------------------------------------------------------------------------------
