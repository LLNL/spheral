//---------------------------------Spheral++----------------------------------//
// GSPHHydroBase -- The Godunov SPH hydrodynamic package for Spheral++.
//
// J.M. Pearl 2021
//----------------------------------------------------------------------------//

#include "FileIO/FileIO.hh"
#include "NodeList/SmoothingScaleBase.hh"
#include "SPH/computeSPHSumMassDensity.hh"
#include "Hydro/HydroFieldNames.hh"

#include "DataBase/DataBase.hh"
#include "DataBase/State.hh"
#include "DataBase/StateDerivatives.hh"
#include "DataBase/IncrementFieldList.hh"
#include "DataBase/ReplaceFieldList.hh"
#include "DataBase/ReplaceBoundedFieldList.hh"
#include "DataBase/IncrementBoundedState.hh"
#include "DataBase/CompositeFieldListPolicy.hh"

#include "Field/FieldList.hh"
#include "Field/NodeIterators.hh"
#include "Boundary/Boundary.hh"
#include "Neighbor/ConnectivityMap.hh"
#include "Utilities/timingUtilities.hh"
#include "Utilities/Timer.hh"

#include "GSPH/GSPHHydroBase.hh"
#include "GSPH/GSPHFieldNames.hh"
#include "GSPH/computeSPHVolume.hh"
#include "GSPH/Policies/ReplaceWithRatioPolicy.hh"
#include "GSPH/RiemannSolvers/RiemannSolverBase.hh"

#ifdef _OPENMP
#include "omp.h"
#endif

#include <sstream>

using std::string;
using std::min;
using std::max;


namespace Spheral {

//------------------------------------------------------------------------------
// Constructor.
//------------------------------------------------------------------------------
template<typename Dimension>
GSPHHydroBase<Dimension>::
GSPHHydroBase(const SmoothingScaleBase<Dimension>& smoothingScaleMethod,
             DataBase<Dimension>& dataBase,
             RiemannSolverBase<Dimension>& riemannSolver,
             const TableKernel<Dimension>& W,
             const Scalar epsDiffusionCoeff,
             const double cfl,
             const bool useVelocityMagnitudeForDt,
             const bool compatibleEnergyEvolution,
             const bool evolveTotalEnergy,
             const bool XSPH,
             const bool correctVelocityGradient,
             const GradientType gradType,
             const MassDensityType densityUpdate,
             const HEvolutionType HUpdate,
             const double epsTensile,
             const double nTensile,
             const Vector& xmin,
             const Vector& xmax):
  GenericRiemannHydro<Dimension>(smoothingScaleMethod,
                                 dataBase,
                                 riemannSolver,
                                 W,
                                 epsDiffusionCoeff,
                                 cfl,
                                 useVelocityMagnitudeForDt,
                                 compatibleEnergyEvolution,
                                 evolveTotalEnergy,
                                 XSPH,
                                 correctVelocityGradient,
                                 gradType,
                                 densityUpdate,
                                 HUpdate,
                                 epsTensile,
                                 nTensile,
                                 xmin,
                                 xmax),
  mDmassDensityDt(FieldStorageType::CopyFields){

    mDmassDensityDt = dataBase.newFluidFieldList(0.0, IncrementFieldList<Dimension, Scalar>::prefix() + HydroFieldNames::massDensity);
}

//------------------------------------------------------------------------------
// Destructor
//------------------------------------------------------------------------------
template<typename Dimension>
GSPHHydroBase<Dimension>::
~GSPHHydroBase() {
}

//------------------------------------------------------------------------------
// On problem start up, we need to initialize our internal data.
//------------------------------------------------------------------------------
template<typename Dimension>
void
GSPHHydroBase<Dimension>::
initializeProblemStartup(DataBase<Dimension>& dataBase) {
  TIME_BEGIN("GSPHinitializeStartup");
  GenericRiemannHydro<Dimension>::initializeProblemStartup(dataBase);
  TIME_END("GSPHinitializeStartup");
}

//------------------------------------------------------------------------------
// Register the state we need/are going to evolve.
//------------------------------------------------------------------------------
template<typename Dimension>
void
GSPHHydroBase<Dimension>::
registerState(DataBase<Dimension>& dataBase,
              State<Dimension>& state) {
  TIME_BEGIN("GSPHregister");

  typedef typename State<Dimension>::PolicyPointer PolicyPointer;

  GenericRiemannHydro<Dimension>::registerState(dataBase,state);

  auto massDensity = dataBase.fluidMassDensity();
  auto volume = state.fields(HydroFieldNames::volume, 0.0);

  std::shared_ptr<CompositeFieldListPolicy<Dimension, Scalar> > rhoPolicy(new CompositeFieldListPolicy<Dimension, Scalar>());
  for (auto itr = dataBase.fluidNodeListBegin();
       itr != dataBase.fluidNodeListEnd();
       ++itr) {
    rhoPolicy->push_back(new IncrementBoundedState<Dimension, Scalar>((*itr)->rhoMin(),
                                                                      (*itr)->rhoMax()));
  }

  PolicyPointer volumePolicy(new ReplaceWithRatioPolicy<Dimension,Scalar>(HydroFieldNames::mass,
                                                                        HydroFieldNames::massDensity,
                                                                        HydroFieldNames::massDensity));
  
  // normal state variables
  state.enroll(massDensity, rhoPolicy);
  state.enroll(volume, volumePolicy);

  TIME_END("GSPHregister");
}

//------------------------------------------------------------------------------
// Register the state derivative fields.
//------------------------------------------------------------------------------
template<typename Dimension>
void
GSPHHydroBase<Dimension>::
registerDerivatives(DataBase<Dimension>& dataBase,
                    StateDerivatives<Dimension>& derivs) {
  TIME_BEGIN("GSPHregisterDerivs");

  GenericRiemannHydro<Dimension>::registerDerivatives(dataBase,derivs);

  dataBase.resizeFluidFieldList(mDmassDensityDt, 0.0, IncrementFieldList<Dimension, Scalar>::prefix() + HydroFieldNames::massDensity, false);
  derivs.enroll(mDmassDensityDt);

  TIME_END("GSPHregisterDerivs");
}

//------------------------------------------------------------------------------
// This method is called once at the beginning of a timestep, after all state registration.
//------------------------------------------------------------------------------
template<typename Dimension>
void
GSPHHydroBase<Dimension>::
preStepInitialize(const DataBase<Dimension>& dataBase, 
                  State<Dimension>& state,
                  StateDerivatives<Dimension>& derivs) {
  TIME_BEGIN("GSPHpreStepInitialize");
  GenericRiemannHydro<Dimension>::preStepInitialize(dataBase,state,derivs);

  if(this->densityUpdate() == MassDensityType::RigorousSumDensity){
    const auto& connectivityMap = dataBase.connectivityMap();
    const auto  position = state.fields(HydroFieldNames::position, Vector::zero);
    const auto  mass = state.fields(HydroFieldNames::mass, 0.0);
    const auto  H = state.fields(HydroFieldNames::H, SymTensor::zero);
          auto  massDensity = state.fields(HydroFieldNames::massDensity, 0.0);
          auto  volume = state.fields(HydroFieldNames::volume, 0.0);

    computeSPHSumMassDensity(connectivityMap, this->kernel(), true, position, mass, H, massDensity);
    computeSPHVolume(mass,massDensity,volume);
  
    for (auto boundaryItr = this->boundaryBegin(); 
              boundaryItr < this->boundaryEnd(); 
              ++boundaryItr){
      (*boundaryItr)->applyFieldListGhostBoundary(massDensity);
      (*boundaryItr)->applyFieldListGhostBoundary(volume);
    }
    for (auto boundaryItr = this->boundaryBegin(); 
              boundaryItr < this->boundaryEnd(); 
              ++boundaryItr) (*boundaryItr)->finalizeGhostBoundary();
  }
  TIME_END("GSPHpreStepInitialize");
}

//------------------------------------------------------------------------------
// Initialize the hydro before calling evaluateDerivatives
//------------------------------------------------------------------------------
template<typename Dimension>
void
GSPHHydroBase<Dimension>::
initialize(const typename Dimension::Scalar time,
           const typename Dimension::Scalar dt,
           const DataBase<Dimension>& dataBase,
                 State<Dimension>& state,
                 StateDerivatives<Dimension>& derivs) {
  TIME_BEGIN("GSPHinitialize");

  // initialize spatial gradients so we can store them 
  if (this->isFirstCycle()){
    this->computeMCorrection(time,dt,dataBase,state,derivs);
  }

  GenericRiemannHydro<Dimension>::initialize(time,dt,dataBase,state,derivs); 

<<<<<<< HEAD
  if (this->isFirstCycle()){
    auto  M = derivs.fields(HydroFieldNames::M_SPHCorrection, Tensor::zero);
    auto  newRiemannDpDx = derivs.fields(ReplaceFieldList<Dimension, Scalar>::prefix() + GSPHFieldNames::RiemannPressureGradient,Vector::zero);
    auto  newRiemannDvDx = derivs.fields(ReplaceFieldList<Dimension, Scalar>::prefix() + GSPHFieldNames::RiemannVelocityGradient,Tensor::zero);
  
    M.Zero();
    newRiemannDpDx.Zero();
    newRiemannDvDx.Zero();
    this->isFirstCycle(false);
  }
  TIME_GSPHinitialize.stop();
=======
  TIME_END("GSPHinitialize");
>>>>>>> 631eaf65
  
}

//------------------------------------------------------------------------------
// Finalize the derivatives.
//------------------------------------------------------------------------------
template<typename Dimension>
void
GSPHHydroBase<Dimension>::
finalizeDerivatives(const typename Dimension::Scalar time,
                    const typename Dimension::Scalar dt,
                    const DataBase<Dimension>& dataBase,
                    const State<Dimension>& state,
                    StateDerivatives<Dimension>& derivs) const {
  TIME_BEGIN("GSPHfinalizeDerivs");
  GenericRiemannHydro<Dimension>::finalizeDerivatives(time,dt,dataBase,state,derivs);
  TIME_END("GSPHfinalizeDerivs");
}

//------------------------------------------------------------------------------
// Apply the ghost boundary conditions for hydro state fields.
//------------------------------------------------------------------------------
template<typename Dimension>
void
GSPHHydroBase<Dimension>::
applyGhostBoundaries(State<Dimension>& state,
                     StateDerivatives<Dimension>& derivs) {
  TIME_BEGIN("GSPHghostBounds");

  GenericRiemannHydro<Dimension>::applyGhostBoundaries(state,derivs);

  TIME_END("GSPHghostBounds");
}

//------------------------------------------------------------------------------
// Enforce the boundary conditions for hydro state fields.
//------------------------------------------------------------------------------
template<typename Dimension>
void
GSPHHydroBase<Dimension>::
enforceBoundaries(State<Dimension>& state,
                  StateDerivatives<Dimension>& derivs) {
  TIME_BEGIN("GSPHenforceBounds");

  GenericRiemannHydro<Dimension>::enforceBoundaries(state,derivs);

  TIME_END("GSPHenforceBounds");
}


//------------------------------------------------------------------------------
// Dump the current state to the given file.
//------------------------------------------------------------------------------
template<typename Dimension>
void
GSPHHydroBase<Dimension>::
dumpState(FileIO& file, const string& pathName) const {
  GenericRiemannHydro<Dimension>::dumpState(file,pathName);

  file.write(mDmassDensityDt, pathName + "/DmassDensityDt");
}

//------------------------------------------------------------------------------
// Restore the state from the given file.
//------------------------------------------------------------------------------
template<typename Dimension>
void
GSPHHydroBase<Dimension>::
restoreState(const FileIO& file, const string& pathName) {
  GenericRiemannHydro<Dimension>::restoreState(file,pathName);

  file.read(mDmassDensityDt, pathName + "/DmassDensityDt");
}

}<|MERGE_RESOLUTION|>--- conflicted
+++ resolved
@@ -220,7 +220,6 @@
 
   GenericRiemannHydro<Dimension>::initialize(time,dt,dataBase,state,derivs); 
 
-<<<<<<< HEAD
   if (this->isFirstCycle()){
     auto  M = derivs.fields(HydroFieldNames::M_SPHCorrection, Tensor::zero);
     auto  newRiemannDpDx = derivs.fields(ReplaceFieldList<Dimension, Scalar>::prefix() + GSPHFieldNames::RiemannPressureGradient,Vector::zero);
@@ -231,10 +230,8 @@
     newRiemannDvDx.Zero();
     this->isFirstCycle(false);
   }
-  TIME_GSPHinitialize.stop();
-=======
+
   TIME_END("GSPHinitialize");
->>>>>>> 631eaf65
   
 }
 
