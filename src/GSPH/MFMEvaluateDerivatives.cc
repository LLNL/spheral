--- conflicted
+++ resolved
@@ -197,19 +197,6 @@
       const auto Hetaj = Hj*etaj.unitVector();
       const auto gradWj = gWj*Hetaj;
 
-<<<<<<< HEAD
-=======
-      // Zero'th and second moment of the node distribution -- used for the
-      // ideal H calculation.
-      const auto rij2 = rij.magnitude2();
-      const auto thpt = rij.selfdyad()*safeInvVar(rij2*rij2*rij2);
-      weightedNeighborSumi += std::abs(gWi);
-      weightedNeighborSumj += std::abs(gWj);
-      massSecondMomenti += gradWi.magnitude2()*thpt;
-      massSecondMomentj += gradWj.magnitude2()*thpt;
-      //massSecondMomenti -= voli*rij.selfdyad()*gWi/rMagij;//.magnitude2()*thpt;
-      //massSecondMomentj -= volj*rij.selfdyad()*gWj/rMagij;//.magnitude2()*thpt;
->>>>>>> d40e7953
       // Determine an effective pressure including a term to fight the tensile instability.
       //const auto fij = epsTensile*pow(Wi/(Hdeti*WnPerh), nTensile);
       const auto fij = epsTensile*FastMath::pow4(Wi/(Hdeti*WnPerh));
@@ -333,14 +320,6 @@
   // Finish up the derivatives for each point.
   for (auto nodeListi = 0u; nodeListi < numNodeLists; ++nodeListi) {
     const auto& nodeList = mass[nodeListi]->nodeList();
-<<<<<<< HEAD
-=======
-    const auto  hmin = nodeList.hmin();
-    const auto  hmax = nodeList.hmax();
-    const auto  hminratio = nodeList.hminratio();
-    const auto  nPerh = nodeList.nodesPerSmoothingScale();
-    //const auto  kernelExtent = nodeList.neighbor().kernelExtent();
->>>>>>> d40e7953
     const auto ni = nodeList.numInternalNodes();
 #pragma omp parallel for
     for (auto i = 0u; i < ni; ++i) {
@@ -375,31 +354,6 @@
       if (xsph){
         DxDti += XSPHDeltaVi/max(tiny, normi);
       } 
-<<<<<<< HEAD
-=======
-
-      // The H tensor evolution.
-      DHDti = smoothingScale.smoothingScaleDerivative(Hi,
-                                                      ri,
-                                                      DvDxi,
-                                                      hmin,
-                                                      hmax,
-                                                      hminratio,
-                                                      nPerh);
-      
-      Hideali = smoothingScale.newSmoothingScale(Hi,
-                                                 ri,
-                                                 weightedNeighborSumi,
-                                                 massSecondMomenti,
-                                                 W,
-                                                 hmin,
-                                                 hmax,
-                                                 hminratio,
-                                                 nPerh,
-                                                 connectivityMap,
-                                                 nodeListi,
-                                                 i);
->>>>>>> d40e7953
     } // nodes loop
   } // nodeLists loop
 
