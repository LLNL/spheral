//------------------------------------------------------------------------------
// Use geometric clipping to remap a set of conserved fields.
// Currently only works single NodeList -> single NodeList, no boundaries.
//------------------------------------------------------------------------------
#include "overlayRemapFields.hh"
#include "Utilities/clipFacetedVolume.hh"
#include "DataBase/DataBase.hh"
#include "CRKSPH/computeVoronoiVolume.hh"
#include "Geometry/GeomPlane.hh"
#include "Utilities/DBC.hh"

#include <map>
#include <algorithm>
using std::vector;
using std::tuple;
using std::list;
using std::string;
using std::pair;
using std::make_pair;
using std::cout;
using std::cerr;
using std::endl;
using std::min;
using std::max;
using std::abs;

namespace Spheral {

template<typename Dimension>
void
overlayRemapFields(const vector<Boundary<Dimension>*>& boundaries,
                   const vector<Field<Dimension, typename Dimension::Scalar>*>& scalarDonorFields,
                   const vector<Field<Dimension, typename Dimension::Vector>*>& vectorDonorFields,
                   const vector<Field<Dimension, typename Dimension::Tensor>*>& tensorDonorFields,
                   const vector<Field<Dimension, typename Dimension::SymTensor>*>& symTensorDonorFields,
                   vector<Field<Dimension, typename Dimension::Scalar>*>& scalarAcceptorFields,
                   vector<Field<Dimension, typename Dimension::Vector>*>& vectorAcceptorFields,
                   vector<Field<Dimension, typename Dimension::Tensor>*>& tensorAcceptorFields,
                   vector<Field<Dimension, typename Dimension::SymTensor>*>& symTensorAcceptorFields) {

  typedef typename Dimension::Scalar Scalar;
  typedef typename Dimension::Vector Vector;
  typedef typename Dimension::Tensor Tensor;
  typedef typename Dimension::SymTensor SymTensor;
  typedef typename Dimension::FacetedVolume FacetedVolume;
  typedef typename FacetedVolume::Facet Facet;
  typedef GeomPlane<Dimension> Plane;

  // Parallel info
  const int myproc = Process::getRank();
  const int nprocs = Process::getTotalNumberOfProcesses();

  // Preconditions.
  VERIFY2(scalarDonorFields.size() == scalarAcceptorFields.size(), "overlayRemapFields ERROR: number of acceptor scalar fields does not match number of donors.");
  VERIFY2(vectorDonorFields.size() == vectorAcceptorFields.size(), "overlayRemapFields ERROR: number of acceptor vector fields does not match number of donors.");
  VERIFY2(tensorDonorFields.size() == tensorAcceptorFields.size(), "overlayRemapFields ERROR: number of acceptor tensor fields does not match number of donors.");
  VERIFY2(symTensorDonorFields.size() == symTensorAcceptorFields.size(), "overlayRemapFields ERROR: number of acceptor symTensor fields does not match number of donors.");
  const unsigned nScalarFields = scalarDonorFields.size();
  const unsigned nVectorFields = vectorDonorFields.size();
  const unsigned nTensorFields = tensorDonorFields.size();
  const unsigned nSymTensorFields = symTensorDonorFields.size();

  // Find the donor and acceptor NodeLists.
  const NodeList<Dimension> *donorNodeListPtr = NULL, *acceptorNodeListPtr = NULL;
  for (const Field<Dimension, Scalar>* field: scalarDonorFields) {
    VERIFY2(donorNodeListPtr == NULL or donorNodeListPtr == field->nodeListPtr(), "overlayRemapFields ERROR: all donor fields must be on same NodeList.");
    donorNodeListPtr = field->nodeListPtr();
  }
  for (const Field<Dimension, Vector>* field: vectorDonorFields) {
    VERIFY2(donorNodeListPtr == NULL or donorNodeListPtr == field->nodeListPtr(), "overlayRemapFields ERROR: all donor fields must be on same NodeList.");
    donorNodeListPtr = field->nodeListPtr();
  }
  for (const Field<Dimension, Tensor>* field: tensorDonorFields) {
    VERIFY2(donorNodeListPtr == NULL or donorNodeListPtr == field->nodeListPtr(), "overlayRemapFields ERROR: all donor fields must be on same NodeList.");
    donorNodeListPtr = field->nodeListPtr();
  }
  for (const Field<Dimension, SymTensor>* field: symTensorDonorFields) {
    VERIFY2(donorNodeListPtr == NULL or donorNodeListPtr == field->nodeListPtr(), "overlayRemapFields ERROR: all donor fields must be on same NodeList.");
    donorNodeListPtr = field->nodeListPtr();
  }
  for (Field<Dimension, Scalar>* field: scalarAcceptorFields) {
    VERIFY2(acceptorNodeListPtr == NULL or acceptorNodeListPtr == field->nodeListPtr(), "overlayRemapFields ERROR: all acceptor fields must be on same NodeList.");
    acceptorNodeListPtr = field->nodeListPtr();
    *field = 0.0;
  }
  for (Field<Dimension, Vector>* field: vectorAcceptorFields) {
    VERIFY2(acceptorNodeListPtr == NULL or acceptorNodeListPtr == field->nodeListPtr(), "overlayRemapFields ERROR: all acceptor fields must be on same NodeList.");
    acceptorNodeListPtr = field->nodeListPtr();
    *field = Vector::zero;
  }
  for (Field<Dimension, Tensor>* field: tensorAcceptorFields) {
    VERIFY2(acceptorNodeListPtr == NULL or acceptorNodeListPtr == field->nodeListPtr(), "overlayRemapFields ERROR: all acceptor fields must be on same NodeList.");
    acceptorNodeListPtr = field->nodeListPtr();
    *field = Tensor::zero;
  }
  for (Field<Dimension, SymTensor>* field: symTensorAcceptorFields) {
    VERIFY2(acceptorNodeListPtr == NULL or acceptorNodeListPtr == field->nodeListPtr(), "overlayRemapFields ERROR: all acceptor fields must be on same NodeList.");
    acceptorNodeListPtr = field->nodeListPtr();
    *field = SymTensor::zero;
  }
  const unsigned nD = donorNodeListPtr->numInternalNodes(), nA = acceptorNodeListPtr->numInternalNodes();
  Neighbor<Dimension>& neighborD = donorNodeListPtr->neighbor();
  Neighbor<Dimension>& neighborA = acceptorNodeListPtr->neighbor();

  // Build the donor volumes.
  Field<Dimension, FacetedVolume> localDonorCells("donor cells", *donorNodeListPtr);
  {
    DataBase<Dimension> db;
    db.appendNodeList(*dynamic_cast<FluidNodeList<Dimension>*>(const_cast<NodeList<Dimension>*>(donorNodeListPtr)));
    neighborD.updateNodes();
    for (Boundary<Dimension>* boundPtr: boundaries) boundPtr->setAllGhostNodes(db);
    for (Boundary<Dimension>* boundPtr: boundaries) boundPtr->finalizeGhostBoundary();
    neighborD.updateNodes();
    db.updateConnectivityMap(false, false);
    const auto& cm = db.connectivityMap();
    const auto position = db.fluidPosition();
    const auto H = db.fluidHfield();
    const auto damage = db.solidEffectiveDamage();
    const auto weight = db.newFluidFieldList(1.0, "weight");
    auto etaVoidPoints = db.newFluidFieldList(vector<Vector>(), "eta void points");
    auto surfacePoint = db.newFluidFieldList(0, "surface point");
    auto vol = db.newFluidFieldList(0.0, "volume");
    auto deltaMedian = db.newFluidFieldList(Vector::zero, "displacement");
    FieldList<Dimension, FacetedVolume> cells_fl(FieldStorageType::ReferenceFields);
    cells_fl.appendField(localDonorCells);
<<<<<<< HEAD
    auto cellFaceFlags_fl = db.newFluidFieldList(vector<tuple<int,int,int>>(), "face flags");
    computeVoronoiVolume(position, H, rho, gradrho, cm, damage, vector<FacetedVolume>(), vector<vector<FacetedVolume>>(), boundaries, weight, 
=======
    auto cellFaceFlags_fl = db.newFluidFieldList(vector<int>(), "face flags");
    computeVoronoiVolume(position, H, cm, damage, vector<FacetedVolume>(), vector<vector<FacetedVolume>>(), boundaries, weight, 
>>>>>>> a676817c
                         surfacePoint, vol, deltaMedian, etaVoidPoints, cells_fl, cellFaceFlags_fl);
    const_cast<NodeList<Dimension>*>(donorNodeListPtr)->numGhostNodes(0);
    neighborD.updateNodes();
    // cerr << "Donor volume range: " << vol.min() << " " << vol.max() << endl;
  }
    
  // Build the acceptor volumes.
  Field<Dimension, FacetedVolume> localAcceptorCells("acceptor cells", *acceptorNodeListPtr);
  {
    neighborA.updateNodes();
    DataBase<Dimension> db;
    db.appendNodeList(*dynamic_cast<FluidNodeList<Dimension>*>(const_cast<NodeList<Dimension>*>(acceptorNodeListPtr)));
    for (Boundary<Dimension>* boundPtr: boundaries) boundPtr->setAllGhostNodes(db);
    for (Boundary<Dimension>* boundPtr: boundaries) boundPtr->finalizeGhostBoundary();
    neighborA.updateNodes();
    db.updateConnectivityMap(false, false);
    const auto& cm = db.connectivityMap();
    const auto position = db.fluidPosition();
    const auto H = db.fluidHfield();
    const auto damage = db.solidEffectiveDamage();
    const auto weight = db.newFluidFieldList(1.0, "weight");
    auto etaVoidPoints = db.newFluidFieldList(vector<Vector>(), "eta void points");
    auto surfacePoint = db.newFluidFieldList(0, "surface point");
    auto vol = db.newFluidFieldList(0.0, "volume");
    auto deltaMedian = db.newFluidFieldList(Vector::zero, "displacement");
    FieldList<Dimension, FacetedVolume> cells_fl(FieldStorageType::ReferenceFields);
    cells_fl.appendField(localAcceptorCells);
<<<<<<< HEAD
    auto cellFaceFlags_fl = db.newFluidFieldList(vector<tuple<int,int,int>>(), "face flags");
    computeVoronoiVolume(position, H, rho, gradrho, cm, damage, vector<FacetedVolume>(), vector<vector<FacetedVolume>>(), boundaries, weight, 
=======
    auto cellFaceFlags_fl = db.newFluidFieldList(vector<int>(), "face flags");
    computeVoronoiVolume(position, H, cm, damage, vector<FacetedVolume>(), vector<vector<FacetedVolume>>(), boundaries, weight, 
>>>>>>> a676817c
                         surfacePoint, vol, deltaMedian, etaVoidPoints, cells_fl, cellFaceFlags_fl);
    const_cast<NodeList<Dimension>*>(acceptorNodeListPtr)->numGhostNodes(0);
    neighborA.updateNodes();
    // cerr << "Acceptor volume range: " << vol.min() << " " << vol.max() << endl;
  }

  const Field<Dimension, Vector>& posD = donorNodeListPtr->positions();
  const Field<Dimension, SymTensor>& HD = donorNodeListPtr->Hfield();
  // const Field<Dimension, Vector>& posA = acceptorNodeListPtr->positions();

#ifdef USE_MPI
  //..........................................................................
  // Parallel version
  // Pack up and broadcast our donor volumes to everyone else.
  vector<char> localPackedDonorCells;
  packElement(nD, localPackedDonorCells);
  for (auto i = 0; i != nD; ++i) packElement(localDonorCells(i), localPackedDonorCells);
  for (auto i = 0; i != nD; ++i) packElement(posD(i), localPackedDonorCells);
  for (auto i = 0; i != nD; ++i) packElement(HD(i), localPackedDonorCells);
  unsigned nlocalpack = localPackedDonorCells.size();

  // Prepare buffers for asynchronous sends.
  vector<unsigned> sendBufsizes;
  vector<MPI_Request> sendRequests;
  sendBufsizes.reserve(4*nprocs);
  sendRequests.reserve(4*nprocs);

  // Look for intersecting node volumes.
  vector<vector<unsigned>> intersectDonorIndices(nprocs);                 // index of donor node    [domain][donorID]
  vector<vector<vector<unsigned>>> intersectAcceptorIndices(nprocs);      // index of acceptor node [domain][donorID][acceptorID]
  vector<vector<vector<double>>>  intersectVols(nprocs);                  // volume of intersection [domain][donorID][acceptorID]
  list<vector<char>> sendBuffers;
  for (unsigned iproc = 0; iproc != nprocs; ++iproc) {
    if (myproc == 0) cerr << "Intersecting domain " << iproc << " of " << nprocs << "..." << endl;

    // Get the other processes donor info.
    unsigned npack = nlocalpack;
    MPI_Bcast(&npack, 1, MPI_UNSIGNED, iproc, Communicator::communicator());
    vector<char> buffer(npack);
    if (iproc == myproc) buffer = localPackedDonorCells;
    MPI_Bcast(&(*buffer.begin()), npack, MPI_CHAR, iproc, Communicator::communicator());
    vector<char>::const_iterator bufItr = buffer.begin();
    unsigned donorN;
    unpackElement(donorN, bufItr, buffer.end());
    vector<FacetedVolume> donorCells(donorN);
    vector<Vector> donorPos(donorN);
    vector<SymTensor> donorH(donorN);
    for (auto i = 0; i != donorN; ++i) unpackElement(donorCells[i], bufItr, buffer.end());
    for (auto i = 0; i != donorN; ++i) unpackElement(donorPos[i], bufItr, buffer.end());
    for (auto i = 0; i != donorN; ++i) unpackElement(donorH[i], bufItr, buffer.end());
    CHECK(bufItr == buffer.end());

    for (unsigned i = 0; i != donorN; ++i) {
      vector<int> Amasters, Acoarse, Arefine;
      neighborA.setMasterList(donorPos[i], donorH[i], Amasters, Acoarse);
      neighborA.setRefineNeighborList(donorPos[i], donorH[i], Acoarse, Arefine);
      for (auto jitr = Arefine.begin(); jitr < Arefine.end(); ++jitr) {
        const int j = *jitr;
        if (donorCells[i].intersect(localAcceptorCells(j))) {
          const vector<Facet>& facets = localAcceptorCells(j).facets();
          vector<Plane> planes;
          planes.reserve(facets.size());
          for (const Facet& facet: facets) planes.push_back(Plane(facet.position(), -facet.normal()));
          const Scalar Vi = clippedVolume(donorCells[i], planes);
          if (Vi > 0.0) {
            if (intersectDonorIndices[iproc].empty() or intersectDonorIndices[iproc].back() != i) {
              intersectDonorIndices[iproc].push_back(i);
              intersectAcceptorIndices[iproc].push_back(vector<unsigned>());
              intersectVols[iproc].push_back(vector<double>());
            }
            intersectAcceptorIndices[iproc].back().push_back(j);
            intersectVols[iproc].back().push_back(Vi);
          }
        }
      }
      CHECK(intersectDonorIndices[iproc].size() == intersectAcceptorIndices[iproc].size());
      CHECK(intersectDonorIndices[iproc].size() == intersectVols[iproc].size());
    }

    // Send to each process the donors we are using from them, along with the total volume intersected for each donor.
    {
      const unsigned n = intersectDonorIndices[iproc].size();
      CHECK(intersectVols[iproc].size() == n);
      sendBuffers.push_back(vector<char>());
      packElement(intersectDonorIndices[iproc], sendBuffers.back());
      for (auto i = 0; i != n; ++i) packElement(accumulate(intersectVols[iproc][i].begin(), intersectVols[iproc][i].end(), 0.0), sendBuffers.back());
      sendBufsizes.push_back(sendBuffers.back().size());
      sendRequests.push_back(MPI_Request());
      MPI_Isend(&sendBufsizes.back(), 1, MPI_UNSIGNED, iproc, 20, Communicator::communicator(), &sendRequests.back());
      if (sendBufsizes.back() > 0) {
        sendRequests.push_back(MPI_Request());
        MPI_Isend(&(*sendBuffers.back().begin()), sendBufsizes[iproc], MPI_CHAR, iproc, 21, Communicator::communicator(), &sendRequests.back());
      }
    }
  }

  // Get the receive information about our donors from other domains.
  // This includs the indices of our donors used by each domain (stored to donorNodeIDs), and the cumulative volume used per donor node on each domain.
  // We accumulate the total intersected volume for each donor node to the voltot field.
  vector<vector<unsigned>> donorNodeIDs(nprocs);
  Field<Dimension, Scalar> voltot("intersected volume totals", *donorNodeListPtr);
  for (unsigned iproc = 0; iproc != nprocs; ++iproc) {
    unsigned bufsize;
    MPI_Status recvStatus;
    MPI_Recv(&bufsize, 1, MPI_UNSIGNED, iproc, 20, Communicator::communicator(), &recvStatus);
    if (bufsize > 0) {
      vector<char> buffer(bufsize);
      MPI_Status recvStatus;
      MPI_Recv(&buffer[0], bufsize, MPI_CHAR, iproc, 21, Communicator::communicator(), &recvStatus);
      vector<char>::const_iterator bufItr = buffer.begin();
      unpackElement(donorNodeIDs[iproc], bufItr, buffer.end());
      const unsigned n = donorNodeIDs[iproc].size();
      CHECK(n <= nD);
      double voli;
      for (auto i = 0; i != n; ++i) {
        unpackElement(voli, bufItr, buffer.end());
        voltot(donorNodeIDs[iproc][i]) += voli;
      }
      CHECK(bufItr == buffer.end());
    }
  }
  // cerr << "Volume intersection totals min/max: " << voltot.min() << " " << voltot.max() << endl;

  // Now we know the total volume intersected for each of our donor nodes, and which domains need that donor info.
  // Send the donor information to each domain.
  for (unsigned iproc = 0; iproc != nprocs; ++iproc) {
    const unsigned n = donorNodeIDs[iproc].size();
    if (n > 0) {
      sendBuffers.push_back(vector<char>());
      for (auto i: donorNodeIDs[iproc]) {
        packElement(voltot(i), sendBuffers.back());
        for (unsigned kk = 0; kk != nScalarFields; ++kk) packElement((*scalarDonorFields[kk])(i), sendBuffers.back());
        for (unsigned kk = 0; kk != nVectorFields; ++kk) packElement((*vectorDonorFields[kk])(i), sendBuffers.back());
        for (unsigned kk = 0; kk != nTensorFields; ++kk) packElement((*tensorDonorFields[kk])(i), sendBuffers.back());
        for (unsigned kk = 0; kk != nSymTensorFields; ++kk) packElement((*symTensorDonorFields[kk])(i), sendBuffers.back());
      }
      sendBufsizes.push_back(sendBuffers.back().size());
      sendRequests.push_back(MPI_Request());
      MPI_Isend(&sendBufsizes.back(), 1, MPI_UNSIGNED, iproc, 30, Communicator::communicator(), &sendRequests.back());
      sendRequests.push_back(MPI_Request());
      MPI_Isend(&sendBuffers.back()[0], sendBufsizes.back(), MPI_CHAR, iproc, 31, Communicator::communicator(), &sendRequests.back());
    }
  }

  // Finally get the total donor information from each domain and splat onto our acceptors.
  vector<Scalar> scalarDonorValues(nScalarFields);
  vector<Vector> vectorDonorValues(nVectorFields);
  vector<Tensor> tensorDonorValues(nTensorFields);
  vector<SymTensor> symTensorDonorValues(nSymTensorFields);

  for (unsigned iproc = 0; iproc != nprocs; ++iproc) {
    const unsigned ndonors = intersectDonorIndices[iproc].size();
    if (ndonors > 0) {
      unsigned bufsize;
      MPI_Status recvStatus;
      MPI_Recv(&bufsize, 1, MPI_UNSIGNED, iproc, 30, Communicator::communicator(), &recvStatus);
      CHECK(bufsize > 0);
      vector<char> buffer(bufsize);
      recvStatus = MPI_Status();
      MPI_Recv(&buffer[0], bufsize, MPI_CHAR, iproc, 31, Communicator::communicator(), &recvStatus);
      vector<char>::const_iterator bufItr = buffer.begin();
      for (unsigned i = 0; i != ndonors; ++i) {
        const unsigned nacceptors = intersectAcceptorIndices[iproc][i].size();
        double voltoti;
        unpackElement(voltoti, bufItr, buffer.end());
        for (unsigned kk = 0; kk != nScalarFields; ++kk) unpackElement(scalarDonorValues[kk], bufItr, buffer.end());
        for (unsigned kk = 0; kk != nVectorFields; ++kk) unpackElement(vectorDonorValues[kk], bufItr, buffer.end());
        for (unsigned kk = 0; kk != nTensorFields; ++kk) unpackElement(tensorDonorValues[kk], bufItr, buffer.end());
        for (unsigned kk = 0; kk != nSymTensorFields; ++kk) unpackElement(symTensorDonorValues[kk], bufItr, buffer.end());
        CHECK(voltoti > 0.0);
        for (unsigned k = 0; k != nacceptors; ++k) {
          const unsigned j = intersectAcceptorIndices[iproc][i][k];
          const double volj = intersectVols[iproc][i][k];
          const Scalar f = volj/voltoti;
          // if ((posA(j) - Vector(0.35,0.35,0.25)).magnitude() < 1e-5) {
          //   cerr << " --> " << i << " " << j << " " << voltoti << " " << volj << " " << f << endl;
          // }
          for (unsigned kk = 0; kk != nScalarFields; ++kk) (*scalarAcceptorFields[kk])(j) += f*scalarDonorValues[kk];
          for (unsigned kk = 0; kk != nVectorFields; ++kk) (*vectorAcceptorFields[kk])(j) += f*vectorDonorValues[kk];
          for (unsigned kk = 0; kk != nTensorFields; ++kk) (*tensorAcceptorFields[kk])(j) += f*tensorDonorValues[kk];
          for (unsigned kk = 0; kk != nSymTensorFields; ++kk) (*symTensorAcceptorFields[kk])(j) += f*symTensorDonorValues[kk];
        }
      }
      CHECK(bufItr == buffer.end());
    }
  }

  // Finally, wait 'til all our communication is completed before exiting.
  unsigned numSendRequests = sendRequests.size();
  vector<MPI_Status> sendStatus(numSendRequests);
  MPI_Waitall(numSendRequests, &(*sendRequests.begin()), &(*sendStatus.begin()));

#else
  //..........................................................................
  // Non-parallel version.

  // Look for intersecting node volumes.
  Field<Dimension, vector<unsigned>> intersectIndices("intersection indices", *donorNodeListPtr);
  Field<Dimension, vector<Scalar>> intersectVols("intesection volumes", *donorNodeListPtr);
  for (unsigned i = 0; i != nD; ++i) {
    vector<int> Amasters, Acoarse, Arefine;
    neighborA.setMasterList(posD(i), HD(i), Amasters, Acoarse);
    neighborA.setRefineNeighborList(posD(i), HD(i), Acoarse, Arefine);
    for (auto jitr = Arefine.begin(); jitr < Arefine.end(); ++jitr) {
      const int j = *jitr;
      if (localDonorCells(i).intersect(localAcceptorCells(j))) {
        const vector<Facet>& facets = localAcceptorCells(j).facets();
        vector<Plane> planes;
        planes.reserve(facets.size());
        for (const Facet& facet: facets) planes.push_back(Plane(facet.position(), -facet.normal()));
        const Scalar Vi = clippedVolume(localDonorCells(i), planes);
        // if (i == 451) cerr << " --> " << i << " " << j << " " << Vi << " " << localDonorCells(i).volume() << " " << localAcceptorCells(j).volume() << endl;
        if (Vi > 0.0) {
          // if (i == 0 and j == 0) cerr << "   " << i << " -> " << j << " : " << Vi << " " << Vi/localDonorCells(i).volume() << endl;
          intersectIndices(i).push_back(j);
          intersectVols(i).push_back(Vi);
        }
      }
    }
  }

  // cerr << "Node 0: " << endl
  //      << "        ";
  // copy(intersectIndices(0).begin(), intersectIndices(0).end(), std::ostream_iterator<unsigned>(cerr, " "));
  // cerr << endl
  //      << "        ";
  // copy(intersectVols(0).begin(), intersectVols(0).end(), std::ostream_iterator<double>(cerr, " "));
  // cerr << endl
  //      << "        " << std::accumulate(intersectVols(0).begin(), intersectVols(0).end(), 0.0) << endl;

  // Now we can go through and splat the conserved values from the donor to acceptor volumes.
  // double voltotmin = DBL_MAX, voltotmax = DBL_MIN;
  for (unsigned i = 0; i != nD; ++i) {
    const unsigned n = intersectIndices(i).size();
    CHECK(intersectVols(i).size() == n);
    const Scalar voltotInv = safeInv(accumulate(intersectVols(i).begin(), intersectVols(i).end(), 0.0));
    // voltotmin = min(voltotmin, accumulate(intersectVols(i).begin(), intersectVols(i).end(), 0.0));
    // voltotmax = max(voltotmax, accumulate(intersectVols(i).begin(), intersectVols(i).end(), 0.0));
    // if (accumulate(intersectVols(i).begin(), intersectVols(i).end(), 0.0) < 1.0e-4) {
    //   cerr << "Strange node: " << i << " " << posD(i) << " " << accumulate(intersectVols(i).begin(), intersectVols(i).end(), 0.0) << endl;
    // }
    for (unsigned k = 0; k != n; ++k) {
      const unsigned j = intersectIndices(i)[k];
      const Scalar f = intersectVols(i)[k]*voltotInv;
      for (unsigned kk = 0; kk != nScalarFields; ++kk) (*scalarAcceptorFields[kk])(j) += f*(*scalarDonorFields[kk])(i);
      for (unsigned kk = 0; kk != nVectorFields; ++kk) (*vectorAcceptorFields[kk])(j) += f*(*vectorDonorFields[kk])(i);
      for (unsigned kk = 0; kk != nTensorFields; ++kk) (*tensorAcceptorFields[kk])(j) += f*(*tensorDonorFields[kk])(i);
      for (unsigned kk = 0; kk != nSymTensorFields; ++kk) (*symTensorAcceptorFields[kk])(j) += f*(*symTensorDonorFields[kk])(i);
    }
  }
  // cerr << "Volume intersection totals min/max: " << voltotmin << " " << voltotmax << endl;

#endif

}

}<|MERGE_RESOLUTION|>--- conflicted
+++ resolved
@@ -123,13 +123,8 @@
     auto deltaMedian = db.newFluidFieldList(Vector::zero, "displacement");
     FieldList<Dimension, FacetedVolume> cells_fl(FieldStorageType::ReferenceFields);
     cells_fl.appendField(localDonorCells);
-<<<<<<< HEAD
     auto cellFaceFlags_fl = db.newFluidFieldList(vector<tuple<int,int,int>>(), "face flags");
-    computeVoronoiVolume(position, H, rho, gradrho, cm, damage, vector<FacetedVolume>(), vector<vector<FacetedVolume>>(), boundaries, weight, 
-=======
-    auto cellFaceFlags_fl = db.newFluidFieldList(vector<int>(), "face flags");
     computeVoronoiVolume(position, H, cm, damage, vector<FacetedVolume>(), vector<vector<FacetedVolume>>(), boundaries, weight, 
->>>>>>> a676817c
                          surfacePoint, vol, deltaMedian, etaVoidPoints, cells_fl, cellFaceFlags_fl);
     const_cast<NodeList<Dimension>*>(donorNodeListPtr)->numGhostNodes(0);
     neighborD.updateNodes();
@@ -157,13 +152,8 @@
     auto deltaMedian = db.newFluidFieldList(Vector::zero, "displacement");
     FieldList<Dimension, FacetedVolume> cells_fl(FieldStorageType::ReferenceFields);
     cells_fl.appendField(localAcceptorCells);
-<<<<<<< HEAD
     auto cellFaceFlags_fl = db.newFluidFieldList(vector<tuple<int,int,int>>(), "face flags");
-    computeVoronoiVolume(position, H, rho, gradrho, cm, damage, vector<FacetedVolume>(), vector<vector<FacetedVolume>>(), boundaries, weight, 
-=======
-    auto cellFaceFlags_fl = db.newFluidFieldList(vector<int>(), "face flags");
     computeVoronoiVolume(position, H, cm, damage, vector<FacetedVolume>(), vector<vector<FacetedVolume>>(), boundaries, weight, 
->>>>>>> a676817c
                          surfacePoint, vol, deltaMedian, etaVoidPoints, cells_fl, cellFaceFlags_fl);
     const_cast<NodeList<Dimension>*>(acceptorNodeListPtr)->numGhostNodes(0);
     neighborA.updateNodes();
