--- conflicted
+++ resolved
@@ -95,15 +95,9 @@
   }
 
   // Reduce the list of node info to processor 0.
-<<<<<<< HEAD
   auto nglobal = numLocalNodes;
   CONTRACT_VAR(nglobal);
 #ifdef USE_MPI
-=======
-#ifdef USE_MPI
-  auto nglobal = numLocalNodes;
-  CONTRACT_VAR(nglobal);
->>>>>>> 3ec790a7
   if (procID == 0u) {
 
     // Process 0 receives and builds the global info.
@@ -168,11 +162,7 @@
     }
     CHECK(iglobal == nglobal);
   }
-<<<<<<< HEAD
   Barrier(Communicator::communicator());
-=======
-  MPI_Barrier(Communicator::communicator());
->>>>>>> 3ec790a7
 
   // Assign process 0's Ids.
   Field<Dimension, size_t> result("global IDs", nodeList);
@@ -232,13 +222,6 @@
 
   // Prepare the result.
   const size_t numNodeLists = std::distance(begin, end);
-<<<<<<< HEAD
-  FieldList<Dimension, size_t> result(FieldStorageType::CopyFields);
-  for (NodeListIterator itr = begin; itr != end; ++itr) {
-    result.appendField(Field<Dimension, size_t>("global IDs", **itr));
-  }
-=======
->>>>>>> 3ec790a7
   CONTRACT_VAR(numNodeLists);
   FieldList<Dimension, size_t> result(FieldStorageType::CopyFields);
   for (auto* nodeListPtr: range(begin, end)) result.appendNewField("global IDs", *nodeListPtr, size_t(0));
