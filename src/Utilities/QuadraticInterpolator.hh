--- conflicted
+++ resolved
@@ -24,19 +24,10 @@
   //--------------------------- Public Interface ---------------------------//
   // Constructors, destructors
   template<typename Func>
-<<<<<<< HEAD
-  QuadraticInterpolator(const double xmin,
-                        const double xmax,
-                        const size_t n,
-                        const Func& F);
-
-  SPHERAL_HOST_DEVICE QuadraticInterpolator() = default;
-=======
   QuadraticInterpolator(double xmin, double xmax, size_t n, const Func& F);
   QuadraticInterpolator(double xmin, double xmax, const std::vector<double>& yvals);
-  QuadraticInterpolator();
+  SPHERAL_HOST_DEVICE QuadraticInterpolator() = default;
   ~QuadraticInterpolator();
->>>>>>> 50eec5f3
 
   // Initialize after construction, either with a function or tabulated values
   template<typename Func>
