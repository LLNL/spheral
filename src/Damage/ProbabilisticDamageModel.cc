//---------------------------------Spheral++----------------------------------//
// ProbabilisticDamageModel
// A damage model based on Weibull statistics that uses volume based
// probabilities per node to decide when damage starts to accrue.  Should
// generate similar results to the classic Benz-Asphaug (Grady-Kipp) model
// without generating explicit flaws.  Also appropriate for use with varying
// resolution materials.
//
// Created by JMO, Tue Apr 13 15:58:08 PDT 2021
//----------------------------------------------------------------------------//
#include "FileIO/FileIO.hh"
#include "ProbabilisticDamageModel.hh"
#include "TensorStrainPolicy.hh"
#include "ProbabilisticDamagePolicy.hh"
#include "YoungsModulusPolicy.hh"
#include "LongitudinalSoundSpeedPolicy.hh"
#include "DamageGradientPolicy.hh"
#include "Strength/SolidFieldNames.hh"
#include "NodeList/SolidNodeList.hh"
#include "DataBase/DataBase.hh"
#include "DataBase/State.hh"
#include "DataBase/StateDerivatives.hh"
#include "DataBase/ReplaceState.hh"
#include "Hydro/HydroFieldNames.hh"
#include "Field/FieldList.hh"
#include "Boundary/Boundary.hh"
#include "Neighbor/Neighbor.hh"
#include "Utilities/mortonOrderIndices.hh"
#include "Utilities/allReduce.hh"
#include "Utilities/uniform_random.hh"

#include <boost/functional/hash.hpp>  // hash_combine

#include <string>
#include <vector>
#include <algorithm>
#include <limits>
using std::vector;
using std::string;
using std::pair;
using std::make_pair;
using std::cout;
using std::cerr;
using std::endl;
using std::min;
using std::max;
using std::abs;

namespace Spheral {

//------------------------------------------------------------------------------
// Constructor.
//------------------------------------------------------------------------------
template<typename Dimension>
ProbabilisticDamageModel<Dimension>::
ProbabilisticDamageModel(SolidNodeList<Dimension>& nodeList,
                         const TableKernel<Dimension>& W,
                         const double kWeibull,
                         const double mWeibull,
                         const size_t seed,
                         const size_t minFlawsPerNode,
                         const double crackGrowthMultiplier,
                         const double volumeMultiplier,
                         const DamageCouplingAlgorithm damageCouplingAlgorithm,
                         const TensorStrainAlgorithm strainAlgorithm,
                         const bool damageInCompression,
                         const double criticalDamageThreshold,
                         const Field<Dimension, int>& mask):
  DamageModel<Dimension>(nodeList, W, crackGrowthMultiplier, damageCouplingAlgorithm),
  mStrainAlgorithm(strainAlgorithm),
  mDamageInCompression(damageInCompression),
  mkWeibull(kWeibull),
  mmWeibull(mWeibull),
  mVolumeMultiplier(volumeMultiplier),
  mVmin(std::numeric_limits<double>::max()),
  mVmax(std::numeric_limits<double>::min()),
  mCriticalDamageThreshold(criticalDamageThreshold),
  mSeed(seed),
  mMinFlawsPerNode(minFlawsPerNode),
  mNumFlaws(SolidFieldNames::numFlaws, nodeList),
  mMask(mask),
  mMinFlaw(SolidFieldNames::minFlaw, nodeList),
  mMaxFlaw(SolidFieldNames::maxFlaw, nodeList),
  mInitialVolume(SolidFieldNames::initialVolume, nodeList),
  mYoungsModulus(SolidFieldNames::YoungsModulus, nodeList),
  mLongitudinalSoundSpeed(SolidFieldNames::longitudinalSoundSpeed, nodeList),
  mDdamageDt(ProbabilisticDamagePolicy<Dimension>::prefix() + SolidFieldNames::scalarDamage, nodeList),
  mStrain(SolidFieldNames::strainTensor, nodeList),
  mEffectiveStrain(SolidFieldNames::effectiveStrainTensor, nodeList) {
}

//------------------------------------------------------------------------------
// Destructor.
//------------------------------------------------------------------------------
template<typename Dimension>
ProbabilisticDamageModel<Dimension>::
~ProbabilisticDamageModel() {
}

//------------------------------------------------------------------------------
// initializeProblemStartup
//
// After all initial state has been initialize (node positions, masses, etc),
// but before we try to run any physics cycles.  This is when we initialize a
// lot of our state for the damage model.
//------------------------------------------------------------------------------
template<typename Dimension>
void
ProbabilisticDamageModel<Dimension>::
initializeProblemStartup(DataBase<Dimension>& dataBase) {

  // How many points are actually being damaged?
  // We have to be careful to use an unsigned size_t here due to overflow
  // problems with large numbers of points.
  size_t nused_local = 0u;
  for (auto i = 0u; i < mMask.numInternalElements(); ++i) {
    if (mMask[i] == 1) ++nused_local;
  }
  const size_t nused_global = allReduce(nused_local, MPI_SUM, Communicator::communicator());

  // Compute the Morton-ordering for hashing with the global seed to seed each
  // point-wise random number generator.
  typedef KeyTraits::Key Key;
  const FieldList<Dimension, Key> keyList = mortonOrderIndices(dataBase);
  const auto& nodes = this->nodeList();
  CHECK(keyList.fieldForNodeList(nodes) < keyList.end());
  const Field<Dimension, Key>& keys = **(keyList.fieldForNodeList(nodes));
  
  // Compute the initial volumes and random seeds for each node.  We hash the
  // morton index of each point with the global seed value to create unique
  // but reproducible seeds for each points random number generator.
  const auto& mass = nodes.mass();
  const auto& rho = nodes.massDensity();
  const auto  nlocal = nodes.numInternalNodes();
  vector<uniform_random> randomGenerators(nlocal);
#pragma omp parallel for
  for (auto i = 0u; i < nlocal; ++i) {
    if (mMask(i) == 1) {
      CHECK(mass(i) > 0.0 and rho(i) > 0.0);
      mInitialVolume(i) = mass(i)/rho(i) * mVolumeMultiplier;
      mVmin = std::min(mVmin, mInitialVolume(i));
      mVmax = std::max(mVmax, mInitialVolume(i));
<<<<<<< HEAD
      std::size_t seedi = mSeed;
=======
#ifdef __APPLE__
      std::size_t seedi = mSeed;
#else
      Key seedi = mSeed;
#endif
>>>>>>> f63b33ee
      boost::hash_combine(seedi, keys(i));
      randomGenerators[i].seed(seedi);      // starting out generating in [0,1)
      randomGenerators[i]();                // Recommended to discard first value in sequence
    }
  }
  mVmin = allReduce(mVmin, MPI_MIN, Communicator::communicator());
  mVmax = allReduce(mVmax, MPI_MAX, Communicator::communicator());

  // Generate min/max ranges of flaws for each point.
  const auto mInv = 1.0/mmWeibull;
  size_t minNumFlaws = std::numeric_limits<size_t>::max();
  size_t maxNumFlaws = 0u;
  size_t totalNumFlaws = 0u;
  auto epsMin = std::numeric_limits<double>::max();
  auto epsMax = std::numeric_limits<double>::min();
  auto numFlawsRatio = 0.0;
#pragma omp parallel for
  for (auto i = 0u; i < nlocal; ++i) {
    if (mMask(i) == 1) {
      const auto Nflaws = size_t(mMinFlawsPerNode*mInitialVolume(i)/mVmin + 0.5);  // Target number of flaws on this point
      CHECK(Nflaws >= mMinFlawsPerNode);
      const auto Ai = pow(Nflaws/(mkWeibull*mInitialVolume(i)), mInv);
      mMinFlaw(i) = 1.0;
      mMaxFlaw(i) = 0.0;
      auto ntries = 0u;
      while (mMinFlaw(i) > mMaxFlaw(i) and ntries++ < 100u) {
        mMinFlaw(i) = Ai*pow(1.0 - pow(randomGenerators[i](), 1.0/Nflaws), mInv);
        mMaxFlaw(i) = Ai*pow(randomGenerators[i](), 1.0/(mmWeibull*Nflaws));
      }
      CHECK(mMaxFlaw(i) > mMinFlaw(i));
      mNumFlaws(i) = std::max(1, 1 + int(mInitialVolume(i)*mkWeibull*(pow(mMaxFlaw(i), mmWeibull) - pow(mMinFlaw(i), mmWeibull))));

      // Gather statistics
#pragma omp critical
      {
        minNumFlaws = min(minNumFlaws, size_t(mNumFlaws(i)));
        maxNumFlaws = max(maxNumFlaws, size_t(mNumFlaws(i)));
        totalNumFlaws += size_t(mNumFlaws(i));
        epsMin = std::min(epsMin, mMinFlaw(i));
        epsMax = std::max(epsMax, mMaxFlaw(i));
        numFlawsRatio += double(mNumFlaws(i))/Nflaws;
      }
    }
  }

  // Some diagnostic output.
  if (nused_global > 0) {
    minNumFlaws = allReduce(minNumFlaws, MPI_MIN, Communicator::communicator());
    maxNumFlaws = allReduce(maxNumFlaws, MPI_MAX, Communicator::communicator());
    totalNumFlaws = allReduce(totalNumFlaws, MPI_SUM, Communicator::communicator());
    epsMin = allReduce(epsMin, MPI_MIN, Communicator::communicator());
    epsMax = allReduce(epsMax, MPI_MAX, Communicator::communicator());
    numFlawsRatio = allReduce(numFlawsRatio, MPI_SUM, Communicator::communicator())/nused_global;
    if (Process::getRank() == 0) {
      cerr << "ProbabilisticDamageModel for " << nodes.name() << ":" << endl
           << " Min, max, max/min volumes: " << mVmin << " " << mVmax << " " << mVmax*safeInv(mVmin) << endl
           << "    Min num flaws per node: " << minNumFlaws << endl
           << "    Max num flaws per node: " << maxNumFlaws << endl
           << "    Total num flaws       : " << totalNumFlaws << endl
           << "    Avg flaws per node    : " << totalNumFlaws/nused_global << endl
           << "    Min flaw strain       : " << epsMin << endl
           << "    Max flaw strain       : " << epsMax << endl
           << "    Avg Neff/Nflaws       : " << numFlawsRatio << endl;
    }
  }
}

//------------------------------------------------------------------------------
// Evaluate derivatives.
//
// In this model we compute the scalar damage derivative assuming unresolved
// crack growth for every point. However, that is not applied in the tensor
// damage update policy unless the flaws are actually activated.
//------------------------------------------------------------------------------
template<typename Dimension>
void
ProbabilisticDamageModel<Dimension>::
evaluateDerivatives(const Scalar time,
                    const Scalar dt,
                    const DataBase<Dimension>& dataBase,
                    const State<Dimension>& state,
                    StateDerivatives<Dimension>& derivs) const {

  // Set the scalar magnitude of the damage evolution.
  const auto* nodeListPtr = &(this->nodeList());
  auto&       DDDt = derivs.field(state.buildFieldKey(ProbabilisticDamagePolicy<Dimension>::prefix() + SolidFieldNames::scalarDamage, nodeListPtr->name()), 0.0);
  this->computeScalarDDDt(dataBase,
                          state,
                          time,
                          dt,
                          DDDt);
}

//------------------------------------------------------------------------------
// Vote on a time step.
//------------------------------------------------------------------------------
template<typename Dimension>
typename ProbabilisticDamageModel<Dimension>::TimeStepType
ProbabilisticDamageModel<Dimension>::
dt(const DataBase<Dimension>& /*dataBase*/, 
   const State<Dimension>& /*state*/,
   const StateDerivatives<Dimension>& /*derivs*/,
   const Scalar /*currentTime*/) const {

  // // Look at how quickly we're trying to change the damage.
  // double dt = DBL_MAX;
  // const Field<Dimension, SymTensor>& damage = this->nodeList().damage();
  // const ConnectivityMap<Dimension>& connectivityMap = dataBase.connectivityMap();
  // const vector<const NodeList<Dimension>*>& nodeLists = connectivityMap.nodeLists();
  // const size_t nodeListi = distance(nodeLists.begin(), find(nodeLists.begin(), nodeLists.end(), &(this->nodeList())));
  // for (typename ConnectivityMap<Dimension>::const_iterator iItr = connectivityMap.begin(nodeListi);
  //      iItr != connectivityMap.end(nodeListi);
  //      ++iItr) {
  //   const int i = *iItr;
  //   const double D0 = damage(i).Trace() / Dimension::nDim;
  //   dt = min(dt, 0.8*max(D0, 1.0 - D0)/
  //            std::sqrt(mDdamageDt(i)*mDdamageDt(i) + 1.0e-20));
  // }
  // return TimeStepType(dt, "Rate of damage change");

  return TimeStepType(1.0e100, "Rate of damage change -- NO VOTE.");
}

//------------------------------------------------------------------------------
// Register our state.
//------------------------------------------------------------------------------
template<typename Dimension>
void
ProbabilisticDamageModel<Dimension>::
registerState(DataBase<Dimension>& dataBase,
              State<Dimension>& state) {

  typedef typename State<Dimension>::PolicyPointer PolicyPointer;

  // Register Youngs modulus and the longitudinal sound speed.
  PolicyPointer EPolicy(new YoungsModulusPolicy<Dimension>());
  PolicyPointer clPolicy(new LongitudinalSoundSpeedPolicy<Dimension>());
  state.enroll(mYoungsModulus, EPolicy);
  state.enroll(mLongitudinalSoundSpeed, clPolicy);

  // Set the initial values for the Youngs modulus, sound speed, and pressure.
  typename StateDerivatives<Dimension>::PackageList dummyPackages;
  StateDerivatives<Dimension> derivs(dataBase, dummyPackages);
  EPolicy->update(state.key(mYoungsModulus), state, derivs, 1.0, 0.0, 0.0);
  clPolicy->update(state.key(mLongitudinalSoundSpeed), state, derivs, 1.0, 0.0, 0.0);

  // Register the strain and effective strain.
  PolicyPointer effectiveStrainPolicy(new TensorStrainPolicy<Dimension>(mStrainAlgorithm));
  state.enroll(mStrain);
  state.enroll(mEffectiveStrain, effectiveStrainPolicy);

  // Register the damage and state it requires.
  // Note we are overriding the default no-op policy for the damage
  // as originally registered by the SolidSPHHydroBase class.
  auto& damage = this->nodeList().damage();
  PolicyPointer damagePolicy(new ProbabilisticDamagePolicy<Dimension>(mDamageInCompression,
                                                                      mkWeibull,
                                                                      mmWeibull));
  state.enroll(damage, damagePolicy);
  state.enroll(mNumFlaws);
  state.enroll(mMinFlaw);
  state.enroll(mMaxFlaw);
  state.enroll(mInitialVolume);

  // Mask out nodes beyond the critical damage threshold from setting the timestep.
  auto maskKey = state.buildFieldKey(HydroFieldNames::timeStepMask, this->nodeList().name());
  auto& mask = state.field(maskKey, 0);
  const auto nlocal = this->nodeList().numInternalNodes();
#pragma omp parallel for
  for (auto i = 0u; i < nlocal; ++i) {
    if (damage(i).Trace() > mCriticalDamageThreshold) mask(i) = 0;
  }
}

//------------------------------------------------------------------------------
// Register the derivatives.
//------------------------------------------------------------------------------
template<typename Dimension>
void
ProbabilisticDamageModel<Dimension>::
registerDerivatives(DataBase<Dimension>& /*dataBase*/,
                    StateDerivatives<Dimension>& derivs) {
  derivs.enroll(mDdamageDt);
}

//------------------------------------------------------------------------------
// Apply the boundary conditions to the ghost nodes.
//------------------------------------------------------------------------------
template<typename Dimension>
void
ProbabilisticDamageModel<Dimension>::
applyGhostBoundaries(State<Dimension>& state,
                     StateDerivatives<Dimension>& /*derivs*/) {

  // Grab this models damage field from the state.
  typedef typename State<Dimension>::KeyType Key;
  const Key nodeListName = this->nodeList().name();
  const Key DKey = state.buildFieldKey(SolidFieldNames::tensorDamage, nodeListName);
  CHECK(state.registered(DKey));
  auto& D = state.field(DKey, SymTensor::zero);

  // Apply ghost boundaries to the damage.
  for (auto boundaryItr = this->boundaryBegin();
       boundaryItr < this->boundaryEnd();
       ++boundaryItr) {
    (*boundaryItr)->applyGhostBoundary(D);
  }
}

//------------------------------------------------------------------------------
// Enforce boundary conditions for the physics specific fields.
//------------------------------------------------------------------------------
template<typename Dimension>
void
ProbabilisticDamageModel<Dimension>::
enforceBoundaries(State<Dimension>& state,
                  StateDerivatives<Dimension>& /*derivs*/) {

  // Grab this models damage field from the state.
  typedef typename State<Dimension>::KeyType Key;
  const Key nodeListName = this->nodeList().name();
  const Key DKey = state.buildFieldKey(SolidFieldNames::tensorDamage, nodeListName);
  CHECK(state.registered(DKey));
  auto& D = state.field(DKey, SymTensor::zero);

  // Enforce!
  for (auto boundaryItr = this->boundaryBegin(); 
       boundaryItr < this->boundaryEnd();
       ++boundaryItr) {
    (*boundaryItr)->enforceBoundary(D);
  }
}

//------------------------------------------------------------------------------
// Dump the current state to the given file.
//------------------------------------------------------------------------------
template<typename Dimension>
void
ProbabilisticDamageModel<Dimension>::
dumpState(FileIO& file, const string& pathName) const {
  DamageModel<Dimension>::dumpState(file, pathName);
  file.write(mNumFlaws, pathName + "/numFlaws");
  file.write(mMinFlaw, pathName + "/minFlaw");
  file.write(mMaxFlaw, pathName + "/maxFlaw");
  file.write(mStrain, pathName + "/strain");
  file.write(mEffectiveStrain, pathName + "/effectiveStrain");
  file.write(mDdamageDt, pathName + "/DdamageDt");
  file.write(mMask, pathName + "/mask");
}

//------------------------------------------------------------------------------
// Restore the state from the given file.
//------------------------------------------------------------------------------
template<typename Dimension>
void
ProbabilisticDamageModel<Dimension>::
restoreState(const FileIO& file, const string& pathName) {
  DamageModel<Dimension>::restoreState(file, pathName);
  file.read(mNumFlaws, pathName + "/numFlaws");
  file.read(mMinFlaw, pathName + "/minFlaw");
  file.read(mMaxFlaw, pathName + "/maxFlaw");
  file.read(mStrain, pathName + "/strain");
  file.read(mEffectiveStrain, pathName + "/effectiveStrain");
  file.read(mDdamageDt, pathName + "/DdamageDt");
  file.read(mMask, pathName + "/mask");
}

}
<|MERGE_RESOLUTION|>--- conflicted
+++ resolved
@@ -140,15 +140,11 @@
       mInitialVolume(i) = mass(i)/rho(i) * mVolumeMultiplier;
       mVmin = std::min(mVmin, mInitialVolume(i));
       mVmax = std::max(mVmax, mInitialVolume(i));
-<<<<<<< HEAD
-      std::size_t seedi = mSeed;
-=======
 #ifdef __APPLE__
       std::size_t seedi = mSeed;
 #else
       Key seedi = mSeed;
 #endif
->>>>>>> f63b33ee
       boost::hash_combine(seedi, keys(i));
       randomGenerators[i].seed(seedi);      // starting out generating in [0,1)
       randomGenerators[i]();                // Recommended to discard first value in sequence
