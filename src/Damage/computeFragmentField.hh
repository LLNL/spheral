--- conflicted
+++ resolved
@@ -10,25 +10,15 @@
 template<typename Dimension> class NodeList;
 template<typename Dimension, typename DataType> class Field;
 
-<<<<<<< HEAD
-  template<typename Dimension>
-  FieldSpace::Field<Dimension, int>
-  computeFragmentField(const NodeSpace::NodeList<Dimension>& nodeList,
-                       const double linkRadius,
-                       const FieldSpace::Field<Dimension, typename Dimension::Scalar>& density,
-                       const FieldSpace::Field<Dimension, typename Dimension::SymTensor>& damage,
-                       const double densityThreshold,
-                       const double damageThreshold,
-                       const bool assignDustToFragments);
-=======
 template<typename Dimension>
 Field<Dimension, int>
 computeFragmentField(const NodeList<Dimension>& nodeList,
                      const double linkRadius,
+                     const Field<Dimension, typename Dimension::Scalar>& density,
                      const Field<Dimension, typename Dimension::SymTensor>& damage,
+                     const double densityThreshold,
                      const double damageThreshold,
                      const bool assignDustToFragments);
->>>>>>> 6c986833
 
 }
 
