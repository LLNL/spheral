--- conflicted
+++ resolved
@@ -28,11 +28,7 @@
         kernel              : (required) the interpolation kernel to use
         seed                : (optional) random number seed for flaw generation.
         strainAlgorithm     : (optional) defaults to "BenzAsphaugStrain"
-<<<<<<< HEAD
-        damageCouplingAlgorithm : (optional) defaults to "DirectDamage"
-=======
         damageCouplingAlgorithm : (optional) defaults to "PairMaxDamage"
->>>>>>> c646263f
         crackGrowthMultiplier   : (optional) defaults to "0.4"
         criticalDamageThreshold : (optional) defaults to 4.0 (inactive)
         minFlawsPerNode     : (optional) defaults to "1"
@@ -56,11 +52,7 @@
         seed                : (optional) random number seed for flaw generation.
         volumeMultiplier    : (optional) Multiplies the total volume.
         strainAlgorithm     : (optional) defaults to "PsuedoPlasticStrain"
-<<<<<<< HEAD
-        damageCouplingAlgorithm : (optional) defaults to "DirectDamage"
-=======
         damageCouplingAlgorithm : (optional) defaults to "PairMaxDamage"
->>>>>>> c646263f
         crackGrowthMultiplier   : (optional) defaults to "0.4"
         criticalDamageThreshold : (optional) defaults to 4.0 (inactive)
         minFlawsPerNode     : (optional) defaults to "1"
@@ -87,11 +79,7 @@
         # Arguments needed to build the damage model.
         damage_kwargs = {"nodeList"                 : None,
                          "strainAlgorithm"          : BenzAsphaugStrain,
-<<<<<<< HEAD
-                         "damageCouplingAlgorithm"  : DirectDamage,
-=======
                          "damageCouplingAlgorithm"  : PairMaxDamage,
->>>>>>> c646263f
                          "kernel"                   : None,
                          "crackGrowthMultiplier"    : 0.4,
                          "criticalDamageThreshold"  : 4.0,
@@ -246,11 +234,7 @@
         # Arguments needed to build the damage model.
         damage_kwargs = {"nodeList"                 : None,
                          "strainAlgorithm"          : PseudoPlasticStrain,
-<<<<<<< HEAD
-                         "damageCouplingAlgorithm"  : DirectDamage,
-=======
                          "damageCouplingAlgorithm"  : PairMaxDamage,
->>>>>>> c646263f
                          "kernel"                   : None,
                          "crackGrowthMultiplier"    : 0.4,
                          "criticalDamageThreshold"  : 4.0,
