--- conflicted
+++ resolved
@@ -49,11 +49,8 @@
                   '"Utilities/DomainNode.hh"',
                   '"Utilities/NodeCoupling.hh"',
                   '"Utilities/DamagedNodeCoupling.hh"',
-<<<<<<< HEAD
-                  '"Utilities/DamagedNodeCouplingWithFrags.hh"',
                   '"Utilities/QuadraticInterpolator.hh"',
-                  '"Utilities/BiQuadraticInterpolator.hh"']
-=======
+                  '"Utilities/BiQuadraticInterpolator.hh"',
                   '"Utilities/ThreePointDamagedNodeCoupling.hh"',
                   '"Utilities/DamageGradientNodeCoupling.hh"']
 
@@ -73,7 +70,6 @@
 }
 }
 """
->>>>>>> 7a6268cc
 
 #-------------------------------------------------------------------------------
 # Namespaces
