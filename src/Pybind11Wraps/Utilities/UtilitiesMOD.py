--- conflicted
+++ resolved
@@ -48,16 +48,10 @@
                   '"Utilities/Timer.hh"',
                   '"Utilities/DomainNode.hh"',
                   '"Utilities/NodeCoupling.hh"',
-<<<<<<< HEAD
-                  '"Utilities/DamagedNodeCoupling.hh"',
                   '"Utilities/QuadraticInterpolator.hh"',
                   '"Utilities/BiQuadraticInterpolator.hh"',
-                  '"Utilities/ThreePointDamagedNodeCoupling.hh"',
-                  '"Utilities/DamageGradientNodeCoupling.hh"']
-=======
                   '"Utilities/uniform_random.hh"',
                   '<algorithm>']
->>>>>>> 53ae05fb
 
 #-------------------------------------------------------------------------------
 # Preamble
@@ -89,12 +83,9 @@
 from Timer import *
 from DomainNode import *
 from NodeCoupling import *
-<<<<<<< HEAD
 from QuadraticInterpolator import *
 from BiQuadraticInterpolator import *
-=======
 from uniform_random import *
->>>>>>> 53ae05fb
 
 ScalarScalarFunctor = PYB11TemplateClass(SpheralFunctor, template_parameters=("double", "double"))
 ScalarPairScalarFunctor = PYB11TemplateClass(SpheralFunctor, template_parameters=("double", "std::pair<double,double>"))
