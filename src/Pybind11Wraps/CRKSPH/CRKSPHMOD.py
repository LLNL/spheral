--- conflicted
+++ resolved
@@ -11,13 +11,9 @@
 
 from CRKSPHHydroBase import *
 from SolidCRKSPHHydroBase import *
-<<<<<<< HEAD
-from CRKSPHVariant import *
 from RKCorrections import *
 from SuperiorRKCorrections import *
 from SuperiorRKUtilities import *
-=======
->>>>>>> 9316e08e
 
 #-------------------------------------------------------------------------------
 # Includes
@@ -581,29 +577,7 @@
     exec('''
 CRKSPHHydroBase%(ndim)id = PYB11TemplateClass(CRKSPHHydroBase, template_parameters="%(Dimension)s")
 SolidCRKSPHHydroBase%(ndim)id = PYB11TemplateClass(SolidCRKSPHHydroBase, template_parameters="%(Dimension)s")
-<<<<<<< HEAD
-CRKSPHVariant%(ndim)id = PYB11TemplateClass(CRKSPHVariant, template_parameters="%(Dimension)s")
 RKCorrections%(ndim)id = PYB11TemplateClass(RKCorrections, template_parameters="%(Dimension)s")
-
-@PYB11pycppname("computeVoronoiVolume")
-def computeVoronoiVolume%(ndim)id(position = "const FieldList<%(Dimension)s, %(Dimension)s::Vector>&",
-                                  H = "const FieldList<%(Dimension)s, %(Dimension)s::SymTensor>&",
-                                  connectivityMap = "const ConnectivityMap<%(Dimension)s >&",
-                                  damage = "const FieldList<%(Dimension)s, %(Dimension)s::SymTensor>&",
-                                  facetedBoundaries = "const std::vector<%(Dimension)s::FacetedVolume>&",
-                                  holes = "const std::vector<std::vector<%(Dimension)s::FacetedVolume> >&",
-                                  boundaries = "const std::vector<Boundary<%(Dimension)s>*>&",
-                                  weight = "const FieldList<%(Dimension)s, %(Dimension)s::Scalar>&",
-                                  surfacePoint = "FieldList<%(Dimension)s, int>&",
-                                  vol = "FieldList<%(Dimension)s, %(Dimension)s::Scalar>&",
-                                  deltaMedian = "FieldList<%(Dimension)s, %(Dimension)s::Vector>&",
-                                  etaVoidPoints = "FieldList<%(Dimension)s, std::vector<%(Dimension)s::Vector>>&",
-                                  cells = "FieldList<%(Dimension)s, %(Dimension)s::FacetedVolume>&",
-                                  cellFaceFlags = "FieldList<%(Dimension)s, std::vector<CellFaceFlag>>&"):
-    "Compute the volume per point based on the Voronoi tessellation-like algorithm."
-    return "void"
-=======
->>>>>>> 9316e08e
 
 @PYB11pycppname("centerOfMass")
 def centerOfMass%(ndim)id(polyvol = "const %(Dimension)s::FacetedVolume&",
