#-------------------------------------------------------------------------------
# Define the common template methods of FileIO
#-------------------------------------------------------------------------------
from PYB11Generator import *
from spheralDimensions import *
dims = spheralDimensions()

@PYB11ignore
class FileIOTemplateMethods:

    #...........................................................................
    # std::vector<Value>
    @PYB11template("Value")
    @PYB11cppname("write")
    @PYB11noconvert
    def writeVec(self,
                 x = "const std::vector<%(Value)s>&",
                 pathName = "const std::string"):
        "Write a std::vector<%(Value)s>"
        return "void"

    @PYB11template("Value")
    @PYB11const
    @PYB11cppname("read")
    @PYB11noconvert
    def readVec(self,
                x = "std::vector<%(Value)s>&",
                pathName = "const std::string"):
        "Read a std::vector<%(Value)s>"
        return "void"

    #writeVecInt = PYB11TemplateMethod(writeVec, template_parameters="int", pyname="write")
    #readVecInt  = PYB11TemplateMethod( readVec, template_parameters="int", pyname="read")
    #writeVecDouble = PYB11TemplateMethod(writeVec, template_parameters="double", pyname="write")
    #readVecDouble  = PYB11TemplateMethod( readVec, template_parameters="double", pyname="read")
    #writeVecString = PYB11TemplateMethod(writeVec, template_parameters="std::string", pyname="write")
    #readVecString  = PYB11TemplateMethod( readVec, template_parameters="std::string", pyname="read")

    for ndim in dims:
        for T in ["Dim<%i>::Vector" % ndim,
                  "Dim<%i>::Tensor" % ndim,
                  "Dim<%i>::SymTensor" % ndim,
                  "Dim<%i>::ThirdRankTensor" % ndim]:
            exec('''
writeVec%(Tmangle)s = PYB11TemplateMethod(writeVec, template_parameters="%(T)s", pyname="write")
readVec%(Tmangle)s  = PYB11TemplateMethod( readVec, template_parameters="%(T)s", pyname="read")
''' % {"ndim"      : ndim,
       "Dimension" : "Dim<" + str(ndim) + ">",
       "T"         : T,
       "Tmangle"   : ("Field<%i%s>" % (ndim, T)).replace(":", "_").replace("<", "_").replace(">", "_")})

<<<<<<< HEAD
    # #...........................................................................
    # # FieldList
    # @PYB11template("Dimension", "Value")
    # @PYB11pycppname("write")
    # @PYB11noconvert
    # def writeFieldList(self,
    #                    fieldList = "const FieldList<%(Dimension)s, %(Value)s>&",
    #                    pathName = "const std::string"):
    #     "Write a FieldList<%(Dimension)s, %(Value)s>"
    #     return "void"

    # @PYB11template("Dimension", "Value")
    # @PYB11const
    # @PYB11pycppname("read")
    # @PYB11noconvert
    # #@PYB11implementation("[](const FileIO& self, FieldList<%(Dimension)s, %(Value)s>* flPtr, const std::string pathName) -> void { self.read(*flPtr, pathName); }")
    # def readFieldList(self,
    #                   fieldList = "FieldList<%(Dimension)s, %(Value)s>&",
    #                   pathName = "const std::string"):
    #     "Read a FieldList<%(Dimension)s, %(Value)s>"
    #     return "void"

#     #...........................................................................
#     # Field<vector<Value>>
#     @PYB11template("Dimension", "Value")
#     @PYB11pycppname("write")
#     @PYB11noconvert
#     def writeFieldVec(self,
#                       field = "const Field<%(Dimension)s, std::vector<%(Value)s>>&",
#                       pathName = "const std::string"):
#         "Write a Field<%(Dimension)s, std::vector<%(Value)s>>"
#         return "void"

#     @PYB11template("Dimension", "Value")
#     @PYB11const
#     @PYB11pycppname("read")
#     @PYB11noconvert
#     def readFieldVec(self,
#                      field = "Field<%(Dimension)s, std::vector<%(Value)s>>&",
#                      pathName = "const std::string"):
#         "Read a Field<%(Dimension)s, std::vector<%(Value)s>>"
#         return "void"
=======
    #...........................................................................
    # FieldList
    @PYB11template("Dimension", "Value")
    @PYB11pycppname("write")
    def writeFieldList(self,
                       fieldList = "const FieldList<%(Dimension)s, %(Value)s>&",
                       pathName = "const std::string"):
        "Write a FieldList<%(Dimension)s, %(Value)s>"
        return "void"

    @PYB11template("Dimension", "Value")
    @PYB11const
    @PYB11pycppname("read")
    #@PYB11implementation("[](const FileIO& self, FieldList<%(Dimension)s, %(Value)s>* flPtr, const std::string pathName) -> void { self.read(*flPtr, pathName); }")
    def readFieldList(self,
                      fieldList = "FieldList<%(Dimension)s, %(Value)s>&",
                      pathName = "const std::string"):
        "Read a FieldList<%(Dimension)s, %(Value)s>"
        return "void"

    #...........................................................................
    # Field<vector<Value>>
    @PYB11template("Dimension", "Value")
    @PYB11pycppname("write")
    def writeFieldVec(self,
                      field = "const Field<%(Dimension)s, std::vector<%(Value)s>>&",
                      pathName = "const std::string"):
        "Write a Field<%(Dimension)s, std::vector<%(Value)s>>"
        return "void"

    @PYB11template("Dimension", "Value")
    @PYB11const
    @PYB11pycppname("read")
    def readFieldVec(self,
                     field = "Field<%(Dimension)s, std::vector<%(Value)s>>&",
                     pathName = "const std::string"):
        "Read a Field<%(Dimension)s, std::vector<%(Value)s>>"
        return "void"
>>>>>>> 6e928f57

    for ndim in dims:
        for T in ["int",
                  "Dim<%i>::Scalar" % ndim,
                  "Dim<%i>::Vector" % ndim,
                  "Dim<%i>::Tensor" % ndim,
                  "Dim<%i>::SymTensor" % ndim,
                  "Dim<%i>::ThirdRankTensor" % ndim]:
            exec('''
writeFieldList%(Tmangle)s = PYB11TemplateMethod(writeFieldList, template_parameters=("%(Dimension)s", "%(T)s"), pyname="write")
readFieldList%(Tmangle)s =  PYB11TemplateMethod(readFieldList,  template_parameters=("%(Dimension)s", "%(T)s"), pyname="read")

writeFieldVec%(Tmangle)s = PYB11TemplateMethod(writeFieldVec, template_parameters=("%(Dimension)s", "%(T)s"), pyname="write")
readFieldVec%(Tmangle)s =  PYB11TemplateMethod(readFieldVec,  template_parameters=("%(Dimension)s", "%(T)s"), pyname="read")
''' % {"ndim"      : ndim,
       "Dimension" : "Dim<" + str(ndim) + ">",
       "T"         : T,
       "Tmangle"   : ("Field<%i%s>" % (ndim, T)).replace(":", "_").replace("<", "_").replace(">", "_")})
<|MERGE_RESOLUTION|>--- conflicted
+++ resolved
@@ -49,90 +49,6 @@
        "T"         : T,
        "Tmangle"   : ("Field<%i%s>" % (ndim, T)).replace(":", "_").replace("<", "_").replace(">", "_")})
 
-<<<<<<< HEAD
-    # #...........................................................................
-    # # FieldList
-    # @PYB11template("Dimension", "Value")
-    # @PYB11pycppname("write")
-    # @PYB11noconvert
-    # def writeFieldList(self,
-    #                    fieldList = "const FieldList<%(Dimension)s, %(Value)s>&",
-    #                    pathName = "const std::string"):
-    #     "Write a FieldList<%(Dimension)s, %(Value)s>"
-    #     return "void"
-
-    # @PYB11template("Dimension", "Value")
-    # @PYB11const
-    # @PYB11pycppname("read")
-    # @PYB11noconvert
-    # #@PYB11implementation("[](const FileIO& self, FieldList<%(Dimension)s, %(Value)s>* flPtr, const std::string pathName) -> void { self.read(*flPtr, pathName); }")
-    # def readFieldList(self,
-    #                   fieldList = "FieldList<%(Dimension)s, %(Value)s>&",
-    #                   pathName = "const std::string"):
-    #     "Read a FieldList<%(Dimension)s, %(Value)s>"
-    #     return "void"
-
-#     #...........................................................................
-#     # Field<vector<Value>>
-#     @PYB11template("Dimension", "Value")
-#     @PYB11pycppname("write")
-#     @PYB11noconvert
-#     def writeFieldVec(self,
-#                       field = "const Field<%(Dimension)s, std::vector<%(Value)s>>&",
-#                       pathName = "const std::string"):
-#         "Write a Field<%(Dimension)s, std::vector<%(Value)s>>"
-#         return "void"
-
-#     @PYB11template("Dimension", "Value")
-#     @PYB11const
-#     @PYB11pycppname("read")
-#     @PYB11noconvert
-#     def readFieldVec(self,
-#                      field = "Field<%(Dimension)s, std::vector<%(Value)s>>&",
-#                      pathName = "const std::string"):
-#         "Read a Field<%(Dimension)s, std::vector<%(Value)s>>"
-#         return "void"
-=======
-    #...........................................................................
-    # FieldList
-    @PYB11template("Dimension", "Value")
-    @PYB11pycppname("write")
-    def writeFieldList(self,
-                       fieldList = "const FieldList<%(Dimension)s, %(Value)s>&",
-                       pathName = "const std::string"):
-        "Write a FieldList<%(Dimension)s, %(Value)s>"
-        return "void"
-
-    @PYB11template("Dimension", "Value")
-    @PYB11const
-    @PYB11pycppname("read")
-    #@PYB11implementation("[](const FileIO& self, FieldList<%(Dimension)s, %(Value)s>* flPtr, const std::string pathName) -> void { self.read(*flPtr, pathName); }")
-    def readFieldList(self,
-                      fieldList = "FieldList<%(Dimension)s, %(Value)s>&",
-                      pathName = "const std::string"):
-        "Read a FieldList<%(Dimension)s, %(Value)s>"
-        return "void"
-
-    #...........................................................................
-    # Field<vector<Value>>
-    @PYB11template("Dimension", "Value")
-    @PYB11pycppname("write")
-    def writeFieldVec(self,
-                      field = "const Field<%(Dimension)s, std::vector<%(Value)s>>&",
-                      pathName = "const std::string"):
-        "Write a Field<%(Dimension)s, std::vector<%(Value)s>>"
-        return "void"
-
-    @PYB11template("Dimension", "Value")
-    @PYB11const
-    @PYB11pycppname("read")
-    def readFieldVec(self,
-                     field = "Field<%(Dimension)s, std::vector<%(Value)s>>&",
-                     pathName = "const std::string"):
-        "Read a Field<%(Dimension)s, std::vector<%(Value)s>>"
-        return "void"
->>>>>>> 6e928f57
-
     for ndim in dims:
         for T in ["int",
                   "Dim<%i>::Scalar" % ndim,
