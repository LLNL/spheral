--- conflicted
+++ resolved
@@ -24,11 +24,8 @@
   SPH
   CRKSPH
   SVPH
-<<<<<<< HEAD
   DEM
-=======
   FSISPH
->>>>>>> 53ae05fb
   ArtificialViscosity
   Mesh
   Damage
