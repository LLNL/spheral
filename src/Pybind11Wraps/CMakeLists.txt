set (_python_packages
  CXXTypes
  Geometry
  Silo
  DataOutput
  NodeList
  Field
  FieldList
  Kernel
  Neighbor
  Material
  FileIO
  Utilities
  RK
  DataBase
  Boundary
  Physics
  Hydro
  ExternalForce
  Gravity
  Integrator
  NodeGenerators
  FieldOperations
  SPH
  CRKSPH
  SVPH
<<<<<<< HEAD
  GSPH
=======
  FSISPH
>>>>>>> 990fe517
  ArtificialViscosity
  Mesh
  Damage
  SolidMaterial
  Strength
  ArtificialConduction
  polytope
  Distributed
  OpenMP
  )

if (ENABLE_ANEOS)
  list(APPEND _python_packages ANEOS)
endif()
if (ENABLE_HELMHOLTZ)
  list(APPEND _python_packages Helmholtz)
endif()

if(NOT ENABLE_MPI)
  list(REMOVE_ITEM _python_packages
    Distributed
    )
endif()

foreach(_python_package ${_python_packages})
  add_subdirectory(${_python_package})
endforeach()

string(REPLACE ";" " " PYTHONPKGS "${_python_packages}")
configure_file(
  ${CMAKE_CURRENT_SOURCE_DIR}/SpheralCompiledPackages.py.in
  ${CMAKE_CURRENT_BINARY_DIR}/SpheralCompiledPackages.py)

set(Pybind11Wraps_python_targets
  SpheralPickle.py
  PolyhedronFileUtilities.py
  ${CMAKE_CURRENT_BINARY_DIR}/SpheralCompiledPackages.py
  )

install(FILES       ${Pybind11Wraps_python_targets}
        DESTINATION Spheral
        )

install(FILES       Spheral.pth 
        DESTINATION .
        )<|MERGE_RESOLUTION|>--- conflicted
+++ resolved
@@ -24,11 +24,8 @@
   SPH
   CRKSPH
   SVPH
-<<<<<<< HEAD
   GSPH
-=======
   FSISPH
->>>>>>> 990fe517
   ArtificialViscosity
   Mesh
   Damage
