#-------------------------------------------------------------------------------
# SPHHydroBase
#-------------------------------------------------------------------------------
from PYB11Generator import *
from RestartMethods import *
from Physics import *

@PYB11template("Dimension")
@PYB11module("SpheralDEM")
class DEMBase(Physics):

    PYB11typedefs = """
  typedef typename %(Dimension)s::Scalar Scalar;
  typedef typename %(Dimension)s::Vector Vector;
  typedef typename DEMDimension<%(Dimension)s>::AngularVector RotationType;
  typedef typename %(Dimension)s::Tensor Tensor;
  typedef typename %(Dimension)s::SymTensor SymTensor;
  typedef typename Physics<%(Dimension)s>::TimeStepType TimeStepType;
"""
    
    def pyinit(dataBase = "const DataBase<%(Dimension)s>&",
               stepsPerCollision = "const Scalar",
               xmin = "const Vector&",
               xmax = "const Vector&"):
        "DEMBase constructor"

    #...........................................................................
    # Virtual methods

    @PYB11virtual
    def initializeProblemStartup(dataBase = "DataBase<%(Dimension)s>&"):
        "Tasks we do once on problem startup."
        return "void"

    @PYB11virtual 
    def registerState(dataBase = "DataBase<%(Dimension)s>&",
                      state = "State<%(Dimension)s>&"):
        "Register the state Hydro expects to use and evolve."
        return "void"

    @PYB11virtual
    def registerDerivatives(dataBase = "DataBase<%(Dimension)s>&",
                            derivs = "StateDerivatives<%(Dimension)s>&"):
        "Register the derivatives/change fields for updating state."
        return "void"

    @PYB11virtual
    def preStepInitialize(self,
                          dataBase = "const DataBase<%(Dimension)s>&", 
                          state = "State<%(Dimension)s>&",
                          derivs = "StateDerivatives<%(Dimension)s>&"):
        "Optional hook to be called at the beginning of a time step."
        return "void"

    @PYB11virtual
    def initialize(time = "const Scalar",
                   dt = "const Scalar",
                   dataBase = "const DataBase<%(Dimension)s>&",
                   state = "State<%(Dimension)s>&",
                   derivs = "StateDerivatives<%(Dimension)s>&"):
        "Initialize the DEM before we start a derivative evaluation."
        return "void"
                       

    @PYB11virtual
    @PYB11const
    def finalizeDerivatives(time = "const Scalar",
                            dt = "const Scalar",
                            dataBase = "const DataBase<%(Dimension)s>&",
                            state = "const State<%(Dimension)s>&",
                            derivs = "StateDerivatives<%(Dimension)s>&"):
        "Finalize the derivatives."
        return "void"

    @PYB11virtual
    def applyGhostBoundaries(state = "State<%(Dimension)s>&",
                             derivs = "StateDerivatives<%(Dimension)s>&"):
        "Apply boundary conditions to the physics specific fields."
        return "void"

    @PYB11virtual
    def enforceBoundaries(state = "State<%(Dimension)s>&",
                          derivs = "StateDerivatives<%(Dimension)s>&"):
        "Enforce boundary conditions for the physics specific fields."
        return "void"

    def initializeOverlap(dataBase = "const DataBase<%(Dimension)s>&",
                          startCompositeParticleIndex = "const int"):
        "set the equilibrium overlap pairwise fieldlist for comp. particle id's > specified value"
        return "void"

<<<<<<< HEAD
    def initializeHfield(dataBase = "DataBase<%(Dimension)s>&",
                         uniqueIndex = "const int"):
        "set a good H value for the neighbor search based on the particle radius"
        return "void"

=======
>>>>>>> 6538298f
    def updateContactMapAndNeighborIndices(dataBase = "const DataBase<%(Dimension)s>&"):
        "update DEM contact/neighbor tracker"
        return "void"

    def resizePairFieldLists(self):
        "resize all pair fieldlists consistent w/ neighborIndices"
        return "void"

    @PYB11const
    def momentOfInertia(massi = "const Scalar",
                        partialRadiusi = "const Scalar"):
        return "Scalar"
    #...........................................................................
    # Properties
    xmin = PYB11property("const Vector&", "xmin", "xmin",
                         returnpolicy="reference_internal",
                         doc="Optional minimum coordinate for bounding box for use generating the mesh for the Voronoi mass density update.")
    xmax = PYB11property("const Vector&", "xmax", "xmax",
                         returnpolicy="reference_internal",
                         doc="Optional maximum coordinate for bounding box for use generating the mesh for the Voronoi mass density update.")
    
    stepsPerCollision = PYB11property("Scalar", "stepsPerCollision", "stepsPerCollision", doc="number of steps resolving the collision time scale")
    
    cycle = PYB11property("int", "cycle", "cycle", doc="tracks what cycle we are on.")
    contactRemovalFrequency = PYB11property("int", "contactRemovalFrequency", "contactRemovalFrequency", doc="every n-cycles we prune our contact list to only the active contacts. This is the frequency.")

    timeStepMask =  PYB11property("const FieldList<%(Dimension)s, int>&", "timeStepMask", returnpolicy="reference_internal")
    DxDt =          PYB11property("const FieldList<%(Dimension)s, Vector>&","DxDt", returnpolicy="reference_internal")
    DvDt =          PYB11property("const FieldList<%(Dimension)s, Vector>&", "DvDt", returnpolicy="reference_internal")
    DomegaDt =      PYB11property("const FieldList<%(Dimension)s, RotationType>&","DomegaDt", returnpolicy="reference_internal")
    omega =         PYB11property("const FieldList<%(Dimension)s, RotationType>&","omega", returnpolicy="reference_internal")

    equilibriumOverlap = PYB11property("const FieldList<%(Dimension)s, vector<Scalar>>&","equilibriumOverlap", returnpolicy="reference_internal")
    neighborIndices = PYB11property("const FieldList<%(Dimension)s, vector<int>>&","neighborIndices", returnpolicy="reference_internal")
    shearDisplacement = PYB11property("const FieldList<%(Dimension)s, vector<Vector>>&","shearDisplacement", returnpolicy="reference_internal")
    DDtShearDisplacement = PYB11property("const FieldList<%(Dimension)s, vector<Vector>>&","DDtShearDisplacement", returnpolicy="reference_internal")
    isActiveContact = PYB11property("const FieldList<%(Dimension)s, vector<int>>&","isActiveContact", returnpolicy="reference_internal")
    
#-------------------------------------------------------------------------------
# Inject methods
#-------------------------------------------------------------------------------
PYB11inject(RestartMethods, DEMBase)
<|MERGE_RESOLUTION|>--- conflicted
+++ resolved
@@ -89,14 +89,6 @@
         "set the equilibrium overlap pairwise fieldlist for comp. particle id's > specified value"
         return "void"
 
-<<<<<<< HEAD
-    def initializeHfield(dataBase = "DataBase<%(Dimension)s>&",
-                         uniqueIndex = "const int"):
-        "set a good H value for the neighbor search based on the particle radius"
-        return "void"
-
-=======
->>>>>>> 6538298f
     def updateContactMapAndNeighborIndices(dataBase = "const DataBase<%(Dimension)s>&"):
         "update DEM contact/neighbor tracker"
         return "void"
