--- conflicted
+++ resolved
@@ -55,9 +55,8 @@
        const double dt) {
   KeyType fieldKey, nodeListKey;
   StateBase<Dimension>::splitFieldKey(key, fieldKey, nodeListKey);
-<<<<<<< HEAD
   REQUIRE((fieldKey == HydroFieldNames::pressure or 
-           fieldKey == FSIFieldNames::rawPressure));
+           fieldKey == FSIFieldNames::damagedPressure));
   auto& P = state.field(key, Scalar());
 
   // Get the eos.  This cast is ugly, but is a work-around for now.
@@ -98,7 +97,16 @@
 
   }
 
+  // Is someone trying to keep the damaged pressure in an independent Field?
+  // (I'm looking at you FSISPH)
+  const auto separateDamage = state.registered(buildKey(FSIFieldNames::damagedPressure));
+  Field<Dimension, Scalar>* PdPtr = nullptr;
+  if (separateDamage) PdPtr = &state.field(buildKey(FSIFieldNames::damagedPressure), 0.0);
+
   // If there's damage for this material, apply it to the pressure
+  // This is complicated by FSISPH, which wants to keep track of the damaged pressure separately,
+  // so we check if someone has registered damaged pressure as a field for this NodeList, in
+  // which case we apply the damage to a new copy of the pressure.
   if (state.registered(buildKey(SolidFieldNames::tensorDamage))) {
     const auto& D = state.field(buildKey(SolidFieldNames::tensorDamage), SymTensor::zero);
 
@@ -115,7 +123,12 @@
     for (auto i = 0u; i < ni; ++i) {
       const auto Di = std::max(0.0, std::min(1.0, D(i).eigenValues().maxElement()));
       CHECK(Di >= 0.0 and Di <= 1.0);
-      P(i) = std::max(Pmin, (1.0 - Di)*P(i)) + std::max(PminDamage, Di*P(i));
+      const auto Pdi = std::max(Pmin, (1.0 - Di)*P(i)) + std::max(PminDamage, Di*P(i));
+      if (separateDamage) {
+        (*PdPtr)(i) = Pdi;
+      } else {
+        P(i) = Pdi;
+      }
     }
   }
 
@@ -123,30 +136,7 @@
   if (usePorosity) {
     const auto& alpha = state.field(buildKey(SolidFieldNames::porosityAlpha), 0.0);
     P /= alpha;
-=======
-  REQUIRE((fieldKey == HydroFieldNames::pressure or
-           fieldKey == FSIFieldNames::damagedPressure) and 
-          nodeListKey == UpdatePolicyBase<Dimension>::wildcard());
-  FieldList<Dimension, Scalar> pressure = state.fields(fieldKey, Scalar());
-  const unsigned numFields = pressure.numFields();
-
-  // Get the mass density and specific thermal energy fields from the state.
-  const FieldList<Dimension, Scalar> massDensity = state.fields(HydroFieldNames::massDensity, Scalar());
-  const FieldList<Dimension, Scalar> energy = state.fields(HydroFieldNames::specificThermalEnergy, Scalar());
-  CHECK(massDensity.numFields() == numFields);
-  CHECK(energy.numFields() == numFields);
-
-  // Walk the fields.
-  for (unsigned i = 0; i != numFields; ++i) {
-
-    // Get the eos.  This cast is ugly, but is a work-around for now.
-    const FluidNodeList<Dimension>* fluidNodeListPtr = dynamic_cast<const FluidNodeList<Dimension>*>(pressure[i]->nodeListPtr());
-    CHECK(fluidNodeListPtr != 0);
-    const EquationOfState<Dimension>& eos = fluidNodeListPtr->equationOfState();
-
-    // Now set the pressure for this field.
-    eos.setPressure(*pressure[i], *massDensity[i], *energy[i]);
->>>>>>> 400f761c
+    if (separateDamage) (*PdPtr) /= alpha;
   }
 }
 
