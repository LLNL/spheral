//---------------------------------Spheral++----------------------------------//
// NonSymmetricSpecificThermalEnergyPolicy -- An implementation of 
// UpdatePolicyBase specialized for the updating the specific thermal energy
// as a dependent quantity.
// 
// This version is specialized for the compatible energy discretization 
// method in the case where we do *not* assume that pairwise forces are
// equal and opposite.
//
// Created by JMO, Sat Aug 10 23:03:39 PDT 2013
//----------------------------------------------------------------------------//
#include "NonSymmetricSpecificThermalEnergyPolicy.hh"
#include "HydroFieldNames.hh"
#include "NodeList/NodeList.hh"
#include "NodeList/FluidNodeList.hh"
#include "DataBase/DataBase.hh"
#include "DataBase/FieldListUpdatePolicyBase.hh"
#include "DataBase/IncrementFieldList.hh"
#include "DataBase/ReplaceState.hh"
#include "DataBase/State.hh"
#include "DataBase/StateDerivatives.hh"
#include "Neighbor/ConnectivityMap.hh"
#include "Field/Field.hh"
#include "Field/FieldList.hh"
#include "Utilities/DBC.hh"
#include "Utilities/safeInv.hh"
#include "Utilities/SpheralFunctions.hh"

#include <vector>
#include <limits>
using std::vector;
using std::numeric_limits;
using std::abs;
using std::min;
using std::max;

<<<<<<< HEAD
using std::vector;
using std::numeric_limits;
=======
namespace Spheral {
>>>>>>> bbbd6112

// namespace {

// inline double weighting(const double wi,
//                         const double wj,
//                         const double Eij) {
//   const int si = isgn0(wi);
//   const int sj = isgn0(wj);
//   const int sij = isgn0(wij);
//   if (sij == 0 or (si == 0 and sj == 0))             return 0.5;
//   if (si == sj and sj == sij)                        return wi/(wi + wj);  // All the same sign and non-zero
//   if (si == sj)                                      return 0.5;
//   if (si == sij)                                     return 1.0;
//   return 0.0;
// }

// }

//------------------------------------------------------------------------------
// Constructor.
//------------------------------------------------------------------------------
template<typename Dimension>
NonSymmetricSpecificThermalEnergyPolicy<Dimension>::
NonSymmetricSpecificThermalEnergyPolicy(const DataBase<Dimension>& dataBase):
  IncrementFieldList<Dimension, typename Dimension::Scalar>(),
  mDataBasePtr(&dataBase) {
}

//------------------------------------------------------------------------------
// Destructor.
//------------------------------------------------------------------------------
template<typename Dimension>
NonSymmetricSpecificThermalEnergyPolicy<Dimension>::
~NonSymmetricSpecificThermalEnergyPolicy() {
}

//------------------------------------------------------------------------------
// Update the field.
//------------------------------------------------------------------------------
template<typename Dimension>
void
NonSymmetricSpecificThermalEnergyPolicy<Dimension>::
update(const KeyType& key,
       State<Dimension>& state,
       StateDerivatives<Dimension>& derivs,
       const double multiplier,
       const double t,
       const double dt) {

  typedef typename Dimension::SymTensor SymTensor;

//   // HACK!
//   std::cerr.setf(std::ios::scientific, std::ios::floatfield);
//   std::cerr.precision(15);

  KeyType fieldKey, nodeListKey;
  StateBase<Dimension>::splitFieldKey(key, fieldKey, nodeListKey);
  REQUIRE(fieldKey == HydroFieldNames::specificThermalEnergy and 
          nodeListKey == UpdatePolicyBase<Dimension>::wildcard());
  auto eps = state.fields(fieldKey, Scalar());
  const auto numFields = eps.numFields();

  // Get the state fields.
  const auto  mass = state.fields(HydroFieldNames::mass, Scalar());
  const auto  velocity = state.fields(HydroFieldNames::velocity, Vector::zero);
  const auto  acceleration = derivs.fields(HydroFieldNames::hydroAcceleration, Vector::zero);
  const auto  eps0 = state.fields(HydroFieldNames::specificThermalEnergy + "0", Scalar());
  const auto  pairAccelerations = derivs.fields(HydroFieldNames::pairAccelerations, vector<Vector>());
  const auto  DepsDt0 = derivs.fields(IncrementFieldList<Dimension, Field<Dimension, Scalar> >::prefix() + HydroFieldNames::specificThermalEnergy, 0.0);
  const auto& connectivityMap = mDataBasePtr->connectivityMap();
  const auto& nodeLists = connectivityMap.nodeLists();
  CHECK(nodeLists.size() == numFields);

  // Check if there is a surface point flag field registered.  If so, we use non-compatible energy evolution 
  // on such points.
  const bool surface = state.fieldNameRegistered(HydroFieldNames::surfacePoint);
  FieldList<Dimension, int> surfacePoint;
  if (surface) {
    surfacePoint = state.fields(HydroFieldNames::surfacePoint, int(0));
  }

  // Prepare a counter to keep track of how we go through the pair-accelerations.
  auto DepsDt = mDataBasePtr->newFluidFieldList(0.0, "delta E");
  auto offset = mDataBasePtr->newFluidFieldList(0, "offset");
  // auto poisoned = mDataBasePtr->newFluidFieldList(0, "poisoned flag");

  // Walk all the NodeLists.
  const auto hdt = 0.5*multiplier;
  for (size_t nodeListi = 0; nodeListi != numFields; ++nodeListi) {
    const auto ni = connectivityMap.numNodes(nodeListi);

    // Iterate over the internal nodes of this NodeList.
    for (auto k = 0; k < ni; ++k) {
      const auto i = connectivityMap.ithNode(nodeListi, k);

      // State for node i.
      auto&       DepsDti = DepsDt(nodeListi, i);
      const auto  weighti = abs(DepsDt0(nodeListi, i)) + numeric_limits<Scalar>::epsilon();
      const auto  mi = mass(nodeListi, i);
      const auto& vi = velocity(nodeListi, i);
      const auto& ai = acceleration(nodeListi, i);
      const auto  vi12 = vi + ai*hdt;
      const auto& pacci = pairAccelerations(nodeListi, i);
      CHECK(pacci.size() == connectivityMap.numNeighborsForNode(nodeLists[nodeListi], i) or
            pacci.size() == connectivityMap.numNeighborsForNode(nodeLists[nodeListi], i) + 1);

      // Get the connectivity (neighbor set) for this node.
      const auto& fullConnectivity = connectivityMap.connectivityForNode(nodeListi, i);

      // Iterate over the neighbor NodeLists.
      for (size_t nodeListj = 0; nodeListj != numFields; ++nodeListj) {

        // The set of neighbors from this NodeList.
        const auto& connectivity = fullConnectivity[nodeListj];
        if (connectivity.size() > 0) {
          const auto firstGhostNodej = nodeLists[nodeListj]->firstGhostNode();

          // Iterate over the neighbors, and accumulate the specific energy
          // change.
          for (auto jitr = connectivity.begin();
               jitr != connectivity.end();
               ++jitr) {
            const auto j = *jitr;

            if (connectivityMap.calculatePairInteraction(nodeListi, i, 
                                                         nodeListj, j,
                                                         firstGhostNodej)) {
              auto&       DepsDtj = DepsDt(nodeListj, j);
	      const auto  weightj = abs(DepsDt0(nodeListj, j)) + numeric_limits<Scalar>::epsilon();
              const auto  mj = mass(nodeListj, j);
              const auto& vj = velocity(nodeListj, j);
              const auto& aj = acceleration(nodeListj, j);
              const auto  vj12 = vj + aj*hdt;
              const auto& paccj = pairAccelerations(nodeListj, j);
              CHECK(j >= firstGhostNodej or
                    paccj.size() == connectivityMap.numNeighborsForNode(nodeLists[nodeListj], j) or
                    pacci.size() == connectivityMap.numNeighborsForNode(nodeLists[nodeListi], i) + 1);

              CHECK(offset(nodeListi, i) < pacci.size());
              const auto& pai = pacci[offset(nodeListi, i)];
              ++offset(nodeListi, i);

              CHECK(offset(nodeListj, j) < paccj.size());
              const auto& paj = paccj[offset(nodeListj, j)];
              ++offset(nodeListj, j);

              const auto dEij = -(mi*vi12.dot(pai) + mj*vj12.dot(paj));
	      const auto wi = weighti/(weighti + weightj);
              CHECK(wi >= 0.0 and wi <= 1.0);
              // const auto wi = entropyWeighting(si, sj, duij);
              // CHECK2(fuzzyEqual(wi + entropyWeighting(sj, si, dEij/mj), 1.0, 1.0e-10),
              //        wi << " " << entropyWeighting(sj, si, dEij/mj) << " " << (wi + entropyWeighting(sj, si, dEij/mj)));
              DepsDti += wi*dEij/mi;
              DepsDtj += (1.0 - wi)*dEij/mj;

              // // Check if either of these points was advanced non-conservatively.
              // if (surface) {
              //   poisoned(nodeListi, i) |= (surfacePoint(nodeListi, i) > 1 or surfacePoint(nodeListj, j) > 1 ? 1 : 0);
              //   poisoned(nodeListj, j) |= (surfacePoint(nodeListi, i) > 1 or surfacePoint(nodeListj, j) > 1 ? 1 : 0);
              // }
            }
          }
        }
      }
      CHECK(offset(nodeListi, i) == pacci.size() or offset(nodeListi, i) == pacci.size() - 1);

      // Add the self-contribution if any (RZ does this for instance).
      if (offset(nodeListi, i) == pacci.size() - 1) {
        const auto duii = -2.0*vi12.dot(pacci.back());
        DepsDti += duii;
      }

      // Now we can update the energy.
      // if (poisoned(nodeListi, i) == 0) {
      //   eps(nodeListi, i) += DepsDti*multiplier;
      // } else {
      //   eps(nodeListi, i) += DepsDt0(nodeListi, i)*multiplier;
      // }

      eps(nodeListi, i) += DepsDti*multiplier;
    }
  }
}

//------------------------------------------------------------------------------
// Equivalence operator.
//------------------------------------------------------------------------------
template<typename Dimension>
bool
NonSymmetricSpecificThermalEnergyPolicy<Dimension>::
operator==(const UpdatePolicyBase<Dimension>& rhs) const {

  // We're only equal if the other guy is also an increment operator.
  const NonSymmetricSpecificThermalEnergyPolicy<Dimension>* rhsPtr = dynamic_cast<const NonSymmetricSpecificThermalEnergyPolicy<Dimension>*>(&rhs);
  if (rhsPtr == 0) {
    return false;
  } else {
    return true;
  }
}

}
<|MERGE_RESOLUTION|>--- conflicted
+++ resolved
@@ -34,12 +34,7 @@
 using std::min;
 using std::max;
 
-<<<<<<< HEAD
-using std::vector;
-using std::numeric_limits;
-=======
 namespace Spheral {
->>>>>>> bbbd6112
 
 // namespace {
 
