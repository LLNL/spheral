--- conflicted
+++ resolved
@@ -40,10 +40,9 @@
 template<typename Dimension>
 ArtificialConduction<Dimension>::
 ArtificialConduction(const TableKernel<Dimension>& W,
-                     const Scalar alphaArCond, const CRKSPHSpace::CRKOrder ACcorrectionOrder):
+                     const Scalar alphaArCond):
     Physics<Dimension>(),
     mKernel(W),
-    mACcorrectionOrder(ACcorrectionOrder),
     mAlphaArCond(alphaArCond){
     
 }
@@ -58,22 +57,6 @@
 //------------------------------------------------------------------------------
 // Accessor Fns
 //------------------------------------------------------------------------------
-template<typename Dimension>
-inline
-CRKSPHSpace::CRKOrder
-ArtificialConduction<Dimension>::ACcorrectionOrder() const {
-  return mACcorrectionOrder;
-}
-
-template<typename Dimension>
-inline
-void
-ArtificialConduction<Dimension>::
-ACcorrectionOrder(const CRKSPHSpace::CRKOrder order) {
-  mACcorrectionOrder = order;
-}
-
-
     
 //------------------------------------------------------------------------------
 // On problem start up, we need to initialize our internal data.
@@ -175,12 +158,8 @@
         CHECK(gradA0.size() == numNodeLists);
         CHECK(gradA.size() == numNodeLists);
         CHECK(gradB.size() == numNodeLists);
-<<<<<<< HEAD
-        gradP = gradientCRKSPH(pressure, position, mass, H, A, B, C, gradA, gradB, gradC, connectivityMap, ACcorrectionOrder(), W, NodeCoupling());
-=======
         const int correctionOrder = 1;//Using Linear Correction
         gradP = gradientCRKSPH(pressure, position, mass, H, A, B, C, gradA, gradB, gradC, connectivityMap, correctionOrder, W, NodeCoupling());
->>>>>>> 69fa69ef
     }
     else { gradP = gradient(pressure,position,mass,mass,massDensity,H,W); }
     
