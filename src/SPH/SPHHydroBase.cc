--- conflicted
+++ resolved
@@ -105,7 +105,6 @@
   mnTensile(nTensile),
   mxmin(xmin),
   mxmax(xmax),
-<<<<<<< HEAD
 #ifdef CULLEN
   mPrevDvDt(FieldSpace::Copy),
   mPrevDivV(FieldSpace::Copy),
@@ -114,8 +113,6 @@
   mPrevDivV2(FieldSpace::Copy),
   mCullAlpha2(FieldSpace::Copy),
 #endif
-=======
->>>>>>> d61f2ccd
   mTimeStepMask(FieldSpace::Copy),
   mPressure(FieldSpace::Copy),
   mSoundSpeed(FieldSpace::Copy),
@@ -160,7 +157,6 @@
 void
 SPHHydroBase<Dimension>::
 initializeProblemStartup(DataBase<Dimension>& dataBase) {
-<<<<<<< HEAD
 #ifdef CULLEN
   mPrevDvDt = dataBase.newFluidFieldList(Vector::zero, HydroFieldNames::prevDvDt);
   mPrevDivV = dataBase.newFluidFieldList(0.0, HydroFieldNames::prevDivV);
@@ -169,9 +165,6 @@
   mPrevDivV2 = dataBase.newFluidFieldList(0.0, "mPrevDivV2");
   mCullAlpha2 = dataBase.newFluidFieldList(1.0, "mCullAlpha2");
 #endif
-=======
-
->>>>>>> d61f2ccd
   // Create storage for our internal state.
   mTimeStepMask = dataBase.newFluidFieldList(int(0), HydroFieldNames::timeStepMask);
   mPressure = dataBase.newFluidFieldList(0.0, HydroFieldNames::pressure);
@@ -253,6 +246,13 @@
   dataBase.fluidPressure(mPressure);
   dataBase.fluidSoundSpeed(mSoundSpeed);
   dataBase.resizeFluidFieldList(mOmegaGradh, 1.0, HydroFieldNames::omegaGradh);
+#ifdef CULLEN
+  //cout << "IN REGISTER, divv=" << mPrevDivV(0, 10) << endl;
+  dataBase.resizeFluidFieldList(mPrevDvDt, Vector::zero, HydroFieldNames::prevDvDt, false);
+  dataBase.resizeFluidFieldList(mPrevDivV, 0.0, HydroFieldNames::prevDivV, false);
+  dataBase.resizeFluidFieldList(mCullAlpha, 1.0, HydroFieldNames::cullAlpha, false);
+  //cout << "IN REGISTER, divv=" << mPrevDivV(0, 10) << endl;
+#endif
 
   // We may need the volume per node as well.
   const bool updateVolume = (this->densityUpdate() == PhysicsSpace::VoronoiCellDensity or
@@ -346,6 +346,11 @@
   // We deliberately make this non-dynamic here.  This correction is computed
   // during SPHHydroBase::initialize, not as part of our usual state update.
   state.enroll(mOmegaGradh);
+#ifdef CULLEN
+  state.enroll(mPrevDvDt);
+  state.enroll(mPrevDivV);
+  state.enroll(mCullAlpha);
+#endif
   
 }
 
@@ -567,7 +572,6 @@
 
   // Start our big loop over all FluidNodeLists.
   size_t nodeListi = 0;
-<<<<<<< HEAD
 #ifdef GRADH
   FieldList<Dimension, Scalar> Pbar(FieldSpace::Copy);
   FieldList<Dimension, Scalar> Fcorr(FieldSpace::Copy);
@@ -771,8 +775,6 @@
 
   // Start our big loop over all FluidNodeLists.
   // size_t nodeListi = 0;
-=======
->>>>>>> d61f2ccd
   for (typename DataBase<Dimension>::ConstFluidNodeListIterator itr = dataBase.fluidNodeListBegin();
        itr != dataBase.fluidNodeListEnd();
        ++itr, ++nodeListi) {
@@ -980,7 +982,6 @@
               CHECK(rhoj > 0.0);
               const double Prhoi = Peffi/(rhoi*rhoi);
               const double Prhoj = Peffj/(rhoj*rhoj);
-<<<<<<< HEAD
 #ifdef GRADH
               const double engCoef=(gamma-1)*(gamma-1)*epsi*epsj;
               Scalar& Fcorri=Fcorr(nodeListi, i);
@@ -1058,14 +1059,13 @@
               const Vector deltaDvDt = engCoef*(gradWi*Fij*safeInv(Pbari) + gradWj*Fji*safeInv(Pbarj)) + Qacci + Qaccj;
 #endif //CULLEN
 #else
-=======
->>>>>>> d61f2ccd
               const Vector deltaDvDt = Prhoi*safeOmegai*gradWi + Prhoj*safeOmegaj*gradWj + Qacci + Qaccj;
+
+#endif//GRADH
               DvDti -= mj*deltaDvDt;
               DvDtj += mi*deltaDvDt;
 
               // Specific thermal energy evolution.
-<<<<<<< HEAD
 #ifdef GRADH
 # ifdef CULLEN
               DepsDti += mj*(engCoef*deltaDrhoDti*Fij*safeInv(Pbari) + workQi*alpha_i);
@@ -1084,10 +1084,11 @@
               DepsDtj += mi*(engCoef*deltaDrhoDtj*Fji*safeInv(Pbarj) + workQj);
 # endif//CULLEN
 #else
-=======
->>>>>>> d61f2ccd
               DepsDti += mj*(Prhoi*deltaDrhoDti + workQi);
               DepsDtj += mi*(Prhoj*deltaDrhoDtj + workQj);
+#endif//GRADH
+
+
               if (mCompatibleEnergyEvolution) {
                 pairAccelerationsi.push_back(-mj*deltaDvDt);
                 pairAccelerationsj.push_back(mi*deltaDvDt);
@@ -1146,7 +1147,6 @@
 
       // Finish the thermal energy derivative.
       DepsDti *= safeOmegai;
-<<<<<<< HEAD
 #ifdef CULLEN              
       prevDvDt2(nodeListi, i) = DvDti+0.0;//Some implementations add an extra little accelration, I set it to 0.0 here but I write it to remind myself. 
 /*
@@ -1159,8 +1159,6 @@
 */
 #endif
 
-=======
->>>>>>> d61f2ccd
 
       // Finish the gradient of the velocity.
       CHECK(rhoi > 0.0);
@@ -1444,7 +1442,6 @@
   FieldList<Dimension, Scalar> pressure = state.fields(HydroFieldNames::pressure, 0.0);
   FieldList<Dimension, Scalar> soundSpeed = state.fields(HydroFieldNames::soundSpeed, 0.0);
   FieldList<Dimension, Scalar> omega = state.fields(HydroFieldNames::omegaGradh, 0.0);
-<<<<<<< HEAD
 #ifdef CULLEN
   FieldList<Dimension, Vector> prevDvDt = state.fields(HydroFieldNames::prevDvDt, Vector::zero);
   FieldList<Dimension, Scalar> prevDivV = state.fields(HydroFieldNames::prevDivV, 0.0);
@@ -1453,8 +1450,6 @@
   FieldList<Dimension, Scalar> prevDivV2 = derivs.fields("mPrevDivV2", 0.0);
   FieldList<Dimension, Scalar> cullAlpha2 = derivs.fields("mCullAlpha2", 0.0);
 #endif
-=======
->>>>>>> d61f2ccd
   FieldList<Dimension, Scalar> specificThermalEnergy0;
   if (compatibleEnergyEvolution()) {
     CHECK(state.fieldNameRegistered(HydroFieldNames::specificThermalEnergy + "0"));
@@ -1479,7 +1474,6 @@
     (*boundaryItr)->applyFieldListGhostBoundary(pressure);
     (*boundaryItr)->applyFieldListGhostBoundary(soundSpeed);
     (*boundaryItr)->applyFieldListGhostBoundary(omega);
-<<<<<<< HEAD
 #ifdef CULLEN
     (*boundaryItr)->applyFieldListGhostBoundary(prevDvDt);
     (*boundaryItr)->applyFieldListGhostBoundary(prevDivV);
@@ -1488,8 +1482,6 @@
     (*boundaryItr)->applyFieldListGhostBoundary(prevDivV2);
     (*boundaryItr)->applyFieldListGhostBoundary(cullAlpha2);
 #endif//CULLEN
-=======
->>>>>>> d61f2ccd
     if (compatibleEnergyEvolution()) (*boundaryItr)->applyFieldListGhostBoundary(specificThermalEnergy0);
     // if (updateVolume) (*boundaryItr)->applyFieldListGhostBoundary(volume);
   }
@@ -1512,7 +1504,6 @@
   FieldList<Dimension, Scalar> pressure = state.fields(HydroFieldNames::pressure, 0.0);
   FieldList<Dimension, Scalar> soundSpeed = state.fields(HydroFieldNames::soundSpeed, 0.0);
   FieldList<Dimension, Scalar> omega = state.fields(HydroFieldNames::omegaGradh, 0.0);
-<<<<<<< HEAD
 #ifdef CULLEN
   FieldList<Dimension, Vector> prevDvDt = state.fields(HydroFieldNames::prevDvDt, Vector::zero);
   FieldList<Dimension, Scalar> prevDivV = state.fields(HydroFieldNames::prevDivV, 0.0);
@@ -1521,8 +1512,6 @@
   FieldList<Dimension, Scalar> prevDivV2 = derivs.fields("mPrevDivV2", 0.0);
   FieldList<Dimension, Scalar> cullAlpha2 = derivs.fields("mCullAlpha2", 0.0);
 #endif//CULLEN
-=======
->>>>>>> d61f2ccd
 
   FieldList<Dimension, Scalar> specificThermalEnergy0;
   if (compatibleEnergyEvolution()) specificThermalEnergy0 = state.fields(HydroFieldNames::specificThermalEnergy + "0", 0.0);
@@ -1545,7 +1534,6 @@
     (*boundaryItr)->enforceFieldListBoundary(pressure);
     (*boundaryItr)->enforceFieldListBoundary(soundSpeed);
     (*boundaryItr)->enforceFieldListBoundary(omega);
-<<<<<<< HEAD
 #ifdef CULLEN
     (*boundaryItr)->enforceFieldListBoundary(prevDvDt);
     (*boundaryItr)->enforceFieldListBoundary(prevDivV);
@@ -1554,8 +1542,6 @@
     (*boundaryItr)->enforceFieldListBoundary(prevDivV2);
     (*boundaryItr)->enforceFieldListBoundary(cullAlpha2);
 #endif //CULLEN
-=======
->>>>>>> d61f2ccd
     if (compatibleEnergyEvolution()) (*boundaryItr)->enforceFieldListBoundary(specificThermalEnergy0);
     // if (updateVolume) (*boundaryItr)->enforceFieldListBoundary(volume);
   }
@@ -1659,7 +1645,6 @@
   file.write(mXSPHDeltaV, pathName + "/XSPHDeltaV");
 
   file.write(mOmegaGradh, pathName + "/omegaGradh");
-<<<<<<< HEAD
 #ifdef CULLEN
   file.write(mPrevDvDt, pathName + "/prevDvDt");
   file.write(mPrevDivV, pathName + "/prevDivV");
@@ -1668,8 +1653,6 @@
   file.write(mPrevDivV2, pathName + "/prevDivV2");
   file.write(mCullAlpha2, pathName + "/cullAlpha2");
 #endif
-=======
->>>>>>> d61f2ccd
   file.write(mDxDt, pathName + "/DxDt");
   file.write(mDvDt, pathName + "/DvDt");
   file.write(mDmassDensityDt, pathName + "/DmassDensityDt");
@@ -1705,7 +1688,6 @@
   file.read(mMassSecondMoment, pathName + "/massSecondMoment");
   file.read(mXSPHWeightSum, pathName + "/XSPHWeightSum");
   file.read(mXSPHDeltaV, pathName + "/XSPHDeltaV");
-<<<<<<< HEAD
 #ifdef CULLEN
   file.read(mPrevDvDt, pathName + "/prevDvDt");
   file.read(mPrevDivV, pathName + "/prevDivV");
@@ -1714,8 +1696,6 @@
   file.read(mPrevDivV2, pathName + "/prevDivV2");
   file.read(mCullAlpha2, pathName + "/cullAlpha2");
 #endif
-=======
->>>>>>> d61f2ccd
   file.read(mOmegaGradh, pathName + "/omegaGradh");
   file.read(mDxDt, pathName + "/DxDt");
   file.read(mDvDt, pathName + "/DvDt");
