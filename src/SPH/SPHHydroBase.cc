//---------------------------------Spheral++----------------------------------//
// SPHHydroBase -- The SPH/ASPH hydrodynamic package for Spheral++.
//
// Created by JMO, Mon Jul 19 22:11:09 PDT 2010
//----------------------------------------------------------------------------//
#ifdef _OPENMP
#include "omp.h"
#endif

#include "FileIO/FileIO.hh"
#include "computeSPHSumMassDensity.hh"
#include "correctSPHSumMassDensity.hh"
#include "computeSumVoronoiCellMassDensity.hh"
#include "computeSPHOmegaGradhCorrection.hh"
#include "NodeList/SmoothingScaleBase.hh"
#include "Hydro/HydroFieldNames.hh"
#include "Physics/GenericHydro.hh"
#include "DataBase/State.hh"
#include "DataBase/StateDerivatives.hh"
#include "DataBase/IncrementFieldList.hh"
#include "DataBase/ReplaceFieldList.hh"
#include "DataBase/IncrementBoundedFieldList.hh"
#include "DataBase/ReplaceBoundedFieldList.hh"
#include "DataBase/IncrementBoundedState.hh"
#include "DataBase/ReplaceBoundedState.hh"
#include "DataBase/CompositeFieldListPolicy.hh"
#include "Hydro/VolumePolicy.hh"
#include "Hydro/VoronoiMassDensityPolicy.hh"
#include "Hydro/SumVoronoiMassDensityPolicy.hh"
#include "Hydro/SpecificThermalEnergyPolicy.hh"
#include "Hydro/SpecificFromTotalThermalEnergyPolicy.hh"
#include "Hydro/PositionPolicy.hh"
#include "Hydro/PressurePolicy.hh"
#include "Hydro/SoundSpeedPolicy.hh"
#include "Hydro/EntropyPolicy.hh"
#include "Mesh/MeshPolicy.hh"
#include "Mesh/generateMesh.hh"
#include "ArtificialViscosity/ArtificialViscosity.hh"
#include "DataBase/DataBase.hh"
#include "Field/FieldList.hh"
#include "Field/NodeIterators.hh"
#include "Boundary/Boundary.hh"
#include "Neighbor/ConnectivityMap.hh"
#include "Utilities/timingUtilities.hh"
#include "Utilities/safeInv.hh"
#include "Utilities/globalBoundingVolumes.hh"
#include "Mesh/Mesh.hh"
#include "CRKSPH/volumeSpacing.hh"

#include "SPHHydroBase.hh"

#include <limits.h>
#include <float.h>
#include <algorithm>
#include <fstream>
#include <map>
#include <vector>

namespace Spheral {
namespace SPHSpace {

using namespace std;
using PhysicsSpace::GenericHydro;
using NodeSpace::SmoothingScaleBase;
using NodeSpace::NodeList;
using NodeSpace::FluidNodeList;
using FileIOSpace::FileIO;
using ArtificialViscositySpace::ArtificialViscosity;
using KernelSpace::TableKernel;
using DataBaseSpace::DataBase;
using FieldSpace::Field;
using FieldSpace::FieldList;
using NeighborSpace::ConnectivityMap;
using MeshSpace::Mesh;

using PhysicsSpace::MassDensityType;
using PhysicsSpace::HEvolutionType;

//------------------------------------------------------------------------------
// Construct with the given artificial viscosity and kernels.
//------------------------------------------------------------------------------
template<typename Dimension>
SPHHydroBase<Dimension>::
SPHHydroBase(const SmoothingScaleBase<Dimension>& smoothingScaleMethod,
             ArtificialViscosity<Dimension>& Q,
             const TableKernel<Dimension>& W,
             const TableKernel<Dimension>& WPi,
             const double filter,
             const double cfl,
             const bool useVelocityMagnitudeForDt,
             const bool compatibleEnergyEvolution,
             const bool evolveTotalEnergy,
             const bool gradhCorrection,
             const bool XSPH,
             const bool correctVelocityGradient,
             const bool sumMassDensityOverAllNodeLists,
             const MassDensityType densityUpdate,
             const HEvolutionType HUpdate,
             const double epsTensile,
             const double nTensile,
             const Vector& xmin,
             const Vector& xmax):
  GenericHydro<Dimension>(W, WPi, Q, cfl, useVelocityMagnitudeForDt),
  mSmoothingScaleMethod(smoothingScaleMethod),
  mDensityUpdate(densityUpdate),
  mHEvolution(HUpdate),
  mCompatibleEnergyEvolution(compatibleEnergyEvolution),
  mEvolveTotalEnergy(evolveTotalEnergy),
  mGradhCorrection(gradhCorrection),
  mXSPH(XSPH),
  mCorrectVelocityGradient(correctVelocityGradient),
  mSumMassDensityOverAllNodeLists(sumMassDensityOverAllNodeLists),
  mfilter(filter),
  mEpsTensile(epsTensile),
  mnTensile(nTensile),
  mxmin(xmin),
  mxmax(xmax),
  mTimeStepMask(FieldSpace::FieldStorageType::CopyFields),
  mPressure(FieldSpace::FieldStorageType::CopyFields),
  mSoundSpeed(FieldSpace::FieldStorageType::CopyFields),
  mVolume(FieldSpace::FieldStorageType::CopyFields),
  mOmegaGradh(FieldSpace::FieldStorageType::CopyFields),
  mSpecificThermalEnergy0(FieldSpace::FieldStorageType::CopyFields),
  mEntropy(FieldSpace::FieldStorageType::CopyFields),
  mHideal(FieldSpace::FieldStorageType::CopyFields),
  mMaxViscousPressure(FieldSpace::FieldStorageType::CopyFields),
  mEffViscousPressure(FieldSpace::FieldStorageType::CopyFields),
  mMassDensityCorrection(FieldSpace::FieldStorageType::CopyFields),
  mViscousWork(FieldSpace::FieldStorageType::CopyFields),
  mMassDensitySum(FieldSpace::FieldStorageType::CopyFields),
  mNormalization(FieldSpace::FieldStorageType::CopyFields),
  mWeightedNeighborSum(FieldSpace::FieldStorageType::CopyFields),
  mMassSecondMoment(FieldSpace::FieldStorageType::CopyFields),
  mXSPHWeightSum(FieldSpace::FieldStorageType::CopyFields),
  mXSPHDeltaV(FieldSpace::FieldStorageType::CopyFields),
  mDxDt(FieldSpace::FieldStorageType::CopyFields),
  mDvDt(FieldSpace::FieldStorageType::CopyFields),
  mDmassDensityDt(FieldSpace::FieldStorageType::CopyFields),
  mDspecificThermalEnergyDt(FieldSpace::FieldStorageType::CopyFields),
  mDHDt(FieldSpace::FieldStorageType::CopyFields),
  mDvDx(FieldSpace::FieldStorageType::CopyFields),
  mInternalDvDx(FieldSpace::FieldStorageType::CopyFields),
  mM(FieldSpace::FieldStorageType::CopyFields),
  mLocalM(FieldSpace::FieldStorageType::CopyFields),
  mPairAccelerations(FieldSpace::FieldStorageType::CopyFields),
  mRestart(DataOutput::registerWithRestart(*this)) {
}

//------------------------------------------------------------------------------
// Destructor
//------------------------------------------------------------------------------
template<typename Dimension>
SPHHydroBase<Dimension>::
~SPHHydroBase() {
}

//------------------------------------------------------------------------------
// On problem start up, we need to initialize our internal data.
//------------------------------------------------------------------------------
template<typename Dimension>
void
SPHHydroBase<Dimension>::
initializeProblemStartup(DataBase<Dimension>& dataBase) {
  // Create storage for our internal state.
  mTimeStepMask = dataBase.newFluidFieldList(int(0), HydroFieldNames::timeStepMask);
  mPressure = dataBase.newFluidFieldList(0.0, HydroFieldNames::pressure);
  mSoundSpeed = dataBase.newFluidFieldList(0.0, HydroFieldNames::soundSpeed);
  mOmegaGradh = dataBase.newFluidFieldList(1.0, HydroFieldNames::omegaGradh);
  mSpecificThermalEnergy0 = dataBase.newFluidFieldList(0.0, HydroFieldNames::specificThermalEnergy + "0");
  mEntropy = dataBase.newFluidFieldList(0.0, HydroFieldNames::entropy);
  mHideal = dataBase.newFluidFieldList(SymTensor::zero, ReplaceBoundedState<Dimension, Field<Dimension, SymTensor> >::prefix() + HydroFieldNames::H);
  mMaxViscousPressure = dataBase.newFluidFieldList(0.0, HydroFieldNames::maxViscousPressure);
  mEffViscousPressure = dataBase.newFluidFieldList(0.0, HydroFieldNames::effectiveViscousPressure);
  mMassDensityCorrection = dataBase.newFluidFieldList(0.0, HydroFieldNames::massDensityCorrection);
  mViscousWork = dataBase.newFluidFieldList(0.0, HydroFieldNames::viscousWork);
  mMassDensitySum = dataBase.newFluidFieldList(0.0, ReplaceFieldList<Dimension, Field<Dimension, SymTensor> >::prefix() + HydroFieldNames::massDensity);
  mNormalization = dataBase.newFluidFieldList(0.0, HydroFieldNames::normalization);
  mWeightedNeighborSum = dataBase.newFluidFieldList(0.0, HydroFieldNames::weightedNeighborSum);
  mMassSecondMoment = dataBase.newFluidFieldList(SymTensor::zero, HydroFieldNames::massSecondMoment);
  mXSPHWeightSum = dataBase.newFluidFieldList(0.0, HydroFieldNames::XSPHWeightSum);
  mXSPHDeltaV = dataBase.newFluidFieldList(Vector::zero, HydroFieldNames::XSPHDeltaV);
  mDxDt = dataBase.newFluidFieldList(Vector::zero, IncrementFieldList<Dimension, Vector>::prefix() + HydroFieldNames::position);
  mDvDt = dataBase.newFluidFieldList(Vector::zero, HydroFieldNames::hydroAcceleration);
  mDmassDensityDt = dataBase.newFluidFieldList(0.0, IncrementFieldList<Dimension, Scalar>::prefix() + HydroFieldNames::massDensity);
  mDspecificThermalEnergyDt = dataBase.newFluidFieldList(0.0, IncrementFieldList<Dimension, Scalar>::prefix() + HydroFieldNames::specificThermalEnergy);
  mDHDt = dataBase.newFluidFieldList(SymTensor::zero, IncrementFieldList<Dimension, Vector>::prefix() + HydroFieldNames::H);
  mDvDx = dataBase.newFluidFieldList(Tensor::zero, HydroFieldNames::velocityGradient);
  mInternalDvDx = dataBase.newFluidFieldList(Tensor::zero, HydroFieldNames::internalVelocityGradient);
  mPairAccelerations = dataBase.newFluidFieldList(vector<Vector>(), HydroFieldNames::pairAccelerations);
  mM = dataBase.newFluidFieldList(Tensor::zero, HydroFieldNames::M_SPHCorrection);
  mLocalM = dataBase.newFluidFieldList(Tensor::zero, "local " + HydroFieldNames::M_SPHCorrection);

  // Initialize the pressure and sound speed.
  dataBase.fluidPressure(mPressure);
  dataBase.fluidSoundSpeed(mSoundSpeed);
  dataBase.fluidEntropy(mEntropy);

  // // In some cases we need the volume per node as well.
  // const bool updateVolume = (this->densityUpdate() == PhysicsSpace::VoronoiCellDensity or
  //                            this->densityUpdate() == PhysicsSpace::SumVoronoiCellDensity);
  // if (updateVolume) {
  //   Mesh<Dimension> mesh;
  //   NodeList<Dimension> voidNodes("void", 0, 0);
  //   vector<const NodeList<Dimension>*> nodeLists(dataBase.nodeListBegin(), dataBase.nodeListEnd());
  //   nodeLists.push_back(&voidNodes);
  //   sort(nodeLists.begin(), nodeLists.end(), typename NodeListRegistrar<Dimension>::NodeListComparator());
  //   Vector xmin, xmax;
  //   boundingBox(dataBase.fluidPosition(), xmin, xmax);
  //   MeshSpace::generateMesh<Dimension, 
  //                           typename vector<const NodeList<Dimension>*>::iterator,
  //                           ConstBoundaryIterator>(nodeLists.begin(), nodeLists.end(),
  //                                                  this->boundaryBegin(), this->boundaryEnd(),
  //                                                  xmin, xmax, 
  //                                                  true,           // generateVoid
  //                                                  false,          // generateParallelConnectivity
  //                                                  false,          // remove boundary zones
  //                                                  2.0,            // voidThreshold
  //                                                  mesh,
  //                                                  voidNodes);

  //   mVolume = dataBase.newFluidFieldList(0.0, HydroFieldNames::volume);
  //   for (unsigned nodeListi = 0; nodeListi != dataBase.numFluidNodeLists(); ++nodeListi) {
  //     const unsigned n = mVolume[nodeListi]->numInternalElements();
  //     const unsigned offset = mesh.offset(nodeListi);
  //     for (unsigned i = 0; i != n; ++i) {
  //       mVolume(nodeListi, i) = mesh.zone(offset + i).volume();
  //     }
  //   }
  // }
}

//------------------------------------------------------------------------------
// Register the state we need/are going to evolve.
//------------------------------------------------------------------------------
template<typename Dimension>
void
SPHHydroBase<Dimension>::
registerState(DataBase<Dimension>& dataBase,
              State<Dimension>& state) {

  typedef typename State<Dimension>::PolicyPointer PolicyPointer;

  // Create the local storage for time step mask, pressure, sound speed, and position weight.
  dataBase.resizeFluidFieldList(mTimeStepMask, 1, HydroFieldNames::timeStepMask);
  // dataBase.fluidPressure(mPressure);
  // dataBase.fluidSoundSpeed(mSoundSpeed);
  dataBase.resizeFluidFieldList(mOmegaGradh, 1.0, HydroFieldNames::omegaGradh);

  // We may need the volume per node as well.
  const bool updateVolume = (this->densityUpdate() == PhysicsSpace::MassDensityType::VoronoiCellDensity or
                             this->densityUpdate() == PhysicsSpace::MassDensityType::SumVoronoiCellDensity);
  if (updateVolume) {
    dataBase.resizeFluidFieldList(mVolume, 0.0, HydroFieldNames::volume, false);
  }

  // We have to choose either compatible or total energy evolution.
  VERIFY2(not (mCompatibleEnergyEvolution and mEvolveTotalEnergy),
          "SPH error : you cannot simultaneously use both compatibleEnergyEvolution and evolveTotalEnergy");

  // If we're using the compatibile energy discretization, prepare to maintain a copy
  // of the thermal energy.
  dataBase.resizeFluidFieldList(mSpecificThermalEnergy0, 0.0);
  dataBase.resizeFluidFieldList(mEntropy, 0.0, HydroFieldNames::entropy, false);
  if (mCompatibleEnergyEvolution) {
    size_t nodeListi = 0;
    for (typename DataBase<Dimension>::FluidNodeListIterator itr = dataBase.fluidNodeListBegin();
         itr != dataBase.fluidNodeListEnd();
         ++itr, ++nodeListi) {
      *mSpecificThermalEnergy0[nodeListi] = (*itr)->specificThermalEnergy();
      (*mSpecificThermalEnergy0[nodeListi]).name(HydroFieldNames::specificThermalEnergy + "0");
    }
  }

  // Now register away.
  // Mass.
  FieldList<Dimension, Scalar> mass = dataBase.fluidMass();
  state.enroll(mass);

  // We need to build up CompositeFieldListPolicies for the mass density and H fields
  // in order to enforce NodeList dependent limits.
  FieldList<Dimension, Scalar> massDensity = dataBase.fluidMassDensity();
  FieldList<Dimension, SymTensor> Hfield = dataBase.fluidHfield();
  std::shared_ptr<CompositeFieldListPolicy<Dimension, Scalar> > rhoPolicy(new CompositeFieldListPolicy<Dimension, Scalar>());
  std::shared_ptr<CompositeFieldListPolicy<Dimension, SymTensor> > Hpolicy(new CompositeFieldListPolicy<Dimension, SymTensor>());
  for (typename DataBase<Dimension>::FluidNodeListIterator itr = dataBase.fluidNodeListBegin();
       itr != dataBase.fluidNodeListEnd();
       ++itr) {
    rhoPolicy->push_back(new IncrementBoundedState<Dimension, Scalar>((*itr)->rhoMin(),
                                                                      (*itr)->rhoMax()));
    const Scalar hmaxInv = 1.0/(*itr)->hmax();
    const Scalar hminInv = 1.0/(*itr)->hmin();
    if (HEvolution() == PhysicsSpace::HEvolutionType::IntegrateH) {
      Hpolicy->push_back(new IncrementBoundedState<Dimension, SymTensor, Scalar>(hmaxInv, hminInv));
    } else {
      CHECK(HEvolution() == PhysicsSpace::HEvolutionType::IdealH);
      Hpolicy->push_back(new ReplaceBoundedState<Dimension, SymTensor, Scalar>(hmaxInv, hminInv));
    }
  }
  state.enroll(massDensity, rhoPolicy);
  state.enroll(Hfield, Hpolicy);

  // Volume.
  if (updateVolume) state.enroll(mVolume);

  // Register the position update.
  FieldList<Dimension, Vector> position = dataBase.fluidPosition();
  if (true) { // (mXSPH) {
    PolicyPointer positionPolicy(new IncrementFieldList<Dimension, Vector>());
    state.enroll(position, positionPolicy);
  } else {
    PolicyPointer positionPolicy(new PositionPolicy<Dimension>());
    state.enroll(position, positionPolicy);
  }

  // Are we using the compatible energy evolution scheme?
  FieldList<Dimension, Scalar> specificThermalEnergy = dataBase.fluidSpecificThermalEnergy();
  FieldList<Dimension, Vector> velocity = dataBase.fluidVelocity();
  if (mCompatibleEnergyEvolution) {
    PolicyPointer thermalEnergyPolicy(new SpecificThermalEnergyPolicy<Dimension>(dataBase));
    PolicyPointer velocityPolicy(new IncrementFieldList<Dimension, Vector>(HydroFieldNames::position,
                                                                           HydroFieldNames::specificThermalEnergy,
                                                                           true));
    state.enroll(specificThermalEnergy, thermalEnergyPolicy);
    state.enroll(velocity, velocityPolicy);
    state.enroll(mSpecificThermalEnergy0);

  } else if (mEvolveTotalEnergy) {
    // If we're doing total energy, we register the specific energy to advance with the
    // total energy policy.
    PolicyPointer thermalEnergyPolicy(new SpecificFromTotalThermalEnergyPolicy<Dimension>());
    PolicyPointer velocityPolicy(new IncrementFieldList<Dimension, Vector>(HydroFieldNames::position,
                                                                           HydroFieldNames::specificThermalEnergy,
                                                                           true));
    state.enroll(specificThermalEnergy, thermalEnergyPolicy);
    state.enroll(velocity, velocityPolicy);

  } else {
    // Otherwise we're just time-evolving the specific energy.
    PolicyPointer thermalEnergyPolicy(new IncrementFieldList<Dimension, Scalar>());
    PolicyPointer velocityPolicy(new IncrementFieldList<Dimension, Vector>(HydroFieldNames::position,
                                                                           true));
    state.enroll(specificThermalEnergy, thermalEnergyPolicy);
    state.enroll(velocity, velocityPolicy);
  }

  // Register the time step mask, initialized to 1 so that everything defaults to being
  // checked.
  state.enroll(mTimeStepMask);

  // Compute and register the pressure and sound speed.
  PolicyPointer pressurePolicy(new PressurePolicy<Dimension>());
  PolicyPointer csPolicy(new SoundSpeedPolicy<Dimension>());
  state.enroll(mPressure, pressurePolicy);
  state.enroll(mSoundSpeed, csPolicy);

  // Register the grad h correction terms
  // We deliberately make this non-dynamic here.  These corrections are computed
  // during SPHHydroBase::initialize, not as part of our usual state update.
  state.enroll(mOmegaGradh);
}

//------------------------------------------------------------------------------
// Register the state derivative fields.
//------------------------------------------------------------------------------
template<typename Dimension>
void
SPHHydroBase<Dimension>::
registerDerivatives(DataBase<Dimension>& dataBase,
                    StateDerivatives<Dimension>& derivs) {

  // Create the scratch fields.
  // Note we deliberately do not zero out the derivatives here!  This is because the previous step
  // info here may be used by other algorithms (like the CheapSynchronousRK2 integrator or
  // the ArtificialVisocisity::initialize step).
  dataBase.resizeFluidFieldList(mHideal, SymTensor::zero, ReplaceBoundedState<Dimension, Field<Dimension, SymTensor> >::prefix() + HydroFieldNames::H, false);
  dataBase.resizeFluidFieldList(mMaxViscousPressure, 0.0, HydroFieldNames::maxViscousPressure, false);
  dataBase.resizeFluidFieldList(mEffViscousPressure, 0.0, HydroFieldNames::effectiveViscousPressure, false);
  dataBase.resizeFluidFieldList(mMassDensityCorrection, 0.0, HydroFieldNames::massDensityCorrection, false);
  dataBase.resizeFluidFieldList(mViscousWork, 0.0, HydroFieldNames::viscousWork, false);
  dataBase.resizeFluidFieldList(mMassDensitySum, 0.0, ReplaceFieldList<Dimension, Field<Dimension, SymTensor> >::prefix() + HydroFieldNames::massDensity, false);
  dataBase.resizeFluidFieldList(mNormalization, 0.0, HydroFieldNames::normalization, false);
  dataBase.resizeFluidFieldList(mWeightedNeighborSum, 0.0, HydroFieldNames::weightedNeighborSum, false);
  dataBase.resizeFluidFieldList(mMassSecondMoment, SymTensor::zero, HydroFieldNames::massSecondMoment, false);
  dataBase.resizeFluidFieldList(mXSPHWeightSum, 0.0, HydroFieldNames::XSPHWeightSum, false);
  dataBase.resizeFluidFieldList(mXSPHDeltaV, Vector::zero, HydroFieldNames::XSPHDeltaV, false);
  dataBase.resizeFluidFieldList(mDvDt, Vector::zero, HydroFieldNames::hydroAcceleration, false);
  dataBase.resizeFluidFieldList(mDmassDensityDt, 0.0, IncrementFieldList<Dimension, Scalar>::prefix() + HydroFieldNames::massDensity, false);
  dataBase.resizeFluidFieldList(mDspecificThermalEnergyDt, 0.0, IncrementFieldList<Dimension, Scalar>::prefix() + HydroFieldNames::specificThermalEnergy, false);
  dataBase.resizeFluidFieldList(mDHDt, SymTensor::zero, IncrementFieldList<Dimension, Vector>::prefix() + HydroFieldNames::H, false);
  dataBase.resizeFluidFieldList(mDvDx, Tensor::zero, HydroFieldNames::velocityGradient, false);
  dataBase.resizeFluidFieldList(mInternalDvDx, Tensor::zero, HydroFieldNames::internalVelocityGradient, false);
  dataBase.resizeFluidFieldList(mM, Tensor::zero, HydroFieldNames::M_SPHCorrection, false);
  dataBase.resizeFluidFieldList(mLocalM, Tensor::zero, "local " + HydroFieldNames::M_SPHCorrection, false);
  dataBase.resizeFluidFieldList(mPairAccelerations, vector<Vector>(), HydroFieldNames::pairAccelerations, false);
  derivs.enroll(mHideal);
  derivs.enroll(mMaxViscousPressure);
  derivs.enroll(mEffViscousPressure);
  derivs.enroll(mMassDensityCorrection);
  derivs.enroll(mViscousWork);
  derivs.enroll(mMassDensitySum);
  derivs.enroll(mNormalization);
  derivs.enroll(mWeightedNeighborSum);
  derivs.enroll(mMassSecondMoment);
  derivs.enroll(mXSPHWeightSum);
  derivs.enroll(mXSPHDeltaV);

  // Check if someone already registered DxDt.
  if (not derivs.registered(mDxDt)) {
    dataBase.resizeFluidFieldList(mDxDt, Vector::zero, IncrementFieldList<Dimension, Vector>::prefix() + HydroFieldNames::position, false);
    derivs.enroll(mDxDt);
  }

  // Check that no-one else is trying to control the hydro vote for DvDt.
  CHECK(not derivs.registered(mDvDt));
  derivs.enroll(mDvDt);

  derivs.enroll(mDmassDensityDt);
  derivs.enroll(mDspecificThermalEnergyDt);
  derivs.enroll(mDHDt);
  derivs.enroll(mDvDx);
  derivs.enroll(mInternalDvDx);
  derivs.enroll(mM);
  derivs.enroll(mLocalM);
  derivs.enroll(mPairAccelerations);
}

//------------------------------------------------------------------------------
// Initialize the hydro.
//------------------------------------------------------------------------------
template<typename Dimension>
void
SPHHydroBase<Dimension>::
initialize(const typename Dimension::Scalar time,
           const typename Dimension::Scalar dt,
           const DataBase<Dimension>& dataBase,
           State<Dimension>& state,
           StateDerivatives<Dimension>& derivs) {

  // Initialize the grad h corrrections if needed.
  const TableKernel<Dimension>& W = this->kernel();
  const TableKernel<Dimension>& WPi = this->PiKernel();

  if (mGradhCorrection) {
    const ConnectivityMap<Dimension>& connectivityMap = dataBase.connectivityMap();
    const FieldList<Dimension, Vector> position = state.fields(HydroFieldNames::position, Vector::zero);
    const FieldList<Dimension, SymTensor> H = state.fields(HydroFieldNames::H, SymTensor::zero);
    FieldList<Dimension, Scalar> omega = state.fields(HydroFieldNames::omegaGradh, 0.0);
    computeSPHOmegaGradhCorrection(connectivityMap, this->kernel(), position, H, omega);
    for (ConstBoundaryIterator boundItr = this->boundaryBegin();
         boundItr != this->boundaryEnd();
         ++boundItr) (*boundItr)->applyFieldListGhostBoundary(omega);
  }

  // Get the artificial viscosity and initialize it.
  ArtificialViscosity<Dimension>& Q = this->artificialViscosity();
  Q.initialize(dataBase, 
               state,
               derivs,
               this->boundaryBegin(),
               this->boundaryEnd(),
               time, 
               dt,
               WPi);

  // We depend on the caller knowing to finalize the ghost boundaries!
}

//------------------------------------------------------------------------------
// Determine the principle derivatives.
//------------------------------------------------------------------------------
template<typename Dimension>
void
SPHHydroBase<Dimension>::
evaluateDerivatives(const typename Dimension::Scalar time,
                    const typename Dimension::Scalar dt,
                    const DataBase<Dimension>& dataBase,
                    const State<Dimension>& state,
                    StateDerivatives<Dimension>& derivatives) const {

  //static double totalLoopTime = 0.0;
  // Get the ArtificialViscosity.
  ArtificialViscosity<Dimension>& Q = this->artificialViscosity();

  // The kernels and such.
  const TableKernel<Dimension>& W = this->kernel();
  const TableKernel<Dimension>& WQ = this->PiKernel();

  // A few useful constants we'll use in the following loop.
  typedef typename Timing::Time Time;
  const double tiny = 1.0e-30;
  const Scalar W0 = W(0.0, 1.0);

  // The connectivity.
  const auto& connectivityMap = dataBase.connectivityMap();
  const auto& nodeLists = connectivityMap.nodeLists();
  const auto numNodeLists = nodeLists.size();

  // Get the state and derivative FieldLists.
  // State FieldLists.
  const auto mass = state.fields(HydroFieldNames::mass, 0.0);
  const auto position = state.fields(HydroFieldNames::position, Vector::zero);
  const auto velocity = state.fields(HydroFieldNames::velocity, Vector::zero);
  const auto massDensity = state.fields(HydroFieldNames::massDensity, 0.0);
  const auto specificThermalEnergy = state.fields(HydroFieldNames::specificThermalEnergy, 0.0);
  const auto H = state.fields(HydroFieldNames::H, SymTensor::zero);
  const auto pressure = state.fields(HydroFieldNames::pressure, 0.0);
  const auto soundSpeed = state.fields(HydroFieldNames::soundSpeed, 0.0);
  const auto omega = state.fields(HydroFieldNames::omegaGradh, 0.0);
  CHECK(mass.size() == numNodeLists);
  CHECK(position.size() == numNodeLists);
  CHECK(velocity.size() == numNodeLists);
  CHECK(massDensity.size() == numNodeLists);
  CHECK(specificThermalEnergy.size() == numNodeLists);
  CHECK(H.size() == numNodeLists);
  CHECK(pressure.size() == numNodeLists);
  CHECK(soundSpeed.size() == numNodeLists);
  CHECK(omega.size() == numNodeLists);

  // Derivative FieldLists.
  auto rhoSum = derivatives.fields(ReplaceFieldList<Dimension, Scalar>::prefix() + HydroFieldNames::massDensity, 0.0);
  auto normalization = derivatives.fields(HydroFieldNames::normalization, 0.0);
  auto DxDt = derivatives.fields(IncrementFieldList<Dimension, Vector>::prefix() + HydroFieldNames::position, Vector::zero);
  auto DrhoDt = derivatives.fields(IncrementFieldList<Dimension, Scalar>::prefix() + HydroFieldNames::massDensity, 0.0);
  auto DvDt = derivatives.fields(HydroFieldNames::hydroAcceleration, Vector::zero);
  auto DepsDt = derivatives.fields(IncrementFieldList<Dimension, Scalar>::prefix() + HydroFieldNames::specificThermalEnergy, 0.0);
  auto DvDx = derivatives.fields(HydroFieldNames::velocityGradient, Tensor::zero);
  auto localDvDx = derivatives.fields(HydroFieldNames::internalVelocityGradient, Tensor::zero);
  auto M = derivatives.fields(HydroFieldNames::M_SPHCorrection, Tensor::zero);
  auto localM = derivatives.fields("local " + HydroFieldNames::M_SPHCorrection, Tensor::zero);
  auto DHDt = derivatives.fields(IncrementFieldList<Dimension, SymTensor>::prefix() + HydroFieldNames::H, SymTensor::zero);
  auto Hideal = derivatives.fields(ReplaceBoundedFieldList<Dimension, SymTensor>::prefix() + HydroFieldNames::H, SymTensor::zero);
  auto maxViscousPressure = derivatives.fields(HydroFieldNames::maxViscousPressure, 0.0);
  auto effViscousPressure = derivatives.fields(HydroFieldNames::effectiveViscousPressure, 0.0);
  auto viscousWork = derivatives.fields(HydroFieldNames::viscousWork, 0.0);
  auto pairAccelerations = derivatives.fields(HydroFieldNames::pairAccelerations, vector<Vector>());
  auto XSPHWeightSum = derivatives.fields(HydroFieldNames::XSPHWeightSum, 0.0);
  auto XSPHDeltaV = derivatives.fields(HydroFieldNames::XSPHDeltaV, Vector::zero);
  auto weightedNeighborSum = derivatives.fields(HydroFieldNames::weightedNeighborSum, 0.0);
  auto massSecondMoment = derivatives.fields(HydroFieldNames::massSecondMoment, SymTensor::zero);
  CHECK(rhoSum.size() == numNodeLists);
  CHECK(normalization.size() == numNodeLists);
  CHECK(DxDt.size() == numNodeLists);
  CHECK(DrhoDt.size() == numNodeLists);
  CHECK(DvDt.size() == numNodeLists);
  CHECK(DepsDt.size() == numNodeLists);
  CHECK(DvDx.size() == numNodeLists);
  CHECK(localDvDx.size() == numNodeLists);
  CHECK(M.size() == numNodeLists);
  CHECK(localM.size() == numNodeLists);
  CHECK(DHDt.size() == numNodeLists);
  CHECK(Hideal.size() == numNodeLists);
  CHECK(maxViscousPressure.size() == numNodeLists);
  CHECK(effViscousPressure.size() == numNodeLists);
  CHECK(viscousWork.size() == numNodeLists);
  CHECK(pairAccelerations.size() == numNodeLists);
  CHECK(XSPHWeightSum.size() == numNodeLists);
  CHECK(XSPHDeltaV.size() == numNodeLists);
  CHECK(weightedNeighborSum.size() == numNodeLists);
  CHECK(massSecondMoment.size() == numNodeLists);

  // Size up the pair-wise accelerations before we start.
  if (mCompatibleEnergyEvolution) {
    size_t nodeListi = 0;
    for (auto itr = dataBase.fluidNodeListBegin();
         itr != dataBase.fluidNodeListEnd();
         ++itr, ++nodeListi) {
      for (auto i = 0; i != (*itr)->numInternalNodes(); ++i) {
        pairAccelerations(nodeListi, i).reserve(connectivityMap.numNeighborsForNode(*itr, i));
      }
    }
  }

  // Start our big loop over all FluidNodeLists.
  size_t nodeListi = 0;
  for (auto itr = dataBase.fluidNodeListBegin();
       itr != dataBase.fluidNodeListEnd();
       ++itr, ++nodeListi) {
    const auto& nodeList = **itr;
    const auto firstGhostNodei = nodeList.firstGhostNode();
    const auto  hmin = nodeList.hmin();
    const auto  hmax = nodeList.hmax();
    const auto  hminratio = nodeList.hminratio();
    const auto  maxNumNeighbors = nodeList.maxNumNeighbors();
    const auto  nPerh = nodeList.nodesPerSmoothingScale();

    // The scale for the tensile correction.
    const auto  WnPerh = W(1.0/nPerh, 1.0);

    // Get the work field for this NodeList.
    auto& workFieldi = nodeList.work();

    for (auto iItr = connectivityMap.begin(nodeListi);
         iItr != connectivityMap.end(nodeListi);
         ++iItr) {
      const auto i = *iItr;

      // Prepare to accumulate the time.
      const auto start = Timing::currentTime();
      size_t ncalc = 0;

      // Get the state for node i.
      const auto& ri = position(nodeListi, i);
      const auto& mi = mass(nodeListi, i);
      const auto& vi = velocity(nodeListi, i);
      const auto& rhoi = massDensity(nodeListi, i);
      const auto& epsi = specificThermalEnergy(nodeListi, i);
      const auto& Pi = pressure(nodeListi, i);
      const auto& Hi = H(nodeListi, i);
      const auto& ci = soundSpeed(nodeListi, i);
      const auto& omegai = omega(nodeListi, i);
      const auto  Hdeti = Hi.Determinant();
      const auto  safeOmegai = safeInv(omegai, tiny);
      CHECK(mi > 0.0);
      CHECK(rhoi > 0.0);
      CHECK(Hdeti > 0.0);

      auto& rhoSumi = rhoSum(nodeListi, i);
      auto& normi = normalization(nodeListi, i);
      auto& DrhoDti = DrhoDt(nodeListi, i);
      auto& DvDti = DvDt(nodeListi, i);
      auto& DepsDti = DepsDt(nodeListi, i);
      auto& DvDxi = DvDx(nodeListi, i);
      auto& localDvDxi = localDvDx(nodeListi, i);
      auto& Mi = M(nodeListi, i);
      auto& localMi = localM(nodeListi, i);
      auto& DHDti = DHDt(nodeListi, i);
      auto& Hideali = Hideal(nodeListi, i);
      auto& maxViscousPressurei = maxViscousPressure(nodeListi, i);
      auto& effViscousPressurei = effViscousPressure(nodeListi, i);
      auto& viscousWorki = viscousWork(nodeListi, i);
      auto& pairAccelerationsi = pairAccelerations(nodeListi, i);
      auto& XSPHWeightSumi = XSPHWeightSum(nodeListi, i);
      auto& XSPHDeltaVi = XSPHDeltaV(nodeListi, i);
      auto& weightedNeighborSumi = weightedNeighborSum(nodeListi, i);
      auto& massSecondMomenti = massSecondMoment(nodeListi, i);
      auto& worki = workFieldi(i);

      auto  maxvp = maxViscousPressurei;

      // Get the connectivity info for this node.
      const auto& fullConnectivity = connectivityMap.connectivityForNode(&nodeList, i);

      // Iterate over the NodeLists.
      for (size_t nodeListj = 0; nodeListj != numNodeLists; ++nodeListj) {

        // Connectivity of this node with this NodeList.  We only need to proceed if
        // there are some nodes in this list.
        const auto& connectivity = fullConnectivity[nodeListj];
        if (connectivity.size() > 0) {
          const auto firstGhostNodej = nodeLists[nodeListj]->firstGhostNode();

          // Loop over the neighbors.
	  auto jItr0 = connectivity.begin();
<<<<<<< HEAD
          auto jItr1 = connectivity.end();
#ifdef _OPENMP
	  //#pragma omp target data map(to:mass[:numNodeLists])
	  //#pragma omp target parallel for
	          for( int jct=0; jct<std::distance(jItr0,jItr1); ++jct )
          {
             const int j = *(jItr0+jct);

              const Scalar& mj = mass(nodeListj, j);
		printf( "%d %lf\n", j, mj );
	  }
 
=======
          const auto nj = connectivity.size();

#ifdef _OPENMP
          //double time1 = omp_get_wtime();

>>>>>>> 0e2ffd6c
          #pragma omp parallel for   \
          reduction(max: maxvp) \
          reduction(+: ncalc, weightedNeighborSumi, rhoSumi, normi,  \
                  effViscousPressurei, viscousWorki, DepsDti, XSPHWeightSumi ) \
          reduction(vecadd: DvDti, XSPHDeltaVi ) \
          reduction(symtensadd: massSecondMomenti ) \
	  reduction(tensadd: Mi, localMi, DvDxi, localDvDxi)
#endif
          for (int jct=0; jct < nj; ++jct) {
            const int j = *(jItr0+jct);

            // Only proceed if this node pair has not been calculated yet.
            if (connectivityMap.calculatePairInteraction(nodeListi, i, 
                                                         nodeListj, j,
                                                         firstGhostNodej)) {
              ncalc++; 
              // Get the state for node j
              const auto& rj = position(nodeListj, j);
              const auto& mj = mass(nodeListj, j);
              const auto& vj = velocity(nodeListj, j);
              const auto& rhoj = massDensity(nodeListj, j);
              const auto& epsj = specificThermalEnergy(nodeListj, j);
              const auto& Pj = pressure(nodeListj, j);
              const auto& Hj = H(nodeListj, j);
              const auto& cj = soundSpeed(nodeListj, j);
              const auto& omegaj = omega(nodeListj, j);
              const auto  Hdetj = Hj.Determinant();
              const auto  safeOmegaj = safeInv(omegaj, tiny);
              CHECK(mj > 0.0);
              CHECK(rhoj > 0.0);
              CHECK(Hdetj > 0.0);

              auto& rhoSumj = rhoSum(nodeListj, j);
              auto& normj = normalization(nodeListj, j);
              auto& DvDtj = DvDt(nodeListj, j);
              auto& DepsDtj = DepsDt(nodeListj, j);
              auto& DvDxj = DvDx(nodeListj, j);
              auto& localDvDxj = localDvDx(nodeListj, j);
              auto& Mj = M(nodeListj, j);
              auto& localMj = localM(nodeListj, j);
              auto& maxViscousPressurej = maxViscousPressure(nodeListj, j);
              auto& effViscousPressurej = effViscousPressure(nodeListj, j);
              auto& viscousWorkj = viscousWork(nodeListj, j);
              auto& pairAccelerationsj = pairAccelerations(nodeListj, j);
              auto& XSPHWeightSumj = XSPHWeightSum(nodeListj, j);
              auto& XSPHDeltaVj = XSPHDeltaV(nodeListj, j);
              auto& weightedNeighborSumj = weightedNeighborSum(nodeListj, j);
              auto& massSecondMomentj = massSecondMoment(nodeListj, j);

              // Flag if this is a contiguous material pair or not.
              const bool sameMatij = true; // (nodeListi == nodeListj and fragIDi == fragIDj);

              // Node displacement.
              const auto rij = ri - rj;
              const auto etai = Hi*rij;
              const auto etaj = Hj*rij;
              const auto etaMagi = etai.magnitude();
              const auto etaMagj = etaj.magnitude();
              CHECK(etaMagi >= 0.0);
              CHECK(etaMagj >= 0.0);

              // Symmetrized kernel weight and gradient.
              const auto Hetai = Hi*etai.unitVector();
              const auto WWi = W.kernelAndGradValue(etaMagi, Hdeti);
              const auto Wi = WWi.first;
              const auto gWi = WWi.second;
              const auto gradWi = gWi*Hetai;
              const auto gradWQi = WQ.gradValue(etaMagi, Hdeti) * Hetai;

              const auto Hetaj = Hj*etaj.unitVector();
              const auto WWj = W.kernelAndGradValue(etaMagj, Hdetj);
              const auto Wj = WWj.first;
              const auto gWj = WWj.second;
              const auto gradWj = gWj*Hetaj;
              const auto gradWQj = WQ.gradValue(etaMagj, Hdetj) * Hetaj;

              // Zero'th and second moment of the node distribution -- used for the
              // ideal H calculation.
              const auto fweightij = sameMatij ? 1.0 : mj*rhoi/(mi*rhoj);
              const auto rij2 = rij.magnitude2();
              const auto thpt = rij.selfdyad()*safeInvVar(rij2*rij2*rij2);
              weightedNeighborSumi +=     fweightij*std::abs(gWi);
              weightedNeighborSumj += 1.0/fweightij*std::abs(gWj);
	      massSecondMomenti +=     fweightij*gradWi.magnitude2()*thpt;
              massSecondMomentj += 1.0/fweightij*gradWj.magnitude2()*thpt;

              // Contribution to the sum density.
              if (nodeListi == nodeListj) {
                rhoSumi += mj*Wi;
                rhoSumj += mi*Wj;
                normi += mi/rhoi*Wi;
                normj += mj/rhoj*Wj;
              }

              // Compute the pair-wise artificial viscosity.
              const auto vij = vi - vj;
              const auto QPiij = Q.Piij(nodeListi, i, nodeListj, j,
                                        ri, etai, vi, rhoi, ci, Hi,
                                        rj, etaj, vj, rhoj, cj, Hj);
              const auto Qacci = 0.5*(QPiij.first *gradWQi);
              const auto Qaccj = 0.5*(QPiij.second*gradWQj);
              // const auto workQi = 0.5*(QPiij.first *vij).dot(gradWQi);
              // const auto workQj = 0.5*(QPiij.second*vij).dot(gradWQj);
              const auto workQi = vij.dot(Qacci);
              const auto workQj = vij.dot(Qaccj);
              const auto Qi = rhoi*rhoi*(QPiij.first. diagonalElements().maxAbsElement());
              const auto Qj = rhoj*rhoj*(QPiij.second.diagonalElements().maxAbsElement());
              maxvp = max(maxvp, Qi);
              maxViscousPressurej = max(maxViscousPressurej, Qj);
              effViscousPressurei += mj/rhoj * Qi * Wi;
              effViscousPressurej += mi/rhoi * Qj * Wj;
              viscousWorki += mj*workQi;
              viscousWorkj += mi*workQj;

              // Determine an effective pressure including a term to fight the tensile instability.
//             const auto fij = epsTensile*pow(Wi/(Hdeti*WnPerh), nTensile);
              const auto fij = mEpsTensile*FastMath::pow4(Wi/(Hdeti*WnPerh));
              const auto Ri = fij*(Pi < 0.0 ? -Pi : 0.0);
              const auto Rj = fij*(Pj < 0.0 ? -Pj : 0.0);
              const auto Peffi = Pi + Ri;
              const auto Peffj = Pj + Rj;

              // Acceleration.
              CHECK(rhoi > 0.0);
              CHECK(rhoj > 0.0);
              const auto Prhoi = safeOmegai*Peffi/(rhoi*rhoi);
              const auto Prhoj = safeOmegaj*Peffj/(rhoj*rhoj);
              const auto deltaDvDt = Prhoi*gradWi + Prhoj*gradWj + Qacci + Qaccj;
	      DvDti += -mj*deltaDvDt;
              DvDtj += mi*deltaDvDt;

              // Specific thermal energy evolution.
              // const Scalar workQij = 0.5*(mj*workQi + mi*workQj);
              DepsDti += mj*(Prhoi*vij.dot(gradWi) + workQi);
              DepsDtj += mi*(Prhoj*vij.dot(gradWj) + workQj);
              if (mCompatibleEnergyEvolution) {
                pairAccelerationsi.push_back(-mj*deltaDvDt);
                pairAccelerationsj.push_back( mi*deltaDvDt);
              }

              // Velocity gradient.
              const auto deltaDvDxi = mj*vij.dyad(gradWi);
              const auto deltaDvDxj = mi*vij.dyad(gradWj);
	      DvDxi += -deltaDvDxi; 
              DvDxj -= deltaDvDxj;
              if (sameMatij) {
                localDvDxi += -deltaDvDxi; 
                localDvDxj -= deltaDvDxj;
              }

              // Estimate of delta v (for XSPH).
              if (mXSPH and (sameMatij)) {
                const auto wXSPHij = 0.5*(mi/rhoi*Wi + mj/rhoj*Wj);
		XSPHWeightSumi += wXSPHij;
                XSPHWeightSumj += wXSPHij;
                XSPHDeltaVi -= wXSPHij*vij;
                XSPHDeltaVj += wXSPHij*vij;
              }

              // Linear gradient correction term.
	      Mi += -mj*rij.dyad(gradWi);
              Mj -= mi*rij.dyad(gradWj);
              if (sameMatij) {
                localMi += -mj*rij.dyad(gradWi);
                localMj -= mi*rij.dyad(gradWj);
              }
            }
          } // end of inner loop over jct, end of OpenMP loop
	  maxViscousPressurei = max(maxViscousPressurei,maxvp);
	  //#ifdef _OPENMP
	  //totalLoopTime += omp_get_wtime() - time1;
          //printf("loop time %lf\n", totalLoopTime );
          //#endif
        }
      }
      const auto numNeighborsi = connectivityMap.numNeighborsForNode(&nodeList, i);
      CHECK(not mCompatibleEnergyEvolution or NodeListRegistrar<Dimension>::instance().domainDecompositionIndependent() or
            (i >= firstGhostNodei and pairAccelerationsi.size() == 0) or
            (pairAccelerationsi.size() == numNeighborsi));

      // Get the time for pairwise interactions.
      const auto deltaTimePair = Timing::difference(start, Timing::currentTime())/(ncalc + 1.0e-30);
      // Add the self-contribution to density sum.
      rhoSumi += mi*W0*Hdeti;
      normi += mi/rhoi*W0*Hdeti;

      // Finish the gradient of the velocity.
      CHECK(rhoi > 0.0);
      if (this->mCorrectVelocityGradient and
          std::abs(Mi.Determinant()) > 1.0e-10 and
          numNeighborsi > Dimension::pownu(2)) {
        Mi = Mi.Inverse();
        DvDxi = DvDxi*Mi;
      } else {
        DvDxi /= rhoi;
      }
      if (this->mCorrectVelocityGradient and
          std::abs(localMi.Determinant()) > 1.0e-10 and
          numNeighborsi > Dimension::pownu(2)) {
        localMi = localMi.Inverse();
        localDvDxi = localDvDxi*localMi;
      } else {
        localDvDxi /= rhoi;
      }

      // Evaluate the continuity equation.
      DrhoDti = -rhoi*DvDxi.Trace();

      // If needed finish the total energy derivative.
      if (mEvolveTotalEnergy) DepsDti = mi*(vi.dot(DvDti) + DepsDti);

      // Complete the moments of the node distribution for use in the ideal H calculation.
      weightedNeighborSumi = Dimension::rootnu(max(0.0, weightedNeighborSumi/Hdeti));
      massSecondMomenti /= Hdeti*Hdeti;

      // Determine the position evolution, based on whether we're doing XSPH or not.
      if (mXSPH) {
        XSPHWeightSumi += Hdeti*mi/rhoi*W0;
        CHECK2(XSPHWeightSumi != 0.0, i << " " << XSPHWeightSumi);
        DxDt(nodeListi, i) = vi + XSPHDeltaVi/max(tiny, XSPHWeightSumi);
      } else {
        DxDt(nodeListi, i) = vi;
      }

      // The H tensor evolution.
      DHDti = mSmoothingScaleMethod.smoothingScaleDerivative(Hi,
                                                             ri,
                                                             DvDxi,
                                                             hmin,
                                                             hmax,
                                                             hminratio,
                                                             nPerh);
      Hideali = mSmoothingScaleMethod.newSmoothingScale(Hi,
                                                        ri,
                                                        weightedNeighborSumi,
                                                        massSecondMomenti,
                                                        W,
                                                        hmin,
                                                        hmax,
                                                        hminratio,
                                                        nPerh,
                                                        connectivityMap,
                                                        nodeListi,
                                                        i);

      // Increment the work for i.
      worki += Timing::difference(start, Timing::currentTime());

      // Now add the pairwise time for each neighbor we computed here.
      for (int nodeListj = 0; nodeListj != numNodeLists; ++nodeListj) {
        const vector<int>& connectivity = fullConnectivity[nodeListj];
        if (connectivity.size() > 0) {
          const int firstGhostNodej = nodeLists[nodeListj]->firstGhostNode();
          Field<Dimension, Scalar>& workFieldj = nodeLists[nodeListj]->work();
#pragma vector always
          for (vector<int>::const_iterator jItr = connectivity.begin();
               jItr != connectivity.end();
               ++jItr) {
            const int j = *jItr;
            if (connectivityMap.calculatePairInteraction(nodeListi, i, 
                                                         nodeListj, j,
                                                         firstGhostNodej)) {
              workFieldj(j) += deltaTimePair;
            }
          }
        }
      }
    }
  }
}

//------------------------------------------------------------------------------
// Finalize the derivatives.
//------------------------------------------------------------------------------
template<typename Dimension>
void
SPHHydroBase<Dimension>::
finalizeDerivatives(const typename Dimension::Scalar time,
                    const typename Dimension::Scalar dt,
                    const DataBase<Dimension>& dataBase,
                    const State<Dimension>& state,
                    StateDerivatives<Dimension>& derivs) const {

  // If we're using the compatible energy discretization, we need to enforce
  // boundary conditions on the accelerations.
  if (compatibleEnergyEvolution()) {
    auto accelerations = derivs.fields(HydroFieldNames::hydroAcceleration, Vector::zero);
    auto DepsDt = derivs.fields(IncrementFieldList<Dimension, Scalar>::prefix() + HydroFieldNames::specificThermalEnergy, 0.0);
    for (ConstBoundaryIterator boundaryItr = this->boundaryBegin();
         boundaryItr != this->boundaryEnd();
         ++boundaryItr) {
      (*boundaryItr)->applyFieldListGhostBoundary(accelerations);
      (*boundaryItr)->applyFieldListGhostBoundary(DepsDt);
    }
    for (ConstBoundaryIterator boundaryItr = this->boundaryBegin(); 
         boundaryItr != this->boundaryEnd();
         ++boundaryItr) (*boundaryItr)->finalizeGhostBoundary();
  }
}

//------------------------------------------------------------------------------
// Finalize the hydro.
//------------------------------------------------------------------------------
template<typename Dimension>
void
SPHHydroBase<Dimension>::
finalize(const typename Dimension::Scalar time,
         const typename Dimension::Scalar dt,
         DataBase<Dimension>& dataBase,
         State<Dimension>& state,
         StateDerivatives<Dimension>& derivs) {

  // Base class finalization.
  GenericHydro<Dimension>::finalize(time, dt, dataBase, state, derivs);

  // Depending on the mass density advancement selected, we may want to replace the 
  // mass density.
  if (densityUpdate() == PhysicsSpace::MassDensityType::RigorousSumDensity or
      densityUpdate() == PhysicsSpace::MassDensityType::CorrectedSumDensity) {
    const ConnectivityMap<Dimension>& connectivityMap = dataBase.connectivityMap();
    const FieldList<Dimension, Vector> position = state.fields(HydroFieldNames::position, Vector::zero);
    const FieldList<Dimension, Scalar> mass = state.fields(HydroFieldNames::mass, 0.0);
    const FieldList<Dimension, SymTensor> H = state.fields(HydroFieldNames::H, SymTensor::zero);
    FieldList<Dimension, Scalar> massDensity = state.fields(HydroFieldNames::massDensity, 0.0);
    computeSPHSumMassDensity(connectivityMap, this->kernel(), mSumMassDensityOverAllNodeLists, position, mass, H, massDensity);
    if (densityUpdate() == PhysicsSpace::MassDensityType::CorrectedSumDensity) {
      for (ConstBoundaryIterator boundaryItr = this->boundaryBegin();
           boundaryItr != this->boundaryEnd();
           ++boundaryItr) (*boundaryItr)->applyFieldListGhostBoundary(massDensity);
      for (ConstBoundaryIterator boundaryItr = this->boundaryBegin(); 
           boundaryItr != this->boundaryEnd();
           ++boundaryItr) (*boundaryItr)->finalizeGhostBoundary();
      correctSPHSumMassDensity(connectivityMap, this->kernel(), mSumMassDensityOverAllNodeLists, position, mass, H, massDensity);
    }
  } else if (densityUpdate() == PhysicsSpace::MassDensityType::SumDensity) {
    FieldList<Dimension, Scalar> massDensity = state.fields(HydroFieldNames::massDensity, 0.0);
    const FieldList<Dimension, Scalar> massDensitySum = derivs.fields(ReplaceFieldList<Dimension, Field<Dimension, Field<Dimension, Scalar> > >::prefix() + 
                                                                      HydroFieldNames::massDensity, 0.0);
    massDensity.assignFields(massDensitySum);
  } else if (densityUpdate() == PhysicsSpace::MassDensityType::HybridSumDensity) {
    FieldList<Dimension, Scalar> massDensity = state.fields(HydroFieldNames::massDensity, 0.0);
    const FieldList<Dimension, Scalar> massDensitySum = derivs.fields(ReplaceFieldList<Dimension, Field<Dimension, Field<Dimension, Scalar> > >::prefix() + 
                                                                      HydroFieldNames::massDensity, 0.0);
    const FieldList<Dimension, Scalar> normalization = state.fields(HydroFieldNames::normalization, 0.0);
    const unsigned numNodeLists = normalization.size();
    for (unsigned nodeListi = 0; nodeListi != numNodeLists; ++nodeListi) {
      const unsigned n = normalization[nodeListi]->numInternalElements();
      for (unsigned i = 0; i != n; ++i) {
        if (normalization(nodeListi, i) > 0.95) massDensity(nodeListi, i) = massDensitySum(nodeListi, i);
      }
    }
  } else if (densityUpdate() == PhysicsSpace::MassDensityType::VoronoiCellDensity) {
    this->updateVolume(state, false);
    const FieldList<Dimension, Scalar> mass = state.fields(HydroFieldNames::mass, 0.0);
    const FieldList<Dimension, Scalar> volume = state.fields(HydroFieldNames::volume, 0.0);
    FieldList<Dimension, Scalar> massDensity = state.fields(HydroFieldNames::massDensity, 0.0);
    massDensity = mass / volume;
  } else if (densityUpdate() == PhysicsSpace::MassDensityType::SumVoronoiCellDensity) {
    this->updateVolume(state, true);
    const ConnectivityMap<Dimension>& connectivityMap = dataBase.connectivityMap();
    const FieldList<Dimension, Vector> position = state.fields(HydroFieldNames::position, Vector::zero);
    const FieldList<Dimension, Scalar> mass = state.fields(HydroFieldNames::mass, 0.0);
    const FieldList<Dimension, Scalar> volume = state.fields(HydroFieldNames::volume, 0.0);
    const FieldList<Dimension, SymTensor> H = state.fields(HydroFieldNames::H, SymTensor::zero);
    FieldList<Dimension, Scalar> massDensity = state.fields(HydroFieldNames::massDensity, 0.0);
    computeSumVoronoiCellMassDensity(connectivityMap, this->kernel(), position, mass, volume, H, massDensity);
  }

  // This form looks for points that are too close based on specific volume.
  if (mfilter > 0.0) {
    const TableKernel<Dimension>& W = this->kernel();
    const ConnectivityMap<Dimension>& connectivityMap = dataBase.connectivityMap();
    FieldList<Dimension, Vector> position = state.fields(HydroFieldNames::position, Vector::zero);
    const FieldList<Dimension, Scalar> mass = state.fields(HydroFieldNames::mass, 0.0);
    const FieldList<Dimension, Vector> velocity = state.fields(HydroFieldNames::velocity, Vector::zero);
    const FieldList<Dimension, SymTensor> H = state.fields(HydroFieldNames::H, SymTensor::zero);
    const FieldList<Dimension, Scalar> massDensity = state.fields(HydroFieldNames::massDensity, 0.0);
    const unsigned numNodeLists = mass.size();
    const Scalar W0 = W.kernelValue(0.0, 1.0);
    FieldList<Dimension, Vector> deltar = dataBase.newFluidFieldList(Vector::zero, "delta position");
    FieldList<Dimension, Scalar> deltav = dataBase.newFluidFieldList(0.0, "delta velocity");
    FieldList<Dimension, Scalar> weightsum = dataBase.newFluidFieldList(0.0, "delta velocity weight sum");
    for (unsigned nodeListi = 0; nodeListi != numNodeLists; ++nodeListi) {
      const Scalar nPerh = position[nodeListi]->nodeListPtr()->nodesPerSmoothingScale();
      for (typename ConnectivityMap<Dimension>::const_iterator iItr = connectivityMap.begin(nodeListi);
           iItr != connectivityMap.end(nodeListi);
           ++iItr) {
        const int i = *iItr;
        const Vector& ri = position(nodeListi, i);
        const Vector& vi = velocity(nodeListi, i);
        const Scalar mi = mass(nodeListi, i);
        const Scalar rhoi = massDensity(nodeListi, i);
        const SymTensor& Hi = H(nodeListi, i);
        const SymTensor Hinvi = Hi.Inverse();
        const vector<vector<int> >& fullConnectivity = connectivityMap.connectivityForNode(nodeListi, i);
        for (unsigned nodeListj = 0; nodeListj != numNodeLists; ++nodeListj) {
          for (typename vector<int>::const_iterator jItr = fullConnectivity[nodeListj].begin();
               jItr != fullConnectivity[nodeListj].end();
               ++jItr) {
            const unsigned j = *jItr;
            const Vector& rj = position(nodeListj, j);
            const Vector& vj = velocity(nodeListj, j);
            const Scalar mj = mass(nodeListj, j);
            const Scalar rhoj = massDensity(nodeListj, j);
            const SymTensor& Hj = H(nodeListj, j);
            const SymTensor Hinvj = Hj.Inverse();
            const Vector rji = rj - ri;
            const Vector rjihat = rji.unitVector();
            const Vector etai = Hi*rji;
            const Vector etaj = Hj*rji;
            const Scalar etaMagi = etai.magnitude();
            const Scalar etaMagj = etaj.magnitude();
            const Vector delta = 0.5*(max(0.0, 1.0/nPerh - etaMagi)*Hinvi + max(0.0, 1.0/nPerh - etaMagj)*Hinvj)*rjihat;
            const Scalar weight = 0.5*(W.kernelValue(etaMagi, 1.0) + W.kernelValue(etaMagj, 1.0))/W0 * (vj - vi).magnitude();
            deltar(nodeListi, i) -= weight*delta;
            weightsum(nodeListi, i) += weight;
            deltav(nodeListi, i) += weight*(vj - vi).magnitude();
          }
        }
      }
    }

    // Apply the filtering.
    const FieldList<Dimension, Vector> DxDt = derivs.fields(IncrementFieldList<Dimension, Vector>::prefix() + HydroFieldNames::position, Vector::zero);
    for (unsigned nodeListi = 0; nodeListi != numNodeLists; ++nodeListi) {
      const unsigned n = position[nodeListi]->numInternalElements();
      for (unsigned i = 0; i != n; ++i) {
        // const Scalar hi = 1.0/(H(nodeListi, i).eigenValues().maxElement());
        // const Scalar mag0 = DvDx(nodeListi, i).eigenValues().maxAbsElement()*hi*dt;
        // const Scalar mag0 = DxDt(nodeListi, i).magnitude() * dt;
        const Scalar mag0 = deltav(nodeListi, i)*safeInv(weightsum(nodeListi, i))*dt;
        if (mag0 > 0.0) {
          const Scalar deltamag = deltar(nodeListi, i).magnitude();
          // const Scalar effmag = mfilter*deltamag;
          const Scalar effmag = mfilter*min(mag0, deltamag);
          position(nodeListi, i) += effmag*deltar(nodeListi, i).unitVector();
        }
      }
    }

    // Check for any boundary violations.
    for (ConstBoundaryIterator boundaryItr = this->boundaryBegin(); 
         boundaryItr != this->boundaryEnd();
         ++boundaryItr) (*boundaryItr)->setAllViolationNodes(dataBase);
    this->enforceBoundaries(state, derivs);
  }
}

//------------------------------------------------------------------------------
// Apply the ghost boundary conditions for hydro state fields.
//------------------------------------------------------------------------------
template<typename Dimension>
void
SPHHydroBase<Dimension>::
applyGhostBoundaries(State<Dimension>& state,
                     StateDerivatives<Dimension>& derivs) {

  // Apply boundary conditions to the basic fluid state Fields.
  FieldList<Dimension, Scalar> mass = state.fields(HydroFieldNames::mass, 0.0);
  FieldList<Dimension, Scalar> massDensity = state.fields(HydroFieldNames::massDensity, 0.0);
  FieldList<Dimension, Scalar> specificThermalEnergy = state.fields(HydroFieldNames::specificThermalEnergy, 0.0);
  FieldList<Dimension, Vector> velocity = state.fields(HydroFieldNames::velocity, Vector::zero);
  FieldList<Dimension, Scalar> pressure = state.fields(HydroFieldNames::pressure, 0.0);
  FieldList<Dimension, Scalar> soundSpeed = state.fields(HydroFieldNames::soundSpeed, 0.0);
  FieldList<Dimension, Scalar> omega = state.fields(HydroFieldNames::omegaGradh, 0.0);
  FieldList<Dimension, Scalar> specificThermalEnergy0;
  if (compatibleEnergyEvolution()) {
    CHECK(state.fieldNameRegistered(HydroFieldNames::specificThermalEnergy + "0"));
    specificThermalEnergy0 = state.fields(HydroFieldNames::specificThermalEnergy + "0", 0.0);
  }

  // FieldList<Dimension, Scalar> volume;
  // const bool updateVolume = (this->densityUpdate() == PhysicsSpace::MassDensityType::VoronoiCellDensity or
  //                            this->densityUpdate() == PhysicsSpace::MassDensityType::SumVoronoiCellDensity);
  // if (updateVolume) {
  //   CHECK(state.fieldNameRegistered(HydroFieldNames::volume));
  //   volume = state.fields(HydroFieldNames::volume, 0.0);
  // }

  for (ConstBoundaryIterator boundaryItr = this->boundaryBegin(); 
       boundaryItr != this->boundaryEnd();
       ++boundaryItr) {
    (*boundaryItr)->applyFieldListGhostBoundary(mass);
    (*boundaryItr)->applyFieldListGhostBoundary(massDensity);
    (*boundaryItr)->applyFieldListGhostBoundary(specificThermalEnergy);
    (*boundaryItr)->applyFieldListGhostBoundary(velocity);
    (*boundaryItr)->applyFieldListGhostBoundary(pressure);
    (*boundaryItr)->applyFieldListGhostBoundary(soundSpeed);
    (*boundaryItr)->applyFieldListGhostBoundary(omega);
    if (compatibleEnergyEvolution()) {
      (*boundaryItr)->applyFieldListGhostBoundary(specificThermalEnergy0);
    }
    // if (updateVolume) (*boundaryItr)->applyFieldListGhostBoundary(volume);
  }
}

//------------------------------------------------------------------------------
// Enforce the boundary conditions for hydro state fields.
//------------------------------------------------------------------------------
template<typename Dimension>
void
SPHHydroBase<Dimension>::
enforceBoundaries(State<Dimension>& state,
                  StateDerivatives<Dimension>& derivs) {

  // Enforce boundary conditions on the fluid state Fields.
  FieldList<Dimension, Scalar> mass = state.fields(HydroFieldNames::mass, 0.0);
  FieldList<Dimension, Scalar> massDensity = state.fields(HydroFieldNames::massDensity, 0.0);
  FieldList<Dimension, Scalar> specificThermalEnergy = state.fields(HydroFieldNames::specificThermalEnergy, 0.0);
  FieldList<Dimension, Vector> velocity = state.fields(HydroFieldNames::velocity, Vector::zero);
  FieldList<Dimension, Scalar> pressure = state.fields(HydroFieldNames::pressure, 0.0);
  FieldList<Dimension, Scalar> soundSpeed = state.fields(HydroFieldNames::soundSpeed, 0.0);
  FieldList<Dimension, Scalar> omega = state.fields(HydroFieldNames::omegaGradh, 0.0);

  FieldList<Dimension, Scalar> specificThermalEnergy0;
  if (compatibleEnergyEvolution()) {
    specificThermalEnergy0 = state.fields(HydroFieldNames::specificThermalEnergy + "0", 0.0);
  }

  // FieldList<Dimension, Scalar> volume;
  // const bool updateVolume = (this->densityUpdate() == PhysicsSpace::MassDensityType::VoronoiCellDensity or
  //                            this->densityUpdate() == PhysicsSpace::MassDensityType::SumVoronoiCellDensity);
  // if (updateVolume) {
  //   CHECK(state.fieldNameRegistered(HydroFieldNames::volume));
  //   volume = state.fields(HydroFieldNames::volume, 0.0);
  // }

  for (ConstBoundaryIterator boundaryItr = this->boundaryBegin(); 
       boundaryItr != this->boundaryEnd();
       ++boundaryItr) {
    (*boundaryItr)->enforceFieldListBoundary(mass);
    (*boundaryItr)->enforceFieldListBoundary(massDensity);
    (*boundaryItr)->enforceFieldListBoundary(specificThermalEnergy);
    (*boundaryItr)->enforceFieldListBoundary(velocity);
    (*boundaryItr)->enforceFieldListBoundary(pressure);
    (*boundaryItr)->enforceFieldListBoundary(soundSpeed);
    (*boundaryItr)->enforceFieldListBoundary(omega);
    if (compatibleEnergyEvolution()) {
      (*boundaryItr)->enforceFieldListBoundary(specificThermalEnergy0);
    }
    // if (updateVolume) (*boundaryItr)->enforceFieldListBoundary(volume);
  }
}

//------------------------------------------------------------------------------
// Update the volume field in the State.
//------------------------------------------------------------------------------
template<typename Dimension>
void
SPHHydroBase<Dimension>::
updateVolume(State<Dimension>& state,
             const bool boundaries) const {

  // Pre-conditions.
  REQUIRE(state.fieldNameRegistered(HydroFieldNames::position));
  REQUIRE(state.fieldNameRegistered(HydroFieldNames::volume));
  REQUIRE(state.meshRegistered());

  // Find the global bounding box.
  Vector xmin, xmax;
  const FieldList<Dimension, Vector> positions = state.fields(HydroFieldNames::position, Vector::zero);
  globalBoundingBox<Dimension>(positions, xmin, xmax, 
                               false);     // ghost points

  // Puff things up a bit.
  const Vector delta = 0.1*(xmax - xmin);
  xmin -= delta;
  xmax += delta;

  // Create the mesh.
  Mesh<Dimension>& mesh = state.mesh();
  mesh.clear();
  NodeList<Dimension> voidNodes("void", 0, 0);
  vector<const NodeList<Dimension>*> nodeLists(positions.nodeListPtrs().begin(),
                                               positions.nodeListPtrs().end());
  nodeLists.push_back(&voidNodes);
  MeshSpace::generateMesh<Dimension, 
                          typename vector<const NodeList<Dimension>*>::iterator,
                          ConstBoundaryIterator>
    (nodeLists.begin(), nodeLists.end(),
     this->boundaryBegin(),
     this->boundaryEnd(),
     xmin, xmax,
     true,                             // meshGhostNodes
     false,                            // generateVoid
     false,                            // generateParallelConnectivity
     false,                            // removeBoundaryZones
     2.0,                              // voidThreshold
     mesh,
     voidNodes);

  // Extract the volume.
  FieldList<Dimension, Scalar> volume = state.fields(HydroFieldNames::volume, 0.0);

  // Now walk the NodeLists and set the volume.
  const unsigned numNodeLists = volume.size();
  unsigned nodeListi, i, offset, numInternal;
  for (nodeListi = 0; nodeListi != numNodeLists; ++nodeListi) {
    offset = mesh.offset(nodeListi);
    numInternal = volume[nodeListi]->numInternalElements();
    for (i = 0; i != numInternal; ++i) {
      volume(nodeListi, i) = mesh.zone(i + offset).volume();
    }
    fill(volume[nodeListi]->begin() + numInternal,
         volume[nodeListi]->end(),
         1.0e-10);
  }

  // Optionally fill in the boundary values for the volume.
  if (boundaries) {
    for (ConstBoundaryIterator boundaryItr = this->boundaryBegin(); 
         boundaryItr != this->boundaryEnd();
         ++boundaryItr) (*boundaryItr)->applyFieldListGhostBoundary(volume);
    for (ConstBoundaryIterator boundaryItr = this->boundaryBegin(); 
         boundaryItr != this->boundaryEnd();
         ++boundaryItr) (*boundaryItr)->finalizeGhostBoundary();
  }

  // That's it.
}

//------------------------------------------------------------------------------
// Dump the current state to the given file.
//------------------------------------------------------------------------------
template<typename Dimension>
void
SPHHydroBase<Dimension>::
dumpState(FileIO& file, string pathName) const {
  file.write(mTimeStepMask, pathName + "/timeStepMask");
  file.write(mPressure, pathName + "/pressure");
  file.write(mSoundSpeed, pathName + "/soundSpeed");
  file.write(mVolume, pathName + "/volume");
  file.write(mSpecificThermalEnergy0, pathName + "/specificThermalEnergy0");
  file.write(mEntropy, pathName + "/entropy");
  file.write(mHideal, pathName + "/Hideal");
  file.write(mMassDensitySum, pathName + "/massDensitySum");
  file.write(mNormalization, pathName + "/normalization");
  file.write(mWeightedNeighborSum, pathName + "/weightedNeighborSum");
  file.write(mMassSecondMoment, pathName + "/massSecondMoment");
  file.write(mXSPHWeightSum, pathName + "/XSPHWeightSum");
  file.write(mXSPHDeltaV, pathName + "/XSPHDeltaV");

  file.write(mOmegaGradh, pathName + "/omegaGradh");
  file.write(mDxDt, pathName + "/DxDt");
  file.write(mDvDt, pathName + "/DvDt");
  file.write(mDmassDensityDt, pathName + "/DmassDensityDt");
  file.write(mDspecificThermalEnergyDt, pathName + "/DspecificThermalEnergyDt");
  file.write(mDHDt, pathName + "/DHDt");
  file.write(mDvDx, pathName + "/DvDx");
  file.write(mInternalDvDx, pathName + "/internalDvDx");
  file.write(mMaxViscousPressure, pathName + "/maxViscousPressure");
  file.write(mEffViscousPressure, pathName + "/effectiveViscousPressure");
  file.write(mMassDensityCorrection, pathName + "/massDensityCorrection");
  file.write(mViscousWork, pathName + "/viscousWork");
  file.write(mM, pathName + "/M");
  file.write(mLocalM, pathName + "/localM");

//   this->artificialViscosity().dumpState(file, pathName + "/Q");

}

//------------------------------------------------------------------------------
// Restore the state from the given file.
//------------------------------------------------------------------------------
template<typename Dimension>
void
SPHHydroBase<Dimension>::
restoreState(const FileIO& file, string pathName) {
 
  file.read(mTimeStepMask, pathName + "/timeStepMask");
  file.read(mPressure, pathName + "/pressure");
  file.read(mSoundSpeed, pathName + "/soundSpeed");
  file.read(mVolume, pathName + "/volume");
  file.read(mSpecificThermalEnergy0, pathName + "/specificThermalEnergy0");
  file.read(mEntropy, pathName + "/entropy");
  file.read(mHideal, pathName + "/Hideal");
  file.read(mMassDensitySum, pathName + "/massDensitySum");
  file.read(mNormalization, pathName + "/normalization");
  file.read(mWeightedNeighborSum, pathName + "/weightedNeighborSum");
  file.read(mMassSecondMoment, pathName + "/massSecondMoment");
  file.read(mXSPHWeightSum, pathName + "/XSPHWeightSum");
  file.read(mXSPHDeltaV, pathName + "/XSPHDeltaV");
  file.read(mOmegaGradh, pathName + "/omegaGradh");
  file.read(mDxDt, pathName + "/DxDt");
  file.read(mDvDt, pathName + "/DvDt");
  file.read(mDmassDensityDt, pathName + "/DmassDensityDt");
  file.read(mDspecificThermalEnergyDt, pathName + "/DspecificThermalEnergyDt");
  file.read(mDHDt, pathName + "/DHDt");
  file.read(mDvDx, pathName + "/DvDx");
  file.read(mInternalDvDx, pathName + "/internalDvDx");
  file.read(mMaxViscousPressure, pathName + "/maxViscousPressure");
  file.read(mM, pathName + "/M");
  file.read(mLocalM, pathName + "/localM");

  // For backwards compatibility on change 3597 -- drop in the near future.
  for (auto DvDtPtr: mDvDt) DvDtPtr->name(HydroFieldNames::hydroAcceleration);

//   this->artificialViscosity().restoreState(file, pathName + "/Q");
}

}
}
<|MERGE_RESOLUTION|>--- conflicted
+++ resolved
@@ -651,12 +651,12 @@
 
           // Loop over the neighbors.
 	  auto jItr0 = connectivity.begin();
-<<<<<<< HEAD
-          auto jItr1 = connectivity.end();
+          const auto nj = connectivity.size();
+
 #ifdef _OPENMP
 	  //#pragma omp target data map(to:mass[:numNodeLists])
 	  //#pragma omp target parallel for
-	          for( int jct=0; jct<std::distance(jItr0,jItr1); ++jct )
+          for( int jct=0; jct < nj; ++jct )
           {
              const int j = *(jItr0+jct);
 
@@ -664,13 +664,6 @@
 		printf( "%d %lf\n", j, mj );
 	  }
  
-=======
-          const auto nj = connectivity.size();
-
-#ifdef _OPENMP
-          //double time1 = omp_get_wtime();
-
->>>>>>> 0e2ffd6c
           #pragma omp parallel for   \
           reduction(max: maxvp) \
           reduction(+: ncalc, weightedNeighborSumi, rhoSumi, normi,  \
