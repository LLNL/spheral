//---------------------------------Spheral++----------------------------------//
// SPHHydroBase -- The SPH/ASPH hydrodynamic package for Spheral++.
//
// Created by JMO, Mon Jul 19 22:11:09 PDT 2010
//----------------------------------------------------------------------------//
#include <limits.h>
#include <float.h>
#include <algorithm>
#include <fstream>
#include <map>
#include <vector>

#include "SPHHydroBase.hh"
#include "computeSPHSumMassDensity.hh"
#include "computeSumVoronoiCellMassDensity.hh"
#include "computeSPHOmegaGradhCorrection.hh"
#include "computePSPHCorrections.hh"
#include "NodeList/SmoothingScaleBase.hh"
#include "Hydro/HydroFieldNames.hh"
#include "Physics/GenericHydro.hh"
#include "DataBase/State.hh"
#include "DataBase/StateDerivatives.hh"
#include "DataBase/IncrementFieldList.hh"
#include "DataBase/ReplaceFieldList.hh"
#include "DataBase/IncrementBoundedFieldList.hh"
#include "DataBase/ReplaceBoundedFieldList.hh"
#include "DataBase/IncrementBoundedState.hh"
#include "DataBase/ReplaceBoundedState.hh"
#include "DataBase/CompositeFieldListPolicy.hh"
#include "Hydro/VolumePolicy.hh"
#include "Hydro/VoronoiMassDensityPolicy.hh"
#include "Hydro/SumVoronoiMassDensityPolicy.hh"
#include "Hydro/SpecificThermalEnergyPolicy.hh"
#include "Hydro/SpecificFromTotalThermalEnergyPolicy.hh"
#include "Hydro/PositionPolicy.hh"
#include "Hydro/PressurePolicy.hh"
#include "Hydro/SoundSpeedPolicy.hh"
#include "Mesh/MeshPolicy.hh"
#include "Mesh/generateMesh.hh"
#include "ArtificialViscosity/ArtificialViscosity.hh"
#include "DataBase/DataBase.hh"
#include "Field/FieldList.hh"
#include "Field/NodeIterators.hh"
#include "Boundary/Boundary.hh"
#include "Neighbor/ConnectivityMap.hh"
#include "Utilities/timingUtilities.hh"
#include "Utilities/safeInv.hh"
#include "Utilities/globalBoundingVolumes.hh"
#include "FileIO/FileIO.hh"
#include "Mesh/Mesh.hh"
#include "CRKSPH/volumeSpacing.hh"

namespace Spheral {
namespace SPHSpace {

using namespace std;
using PhysicsSpace::GenericHydro;
using NodeSpace::SmoothingScaleBase;
using NodeSpace::NodeList;
using NodeSpace::FluidNodeList;
using FileIOSpace::FileIO;
using ArtificialViscositySpace::ArtificialViscosity;
using KernelSpace::TableKernel;
using DataBaseSpace::DataBase;
using FieldSpace::Field;
using FieldSpace::FieldList;
using NeighborSpace::ConnectivityMap;
using MeshSpace::Mesh;

using PhysicsSpace::MassDensityType;
using PhysicsSpace::HEvolutionType;

//------------------------------------------------------------------------------
// Construct with the given artificial viscosity and kernels.
//------------------------------------------------------------------------------
template<typename Dimension>
SPHHydroBase<Dimension>::
SPHHydroBase(const SmoothingScaleBase<Dimension>& smoothingScaleMethod,
             ArtificialViscosity<Dimension>& Q,
             const TableKernel<Dimension>& W,
             const TableKernel<Dimension>& WPi,
             const double filter,
             const double cfl,
             const bool useVelocityMagnitudeForDt,
             const bool compatibleEnergyEvolution,
             const bool evolveTotalEnergy,
             const bool gradhCorrection,
             const bool PSPH,
             const bool XSPH,
             const bool correctVelocityGradient,
             const bool sumMassDensityOverAllNodeLists,
             const MassDensityType densityUpdate,
             const HEvolutionType HUpdate,
             const double epsTensile,
             const double nTensile,
             const Vector& xmin,
             const Vector& xmax):
  GenericHydro<Dimension>(W, WPi, Q, cfl, useVelocityMagnitudeForDt),
  mSmoothingScaleMethod(smoothingScaleMethod),
  mDensityUpdate(densityUpdate),
  mHEvolution(HUpdate),
  mCompatibleEnergyEvolution(compatibleEnergyEvolution),
  mEvolveTotalEnergy(evolveTotalEnergy),
  mGradhCorrection(gradhCorrection),
  mXSPH(XSPH),
  mCorrectVelocityGradient(correctVelocityGradient),
  mSumMassDensityOverAllNodeLists(sumMassDensityOverAllNodeLists),
  mBoolPSPH(PSPH),
  mfilter(filter),
  mEpsTensile(epsTensile),
  mnTensile(nTensile),
  mxmin(xmin),
  mxmax(xmax),
  mPSPHpbar(FieldSpace::Copy),
  mPSPHcorrection(FieldSpace::Copy),
  mTimeStepMask(FieldSpace::Copy),
  mPressure(FieldSpace::Copy),
  mSoundSpeed(FieldSpace::Copy),
  mVolume(FieldSpace::Copy),
  mOmegaGradh(FieldSpace::Copy),
  mSpecificThermalEnergy0(FieldSpace::Copy),
  mHideal(FieldSpace::Copy),
  mMaxViscousPressure(FieldSpace::Copy),
  mEffViscousPressure(FieldSpace::Copy),
  mMassDensityCorrection(FieldSpace::Copy),
  mViscousWork(FieldSpace::Copy),
  mMassDensitySum(FieldSpace::Copy),
  mNormalization(FieldSpace::Copy),
  mWeightedNeighborSum(FieldSpace::Copy),
  mMassSecondMoment(FieldSpace::Copy),
  mXSPHWeightSum(FieldSpace::Copy),
  mXSPHDeltaV(FieldSpace::Copy),
  mDxDt(FieldSpace::Copy),
  mDvDt(FieldSpace::Copy),
  mDmassDensityDt(FieldSpace::Copy),
  mDspecificThermalEnergyDt(FieldSpace::Copy),
  mDHDt(FieldSpace::Copy),
  mDvDx(FieldSpace::Copy),
  mInternalDvDx(FieldSpace::Copy),
  mM(FieldSpace::Copy),
  mLocalM(FieldSpace::Copy),
  mPairAccelerations(FieldSpace::Copy),
  mRestart(DataOutput::registerWithRestart(*this)) {
}

//------------------------------------------------------------------------------
// Destructor
//------------------------------------------------------------------------------
template<typename Dimension>
SPHHydroBase<Dimension>::
~SPHHydroBase() {
}

//------------------------------------------------------------------------------
// On problem start up, we need to initialize our internal data.
//------------------------------------------------------------------------------
template<typename Dimension>
void
SPHHydroBase<Dimension>::
initializeProblemStartup(DataBase<Dimension>& dataBase) {
  // Create storage for our internal state.
  mTimeStepMask = dataBase.newFluidFieldList(int(0), HydroFieldNames::timeStepMask);
  mPressure = dataBase.newFluidFieldList(0.0, HydroFieldNames::pressure);
  mSoundSpeed = dataBase.newFluidFieldList(0.0, HydroFieldNames::soundSpeed);
  mOmegaGradh = dataBase.newFluidFieldList(1.0, HydroFieldNames::omegaGradh);
<<<<<<< HEAD
=======
  mPSPHpbar = dataBase.newFluidFieldList(0.0, HydroFieldNames::PSPHpbar);
  mPSPHcorrection = dataBase.newFluidFieldList(0.0, HydroFieldNames::PSPHcorrection);
>>>>>>> 69fa69ef
  mSpecificThermalEnergy0 = dataBase.newFluidFieldList(0.0, HydroFieldNames::specificThermalEnergy + "0");
  mHideal = dataBase.newFluidFieldList(SymTensor::zero, ReplaceBoundedState<Dimension, Field<Dimension, SymTensor> >::prefix() + HydroFieldNames::H);
  mMaxViscousPressure = dataBase.newFluidFieldList(0.0, HydroFieldNames::maxViscousPressure);
  mEffViscousPressure = dataBase.newFluidFieldList(0.0, HydroFieldNames::effectiveViscousPressure);
  mMassDensityCorrection = dataBase.newFluidFieldList(0.0, HydroFieldNames::massDensityCorrection);
  mViscousWork = dataBase.newFluidFieldList(0.0, HydroFieldNames::viscousWork);
  mMassDensitySum = dataBase.newFluidFieldList(0.0, ReplaceFieldList<Dimension, Field<Dimension, SymTensor> >::prefix() + HydroFieldNames::massDensity);
  mNormalization = dataBase.newFluidFieldList(0.0, HydroFieldNames::normalization);
  mWeightedNeighborSum = dataBase.newFluidFieldList(0.0, HydroFieldNames::weightedNeighborSum);
  mMassSecondMoment = dataBase.newFluidFieldList(SymTensor::zero, HydroFieldNames::massSecondMoment);
  mXSPHWeightSum = dataBase.newFluidFieldList(0.0, HydroFieldNames::XSPHWeightSum);
  mXSPHDeltaV = dataBase.newFluidFieldList(Vector::zero, HydroFieldNames::XSPHDeltaV);
  mDxDt = dataBase.newFluidFieldList(Vector::zero, IncrementFieldList<Dimension, Vector>::prefix() + HydroFieldNames::position);
  mDvDt = dataBase.newFluidFieldList(Vector::zero, IncrementFieldList<Dimension, Vector>::prefix() + HydroFieldNames::velocity);
  mDmassDensityDt = dataBase.newFluidFieldList(0.0, IncrementFieldList<Dimension, Scalar>::prefix() + HydroFieldNames::massDensity);
  mDspecificThermalEnergyDt = dataBase.newFluidFieldList(0.0, IncrementFieldList<Dimension, Scalar>::prefix() + HydroFieldNames::specificThermalEnergy);
  mDHDt = dataBase.newFluidFieldList(SymTensor::zero, IncrementFieldList<Dimension, Vector>::prefix() + HydroFieldNames::H);
  mDvDx = dataBase.newFluidFieldList(Tensor::zero, HydroFieldNames::velocityGradient);
  mInternalDvDx = dataBase.newFluidFieldList(Tensor::zero, HydroFieldNames::internalVelocityGradient);
  mPairAccelerations = dataBase.newFluidFieldList(vector<Vector>(), HydroFieldNames::pairAccelerations);
  mM = dataBase.newFluidFieldList(Tensor::zero, HydroFieldNames::M_SPHCorrection);
  mLocalM = dataBase.newFluidFieldList(Tensor::zero, "local " + HydroFieldNames::M_SPHCorrection);

  // Initialize the pressure and sound speed.
  dataBase.fluidPressure(mPressure);
  dataBase.fluidSoundSpeed(mSoundSpeed);

  // // In some cases we need the volume per node as well.
  // const bool updateVolume = (this->densityUpdate() == PhysicsSpace::VoronoiCellDensity or
  //                            this->densityUpdate() == PhysicsSpace::SumVoronoiCellDensity);
  // if (updateVolume) {
  //   Mesh<Dimension> mesh;
  //   NodeList<Dimension> voidNodes("void", 0, 0);
  //   vector<const NodeList<Dimension>*> nodeLists(dataBase.nodeListBegin(), dataBase.nodeListEnd());
  //   nodeLists.push_back(&voidNodes);
  //   sort(nodeLists.begin(), nodeLists.end(), typename NodeListRegistrar<Dimension>::NodeListComparator());
  //   Vector xmin, xmax;
  //   boundingBox(dataBase.fluidPosition(), xmin, xmax);
  //   MeshSpace::generateMesh<Dimension, 
  //                           typename vector<const NodeList<Dimension>*>::iterator,
  //                           ConstBoundaryIterator>(nodeLists.begin(), nodeLists.end(),
  //                                                  this->boundaryBegin(), this->boundaryEnd(),
  //                                                  xmin, xmax, 
  //                                                  true,           // generateVoid
  //                                                  false,          // generateParallelConnectivity
  //                                                  false,          // remove boundary zones
  //                                                  2.0,            // voidThreshold
  //                                                  mesh,
  //                                                  voidNodes);

  //   mVolume = dataBase.newFluidFieldList(0.0, HydroFieldNames::volume);
  //   for (unsigned nodeListi = 0; nodeListi != dataBase.numFluidNodeLists(); ++nodeListi) {
  //     const unsigned n = mVolume[nodeListi]->numInternalElements();
  //     const unsigned offset = mesh.offset(nodeListi);
  //     for (unsigned i = 0; i != n; ++i) {
  //       mVolume(nodeListi, i) = mesh.zone(offset + i).volume();
  //     }
  //   }
  // }
}

//------------------------------------------------------------------------------
// Register the state we need/are going to evolve.
//------------------------------------------------------------------------------
template<typename Dimension>
void
SPHHydroBase<Dimension>::
registerState(DataBase<Dimension>& dataBase,
              State<Dimension>& state) {

  typedef typename State<Dimension>::PolicyPointer PolicyPointer;

  // Create the local storage for time step mask, pressure, sound speed, and position weight.
  dataBase.resizeFluidFieldList(mTimeStepMask, 1, HydroFieldNames::timeStepMask);
  // dataBase.fluidPressure(mPressure);
  // dataBase.fluidSoundSpeed(mSoundSpeed);
  dataBase.resizeFluidFieldList(mOmegaGradh, 1.0, HydroFieldNames::omegaGradh);
  dataBase.resizeFluidFieldList(mPSPHpbar, 1.0, HydroFieldNames::PSPHpbar);
  dataBase.resizeFluidFieldList(mPSPHcorrection, 1.0, HydroFieldNames::PSPHcorrection);

  // We may need the volume per node as well.
  const bool updateVolume = (this->densityUpdate() == PhysicsSpace::VoronoiCellDensity or
                             this->densityUpdate() == PhysicsSpace::SumVoronoiCellDensity);
  if (updateVolume) {
    dataBase.resizeFluidFieldList(mVolume, 0.0, HydroFieldNames::volume, false);
  }

  // We have to choose either compatible or total energy evolution.
  VERIFY2(not (mCompatibleEnergyEvolution and mEvolveTotalEnergy),
          "SPH error : you cannot simultaneously use both compatibleEnergyEvolution and evolveTotalEnergy");

  // If we're using the compatibile energy discretization, prepare to maintain a copy
  // of the thermal energy.
  dataBase.resizeFluidFieldList(mSpecificThermalEnergy0, 0.0);
  if (mCompatibleEnergyEvolution) {
    size_t nodeListi = 0;
    for (typename DataBase<Dimension>::FluidNodeListIterator itr = dataBase.fluidNodeListBegin();
         itr != dataBase.fluidNodeListEnd();
         ++itr, ++nodeListi) {
      *mSpecificThermalEnergy0[nodeListi] = (*itr)->specificThermalEnergy();
      (*mSpecificThermalEnergy0[nodeListi]).name(HydroFieldNames::specificThermalEnergy + "0");
    }
  }

  // Now register away.
  // Mass.
  FieldList<Dimension, Scalar> mass = dataBase.fluidMass();
  state.enroll(mass);

  // We need to build up CompositeFieldListPolicies for the mass density and H fields
  // in order to enforce NodeList dependent limits.
  FieldList<Dimension, Scalar> massDensity = dataBase.fluidMassDensity();
  FieldList<Dimension, SymTensor> Hfield = dataBase.fluidHfield();
  boost::shared_ptr<CompositeFieldListPolicy<Dimension, Scalar> > rhoPolicy(new CompositeFieldListPolicy<Dimension, Scalar>());
  boost::shared_ptr<CompositeFieldListPolicy<Dimension, SymTensor> > Hpolicy(new CompositeFieldListPolicy<Dimension, SymTensor>());
  for (typename DataBase<Dimension>::FluidNodeListIterator itr = dataBase.fluidNodeListBegin();
       itr != dataBase.fluidNodeListEnd();
       ++itr) {
    rhoPolicy->push_back(new IncrementBoundedState<Dimension, Scalar>((*itr)->rhoMin(),
                                                                      (*itr)->rhoMax()));
    const Scalar hmaxInv = 1.0/(*itr)->hmax();
    const Scalar hminInv = 1.0/(*itr)->hmin();
    if (HEvolution() == PhysicsSpace::IntegrateH) {
      Hpolicy->push_back(new IncrementBoundedState<Dimension, SymTensor, Scalar>(hmaxInv, hminInv));
    } else {
      CHECK(HEvolution() == PhysicsSpace::IdealH);
      Hpolicy->push_back(new ReplaceBoundedState<Dimension, SymTensor, Scalar>(hmaxInv, hminInv));
    }
  }
  state.enroll(massDensity, rhoPolicy);
  state.enroll(Hfield, Hpolicy);

  // Volume.
  if (updateVolume) state.enroll(mVolume);

  // Register the position update, which depends on whether we're using XSPH or not.
  FieldList<Dimension, Vector> position = dataBase.fluidPosition();
  if (mXSPH) {
    PolicyPointer positionPolicy(new IncrementFieldList<Dimension, Vector>());
    state.enroll(position, positionPolicy);
  } else {
    PolicyPointer positionPolicy(new PositionPolicy<Dimension>());
    state.enroll(position, positionPolicy);
  }

  // Are we using the compatible energy evolution scheme?
  FieldList<Dimension, Scalar> specificThermalEnergy = dataBase.fluidSpecificThermalEnergy();
  FieldList<Dimension, Vector> velocity = dataBase.fluidVelocity();
  if (mCompatibleEnergyEvolution) {
    PolicyPointer thermalEnergyPolicy(new SpecificThermalEnergyPolicy<Dimension>(dataBase));
    PolicyPointer velocityPolicy(new IncrementFieldList<Dimension, Vector>(HydroFieldNames::position,
                                                                           HydroFieldNames::specificThermalEnergy));
    state.enroll(specificThermalEnergy, thermalEnergyPolicy);
    state.enroll(velocity, velocityPolicy);
    state.enroll(mSpecificThermalEnergy0);

  } else if (mEvolveTotalEnergy) {
    // If we're doing total energy, we register the specific energy to advance with the
    // total energy policy.
    PolicyPointer epsPolicy(new SpecificFromTotalThermalEnergyPolicy<Dimension>());
    PolicyPointer velocityPolicy(new IncrementFieldList<Dimension, Vector>());
    velocityPolicy->addDependency(HydroFieldNames::specificThermalEnergy);
    state.enroll(specificThermalEnergy, epsPolicy);
    state.enroll(velocity, velocityPolicy);

  } else {
    // Otherwise we're just time-evolving the specific energy.
    PolicyPointer thermalEnergyPolicy(new IncrementFieldList<Dimension, Scalar>());
    PolicyPointer velocityPolicy(new IncrementFieldList<Dimension, Vector>());
    state.enroll(specificThermalEnergy, thermalEnergyPolicy);
    state.enroll(velocity, velocityPolicy);
  }

  // Register the time step mask, initialized to 1 so that everything defaults to being
  // checked.
  state.enroll(mTimeStepMask);

  // Compute and register the pressure and sound speed.
  PolicyPointer pressurePolicy(new PressurePolicy<Dimension>());
  PolicyPointer csPolicy(new SoundSpeedPolicy<Dimension>());
  state.enroll(mPressure, pressurePolicy);
  state.enroll(mSoundSpeed, csPolicy);

<<<<<<< HEAD
  // Register the grad h correction terms
=======
  // Register the grad h and PSPH correction terms
>>>>>>> 69fa69ef
  // We deliberately make this non-dynamic here.  These corrections are computed
  // during SPHHydroBase::initialize, not as part of our usual state update.
  state.enroll(mOmegaGradh);
  state.enroll(mPSPHpbar);
  state.enroll(mPSPHcorrection);
  
}

//------------------------------------------------------------------------------
// Register the state derivative fields.
//------------------------------------------------------------------------------
template<typename Dimension>
void
SPHHydroBase<Dimension>::
registerDerivatives(DataBase<Dimension>& dataBase,
                    StateDerivatives<Dimension>& derivs) {

  // Create the scratch fields.
  // Note we deliberately do not zero out the derivatives here!  This is because the previous step
  // info here may be used by other algorithms (like the CheapSynchronousRK2 integrator or
  // the ArtificialVisocisity::initialize step).
  dataBase.resizeFluidFieldList(mHideal, SymTensor::zero, ReplaceBoundedState<Dimension, Field<Dimension, SymTensor> >::prefix() + HydroFieldNames::H, false);
  dataBase.resizeFluidFieldList(mMaxViscousPressure, 0.0, HydroFieldNames::maxViscousPressure, false);
  dataBase.resizeFluidFieldList(mEffViscousPressure, 0.0, HydroFieldNames::effectiveViscousPressure, false);
  dataBase.resizeFluidFieldList(mMassDensityCorrection, 0.0, HydroFieldNames::massDensityCorrection, false);
  dataBase.resizeFluidFieldList(mViscousWork, 0.0, HydroFieldNames::viscousWork, false);
  dataBase.resizeFluidFieldList(mMassDensitySum, 0.0, ReplaceFieldList<Dimension, Field<Dimension, SymTensor> >::prefix() + HydroFieldNames::massDensity, false);
  dataBase.resizeFluidFieldList(mNormalization, 0.0, HydroFieldNames::normalization, false);
  dataBase.resizeFluidFieldList(mWeightedNeighborSum, 0.0, HydroFieldNames::weightedNeighborSum, false);
  dataBase.resizeFluidFieldList(mMassSecondMoment, SymTensor::zero, HydroFieldNames::massSecondMoment, false);
  dataBase.resizeFluidFieldList(mXSPHWeightSum, 0.0, HydroFieldNames::XSPHWeightSum, false);
  dataBase.resizeFluidFieldList(mXSPHDeltaV, Vector::zero, HydroFieldNames::XSPHDeltaV, false);
  dataBase.resizeFluidFieldList(mDxDt, Vector::zero, IncrementFieldList<Dimension, Vector>::prefix() + HydroFieldNames::position, false);
  dataBase.resizeFluidFieldList(mDvDt, Vector::zero, IncrementFieldList<Dimension, Vector>::prefix() + HydroFieldNames::velocity, false);
  dataBase.resizeFluidFieldList(mDmassDensityDt, 0.0, IncrementFieldList<Dimension, Scalar>::prefix() + HydroFieldNames::massDensity, false);
  dataBase.resizeFluidFieldList(mDspecificThermalEnergyDt, 0.0, IncrementFieldList<Dimension, Scalar>::prefix() + HydroFieldNames::specificThermalEnergy, false);
  dataBase.resizeFluidFieldList(mDHDt, SymTensor::zero, IncrementFieldList<Dimension, Vector>::prefix() + HydroFieldNames::H, false);
  dataBase.resizeFluidFieldList(mDvDx, Tensor::zero, HydroFieldNames::velocityGradient, false);
  dataBase.resizeFluidFieldList(mInternalDvDx, Tensor::zero, HydroFieldNames::internalVelocityGradient, false);
  dataBase.resizeFluidFieldList(mM, Tensor::zero, HydroFieldNames::M_SPHCorrection, false);
  dataBase.resizeFluidFieldList(mLocalM, Tensor::zero, "local " + HydroFieldNames::M_SPHCorrection, false);
  dataBase.resizeFluidFieldList(mPairAccelerations, vector<Vector>(), HydroFieldNames::pairAccelerations, false);

  derivs.enroll(mHideal);
  derivs.enroll(mMaxViscousPressure);
  derivs.enroll(mEffViscousPressure);
  derivs.enroll(mMassDensityCorrection);
  derivs.enroll(mViscousWork);
  derivs.enroll(mMassDensitySum);
  derivs.enroll(mNormalization);
  derivs.enroll(mWeightedNeighborSum);
  derivs.enroll(mMassSecondMoment);
  derivs.enroll(mXSPHWeightSum);
  derivs.enroll(mXSPHDeltaV);

  // These two (the position and velocity updates) may be registered
  // by other physics packages as well, so we need to be careful
  // not to duplicate if so.
  if (not derivs.registered(mDxDt)) derivs.enroll(mDxDt);
  if (not derivs.registered(mDvDt)) derivs.enroll(mDvDt);

  derivs.enroll(mDmassDensityDt);
  derivs.enroll(mDspecificThermalEnergyDt);
  derivs.enroll(mDHDt);
  derivs.enroll(mDvDx);
  derivs.enroll(mInternalDvDx);
  derivs.enroll(mM);
  derivs.enroll(mLocalM);
  derivs.enroll(mPairAccelerations);
}

//------------------------------------------------------------------------------
// Initialize the hydro.
//------------------------------------------------------------------------------
template<typename Dimension>
void
SPHHydroBase<Dimension>::
initialize(const typename Dimension::Scalar time,
           const typename Dimension::Scalar dt,
           const DataBase<Dimension>& dataBase,
           State<Dimension>& state,
           StateDerivatives<Dimension>& derivs) {

  // Initialize the grad h corrrections if needed.
  const TableKernel<Dimension>& W = this->kernel();
  const TableKernel<Dimension>& WPi = this->PiKernel();
<<<<<<< HEAD

=======
  if (mBoolPSPH){

    const ConnectivityMap<Dimension>& connectivityMap = dataBase.connectivityMap();
    const FieldList<Dimension, Scalar> mass = state.fields(HydroFieldNames::mass, 0.0);
    const FieldList<Dimension, Vector> position = state.fields(HydroFieldNames::position, Vector::zero);
    const FieldList<Dimension, Scalar> specificThermalEnergy = state.fields(HydroFieldNames::specificThermalEnergy, 0.0);
    const FieldList<Dimension, SymTensor> H = state.fields(HydroFieldNames::H, SymTensor::zero);
    FieldList<Dimension, Scalar> PSPHpbar = state.fields(HydroFieldNames::PSPHpbar, 0.0);
    FieldList<Dimension, Scalar> PSPHcorrection = state.fields(HydroFieldNames::PSPHcorrection, 0.0);
    computePSPHCorrections(connectivityMap, this->kernel(), mass, position, specificThermalEnergy, H, PSPHpbar, PSPHcorrection);
    for (ConstBoundaryIterator boundItr = this->boundaryBegin();
         boundItr != this->boundaryEnd();
         ++boundItr) {
         (*boundItr)->applyFieldListGhostBoundary(PSPHpbar);
         (*boundItr)->applyFieldListGhostBoundary(PSPHcorrection);
    }
  }
>>>>>>> 69fa69ef
  if (mGradhCorrection) {
    const ConnectivityMap<Dimension>& connectivityMap = dataBase.connectivityMap();
    const FieldList<Dimension, Vector> position = state.fields(HydroFieldNames::position, Vector::zero);
    const FieldList<Dimension, SymTensor> H = state.fields(HydroFieldNames::H, SymTensor::zero);
    FieldList<Dimension, Scalar> omega = state.fields(HydroFieldNames::omegaGradh, 0.0);
    computeSPHOmegaGradhCorrection(connectivityMap, this->kernel(), position, H, omega);
    for (ConstBoundaryIterator boundItr = this->boundaryBegin();
         boundItr != this->boundaryEnd();
         ++boundItr) (*boundItr)->applyFieldListGhostBoundary(omega);
  }

  // Get the artificial viscosity and initialize it.
  ArtificialViscosity<Dimension>& Q = this->artificialViscosity();
  Q.initialize(dataBase, 
               state,
               derivs,
               this->boundaryBegin(),
               this->boundaryEnd(),
               time, 
               dt,
               WPi);

  // We depend on the caller knowing to finalize the ghost boundaries!
}

//------------------------------------------------------------------------------
// Determine the principle derivatives.
//------------------------------------------------------------------------------
template<typename Dimension>
void
SPHHydroBase<Dimension>::
evaluateDerivatives(const typename Dimension::Scalar time,
                    const typename Dimension::Scalar dt,
                    const DataBase<Dimension>& dataBase,
                    const State<Dimension>& state,
                    StateDerivatives<Dimension>& derivatives) const {

  // Get the ArtificialViscosity.
  ArtificialViscosity<Dimension>& Q = this->artificialViscosity();

  // The kernels and such.
  const TableKernel<Dimension>& W = this->kernel();
  const TableKernel<Dimension>& WQ = this->PiKernel();

  // A few useful constants we'll use in the following loop.
  typedef typename Timing::Time Time;
  const double tiny = 1.0e-30;
  const Scalar W0 = W(0.0, 1.0);

  // The connectivity.
  const ConnectivityMap<Dimension>& connectivityMap = dataBase.connectivityMap();
  const vector<const NodeList<Dimension>*>& nodeLists = connectivityMap.nodeLists();
  const size_t numNodeLists = nodeLists.size();

  // Get the state and derivative FieldLists.
  // State FieldLists.
  const FieldList<Dimension, Scalar> mass = state.fields(HydroFieldNames::mass, 0.0);
  const FieldList<Dimension, Vector> position = state.fields(HydroFieldNames::position, Vector::zero);
  const FieldList<Dimension, Vector> velocity = state.fields(HydroFieldNames::velocity, Vector::zero);
  const FieldList<Dimension, Scalar> massDensity = state.fields(HydroFieldNames::massDensity, 0.0);
  const FieldList<Dimension, Scalar> specificThermalEnergy = state.fields(HydroFieldNames::specificThermalEnergy, 0.0);
  const FieldList<Dimension, SymTensor> H = state.fields(HydroFieldNames::H, SymTensor::zero);
  const FieldList<Dimension, Scalar> pressure = state.fields(HydroFieldNames::pressure, 0.0);
  const FieldList<Dimension, Scalar> soundSpeed = state.fields(HydroFieldNames::soundSpeed, 0.0);
  const FieldList<Dimension, Scalar> omega = state.fields(HydroFieldNames::omegaGradh, 0.0);
<<<<<<< HEAD
  // const FieldList<Dimension, Scalar> reducingViscosityMultiplierQ = state.fields(HydroFieldNames::reducingViscosityMultiplierQ, 0.0);
  // const FieldList<Dimension, Scalar> reducingViscosityMultiplierL = state.fields(HydroFieldNames::reducingViscosityMultiplierL, 0.0);

=======
  const FieldList<Dimension, Scalar> PSPHpbar = state.fields(HydroFieldNames::PSPHpbar, 0.0);
  const FieldList<Dimension, Scalar> PSPHcorrection = state.fields(HydroFieldNames::PSPHcorrection, 0.0);
>>>>>>> 69fa69ef

  CHECK(mass.size() == numNodeLists);
  CHECK(position.size() == numNodeLists);
  CHECK(velocity.size() == numNodeLists);
  CHECK(massDensity.size() == numNodeLists);
  CHECK(specificThermalEnergy.size() == numNodeLists);
  CHECK(H.size() == numNodeLists);
  CHECK(pressure.size() == numNodeLists);
  CHECK(soundSpeed.size() == numNodeLists);
  CHECK(omega.size() == numNodeLists);
<<<<<<< HEAD
  // CHECK(reducingViscosityMultiplierQ.size() == numNodeLists);
  // CHECK(reducingViscosityMultiplierL.size() == numNodeLists);
=======
  CHECK(PSPHpbar.size() == numNodeLists);
  CHECK(PSPHcorrection.size() == numNodeLists);
>>>>>>> 69fa69ef

  // Derivative FieldLists.
  FieldList<Dimension, Scalar> rhoSum = derivatives.fields(ReplaceFieldList<Dimension, Scalar>::prefix() + HydroFieldNames::massDensity, 0.0);
  FieldList<Dimension, Scalar> normalization = derivatives.fields(HydroFieldNames::normalization, 0.0);
  FieldList<Dimension, Vector> DxDt = derivatives.fields(IncrementFieldList<Dimension, Vector>::prefix() + HydroFieldNames::position, Vector::zero);
  FieldList<Dimension, Scalar> DrhoDt = derivatives.fields(IncrementFieldList<Dimension, Scalar>::prefix() + HydroFieldNames::massDensity, 0.0);
  FieldList<Dimension, Vector> DvDt = derivatives.fields(IncrementFieldList<Dimension, Vector>::prefix() + HydroFieldNames::velocity, Vector::zero);
  FieldList<Dimension, Scalar> DepsDt = derivatives.fields(IncrementFieldList<Dimension, Scalar>::prefix() + HydroFieldNames::specificThermalEnergy, 0.0);
  FieldList<Dimension, Tensor> DvDx = derivatives.fields(HydroFieldNames::velocityGradient, Tensor::zero);
  FieldList<Dimension, Tensor> localDvDx = derivatives.fields(HydroFieldNames::internalVelocityGradient, Tensor::zero);
  FieldList<Dimension, Tensor> M = derivatives.fields(HydroFieldNames::M_SPHCorrection, Tensor::zero);
  FieldList<Dimension, Tensor> localM = derivatives.fields("local " + HydroFieldNames::M_SPHCorrection, Tensor::zero);
  FieldList<Dimension, SymTensor> DHDt = derivatives.fields(IncrementFieldList<Dimension, SymTensor>::prefix() + HydroFieldNames::H, SymTensor::zero);
  FieldList<Dimension, SymTensor> Hideal = derivatives.fields(ReplaceBoundedFieldList<Dimension, SymTensor>::prefix() + HydroFieldNames::H, SymTensor::zero);
  FieldList<Dimension, Scalar> maxViscousPressure = derivatives.fields(HydroFieldNames::maxViscousPressure, 0.0);
  FieldList<Dimension, Scalar> effViscousPressure = derivatives.fields(HydroFieldNames::effectiveViscousPressure, 0.0);
  FieldList<Dimension, Scalar> viscousWork = derivatives.fields(HydroFieldNames::viscousWork, 0.0);
  FieldList<Dimension, vector<Vector> > pairAccelerations = derivatives.fields(HydroFieldNames::pairAccelerations, vector<Vector>());
  FieldList<Dimension, Scalar> XSPHWeightSum = derivatives.fields(HydroFieldNames::XSPHWeightSum, 0.0);
  FieldList<Dimension, Vector> XSPHDeltaV = derivatives.fields(HydroFieldNames::XSPHDeltaV, Vector::zero);
  FieldList<Dimension, Scalar> weightedNeighborSum = derivatives.fields(HydroFieldNames::weightedNeighborSum, 0.0);
  FieldList<Dimension, SymTensor> massSecondMoment = derivatives.fields(HydroFieldNames::massSecondMoment, SymTensor::zero);
  CHECK(rhoSum.size() == numNodeLists);
  CHECK(normalization.size() == numNodeLists);
  CHECK(DxDt.size() == numNodeLists);
  CHECK(DrhoDt.size() == numNodeLists);
  CHECK(DvDt.size() == numNodeLists);
  CHECK(DepsDt.size() == numNodeLists);
  CHECK(DvDx.size() == numNodeLists);
  CHECK(localDvDx.size() == numNodeLists);
  CHECK(M.size() == numNodeLists);
  CHECK(localM.size() == numNodeLists);
  CHECK(DHDt.size() == numNodeLists);
  CHECK(Hideal.size() == numNodeLists);
  CHECK(maxViscousPressure.size() == numNodeLists);
  CHECK(effViscousPressure.size() == numNodeLists);
  CHECK(viscousWork.size() == numNodeLists);
  CHECK(pairAccelerations.size() == numNodeLists);
  CHECK(XSPHWeightSum.size() == numNodeLists);
  CHECK(XSPHDeltaV.size() == numNodeLists);
  CHECK(weightedNeighborSum.size() == numNodeLists);
  CHECK(massSecondMoment.size() == numNodeLists);

  // Size up the pair-wise accelerations before we start.
  if (mCompatibleEnergyEvolution) {
    size_t nodeListi = 0;
    for (typename DataBase<Dimension>::ConstFluidNodeListIterator itr = dataBase.fluidNodeListBegin();
         itr != dataBase.fluidNodeListEnd();
         ++itr, ++nodeListi) {
      for (int i = 0; i != (*itr)->numInternalNodes(); ++i) {
        pairAccelerations(nodeListi, i).reserve(connectivityMap.numNeighborsForNode(*itr, i));
      }
    }
  }

  // Start our big loop over all FluidNodeLists.
  size_t nodeListi = 0;
  for (typename DataBase<Dimension>::ConstFluidNodeListIterator itr = dataBase.fluidNodeListBegin();
       itr != dataBase.fluidNodeListEnd();
       ++itr, ++nodeListi) {
    const NodeList<Dimension>& nodeList = **itr;
    const int firstGhostNodei = nodeList.firstGhostNode();
    const Scalar hmin = nodeList.hmin();
    const Scalar hmax = nodeList.hmax();
    const Scalar hminratio = nodeList.hminratio();
    const int maxNumNeighbors = nodeList.maxNumNeighbors();
    const Scalar nPerh = nodeList.nodesPerSmoothingScale();

    // The scale for the tensile correction.
    const Scalar WnPerh = W(1.0/nPerh, 1.0);

    // Get the work field for this NodeList.
    Field<Dimension, Scalar>& workFieldi = nodeList.work();

    // Iterate over the internal nodes in this NodeList.
    for (typename ConnectivityMap<Dimension>::const_iterator iItr = connectivityMap.begin(nodeListi);
         iItr != connectivityMap.end(nodeListi);
         ++iItr) {
      const int i = *iItr;

      // Prepare to accumulate the time.
      const Time start = Timing::currentTime();
      size_t ncalc = 0;

      // Get the state for node i.
      const Vector& ri = position(nodeListi, i);
      const Scalar& mi = mass(nodeListi, i);
      const Vector& vi = velocity(nodeListi, i);
      const Scalar& rhoi = massDensity(nodeListi, i);
      const Scalar& epsi = specificThermalEnergy(nodeListi, i);
      const Scalar& Pi = pressure(nodeListi, i);
      const SymTensor& Hi = H(nodeListi, i);
      const Scalar& ci = soundSpeed(nodeListi, i);
      const Scalar& omegai = omega(nodeListi, i);
      const Scalar Hdeti = Hi.Determinant();
      const Scalar safeOmegai = 1.0/max(tiny, omegai);
      CHECK(mi > 0.0);
      CHECK(rhoi > 0.0);
      CHECK(omegai > 0.0);
      CHECK(Hdeti > 0.0);

      Scalar& rhoSumi = rhoSum(nodeListi, i);
      Scalar& normi = normalization(nodeListi, i);
      Vector& DxDti = DxDt(nodeListi, i);
      Scalar& DrhoDti = DrhoDt(nodeListi, i);
      Vector& DvDti = DvDt(nodeListi, i);
      Scalar& DepsDti = DepsDt(nodeListi, i);
      Tensor& DvDxi = DvDx(nodeListi, i);
      Tensor& localDvDxi = localDvDx(nodeListi, i);
      Tensor& Mi = M(nodeListi, i);
      Tensor& localMi = localM(nodeListi, i);
      SymTensor& DHDti = DHDt(nodeListi, i);
      SymTensor& Hideali = Hideal(nodeListi, i);
      Scalar& maxViscousPressurei = maxViscousPressure(nodeListi, i);
      Scalar& effViscousPressurei = effViscousPressure(nodeListi, i);
      Scalar& viscousWorki = viscousWork(nodeListi, i);
      vector<Vector>& pairAccelerationsi = pairAccelerations(nodeListi, i);
      Scalar& XSPHWeightSumi = XSPHWeightSum(nodeListi, i);
      Vector& XSPHDeltaVi = XSPHDeltaV(nodeListi, i);
      Scalar& weightedNeighborSumi = weightedNeighborSum(nodeListi, i);
      SymTensor& massSecondMomenti = massSecondMoment(nodeListi, i);
      Scalar& worki = workFieldi(i);

      // Get the connectivity info for this node.
      const vector< vector<int> >& fullConnectivity = connectivityMap.connectivityForNode(&nodeList, i);

      // Iterate over the NodeLists.
      for (size_t nodeListj = 0; nodeListj != numNodeLists; ++nodeListj) {

        // Connectivity of this node with this NodeList.  We only need to proceed if
        // there are some nodes in this list.
        const vector<int>& connectivity = fullConnectivity[nodeListj];
        if (connectivity.size() > 0) {
          const double fweightij = 1.0; // (nodeListi == nodeListj ? 1.0 : 0.2);
          const int firstGhostNodej = nodeLists[nodeListj]->firstGhostNode();

          // Loop over the neighbors.
#pragma vector always
          for (vector<int>::const_iterator jItr = connectivity.begin();
               jItr != connectivity.end();
               ++jItr) {
            const int j = *jItr;

            // Only proceed if this node pair has not been calculated yet.
            if (connectivityMap.calculatePairInteraction(nodeListi, i, 
                                                         nodeListj, j,
                                                         firstGhostNodej)) {
              ++ncalc;

              // Get the state for node j
              const Vector& rj = position(nodeListj, j);
              const Scalar& mj = mass(nodeListj, j);
              const Vector& vj = velocity(nodeListj, j);
              const Scalar& rhoj = massDensity(nodeListj, j);
              const Scalar& epsj = specificThermalEnergy(nodeListj, j);
              const Scalar& Pj = pressure(nodeListj, j);
              const SymTensor& Hj = H(nodeListj, j);
              const Scalar& cj = soundSpeed(nodeListj, j);
              const Scalar& omegaj = omega(nodeListj, j);
              const Scalar Hdetj = Hj.Determinant();
              const Scalar safeOmegaj = 1.0/max(tiny, omegaj);
              CHECK(mj > 0.0);
              CHECK(rhoj > 0.0);
              CHECK(Hdetj > 0.0);

              Scalar& rhoSumj = rhoSum(nodeListj, j);
              Scalar& normj = normalization(nodeListj, j);
              Vector& DxDtj = DxDt(nodeListj, j);
              Vector& DvDtj = DvDt(nodeListj, j);
              Scalar& DepsDtj = DepsDt(nodeListj, j);
              Tensor& DvDxj = DvDx(nodeListj, j);
              Tensor& localDvDxj = localDvDx(nodeListj, j);
              Tensor& Mj = M(nodeListj, j);
              Tensor& localMj = localM(nodeListj, j);
              Scalar& maxViscousPressurej = maxViscousPressure(nodeListj, j);
              Scalar& effViscousPressurej = effViscousPressure(nodeListj, j);
              Scalar& viscousWorkj = viscousWork(nodeListj, j);
              vector<Vector>& pairAccelerationsj = pairAccelerations(nodeListj, j);
              Scalar& XSPHWeightSumj = XSPHWeightSum(nodeListj, j);
              Vector& XSPHDeltaVj = XSPHDeltaV(nodeListj, j);
              Scalar& weightedNeighborSumj = weightedNeighborSum(nodeListj, j);
              SymTensor& massSecondMomentj = massSecondMoment(nodeListj, j);

              // Node displacement.
              const Vector rij = ri - rj;
              const Vector etai = Hi*rij;
              const Vector etaj = Hj*rij;
              const Scalar etaMagi = etai.magnitude();
              const Scalar etaMagj = etaj.magnitude();
              CHECK(etaMagi >= 0.0);
              CHECK(etaMagj >= 0.0);

              // Symmetrized kernel weight and gradient.
              const Vector Hetai = Hi*etai.unitVector();
              const std::pair<double, double> WWi = W.kernelAndGradValue(etaMagi, Hdeti);
              const Scalar Wi = WWi.first;
              const Scalar gWi = WWi.second;
              const Vector gradWi = gWi*Hetai;
              const Vector gradWQi = WQ.gradValue(etaMagi, Hdeti) * Hetai;

              const Vector Hetaj = Hj*etaj.unitVector();
              const std::pair<double, double> WWj = W.kernelAndGradValue(etaMagj, Hdetj);
              const Scalar Wj = WWj.first;
              const Scalar gWj = WWj.second;
              const Vector gradWj = gWj*Hetaj;
              const Vector gradWQj = WQ.gradValue(etaMagj, Hdetj) * Hetaj;

              // Zero'th and second moment of the node distribution -- used for the
              // ideal H calculation.
              const double rij2 = rij.magnitude2();
              const SymTensor thpt = rij.selfdyad()/max(tiny, rij2*FastMath::square(Dimension::pownu12(rij2)));
              weightedNeighborSumi += fweightij*std::abs(gWi);
              weightedNeighborSumj += fweightij*std::abs(gWj);
              massSecondMomenti += fweightij*gradWi.magnitude2()*thpt;
              massSecondMomentj += fweightij*gradWj.magnitude2()*thpt;

              // Contribution to the sum density.
              if (nodeListi == nodeListj) {
                rhoSumi += mj*Wi;
                rhoSumj += mi*Wj;
                normi += mi/rhoi*Wi;
                normj += mj/rhoj*Wj;
              }

              // Compute the pair-wise artificial viscosity.
              const Vector vij = vi - vj;
              const pair<Tensor, Tensor> QPiij = Q.Piij(nodeListi, i, nodeListj, j,
                                                        ri, etai, vi, rhoi, ci, Hi,
                                                        rj, etaj, vj, rhoj, cj, Hj);
              const Vector Qacci = 0.5*safeOmegai*(QPiij.first *gradWQi);
              const Vector Qaccj = 0.5*safeOmegaj*(QPiij.second*gradWQj);
              // const Scalar workQi = 0.5*safeOmegai*(QPiij.first *vij).dot(gradWQi);
              // const Scalar workQj = 0.5*safeOmegaj*(QPiij.second*vij).dot(gradWQj);
              const Scalar workQi = vij.dot(Qacci);
              const Scalar workQj = vij.dot(Qaccj);
              const Scalar Qi = rhoi*rhoi*(QPiij.first. diagonalElements().maxAbsElement());
              const Scalar Qj = rhoj*rhoj*(QPiij.second.diagonalElements().maxAbsElement());
              maxViscousPressurei = max(maxViscousPressurei, Qi);
              maxViscousPressurej = max(maxViscousPressurej, Qj);
              effViscousPressurei += mj/rhoj * Qi * Wi;
              effViscousPressurej += mi/rhoi * Qj * Wj;
              viscousWorki += mj*workQi;
              viscousWorkj += mi*workQj;

              // Determine an effective pressure including a term to fight the tensile instability.
//             const Scalar fij = epsTensile*pow(Wi/(Hdeti*WnPerh), nTensile);
              const Scalar fij = mEpsTensile*FastMath::pow4(Wi/(Hdeti*WnPerh));
              const Scalar Ri = fij*(Pi < 0.0 ? -Pi : 0.0);
              const Scalar Rj = fij*(Pj < 0.0 ? -Pj : 0.0);
              const Scalar Peffi = Pi + Ri;
              const Scalar Peffj = Pj + Rj;

              // Acceleration.
              CHECK(rhoi > 0.0);
              CHECK(rhoj > 0.0);
<<<<<<< HEAD
              const double Prhoi = safeOmegai*Peffi/(rhoi*rhoi);
              const double Prhoj = safeOmegaj*Peffj/(rhoj*rhoj);
              const Vector deltaDvDt = Prhoi*gradWi + Prhoj*gradWj + Qacci + Qaccj;
=======
              const double Prhoi = Peffi/(rhoi*rhoi);
              const double Prhoj = Peffj/(rhoj*rhoj);
              const Scalar& Fcorri=PSPHcorrection(nodeListi, i);
              const Scalar& Fcorrj=PSPHcorrection(nodeListj, j);
              const Scalar& Pbari=PSPHpbar(nodeListi, i);
              const Scalar& Pbarj=PSPHpbar(nodeListj, j);
              //const Scalar Fij=1.0-Fcorri*safeInv(mj*epsj);
              //const Scalar Fji=1.0-Fcorrj*safeInv(mi*epsi);
              const Scalar Fij=1.0-Fcorri/max(mj*epsj,tiny);
              const Scalar Fji=1.0-Fcorrj/max(mi*epsi,tiny);
              //const double gamma=1.4;//NEED TO BE A CLASS VARIABLE
              const double gamma=5.0/3.0;//NEED TO BE A CLASS VARIABLE
              const double engCoef=(gamma-1)*(gamma-1)*epsi*epsj;
              Vector deltaDvDt = Prhoi*safeOmegai*gradWi + Prhoj*safeOmegaj*gradWj + Qacci + Qaccj;

              if(mBoolPSPH){
                deltaDvDt = engCoef*(gradWi*Fij/max(Pbari,tiny) + gradWj*Fji/max(Pbarj,tiny)) + Qacci + Qaccj;
                //deltaDvDt = engCoef*(gradWi*Fij*safeInv(Pbari) + gradWj*Fji*safeInv(Pbarj)) + Qacci + Qaccj;
              }

>>>>>>> 69fa69ef
              DvDti -= mj*deltaDvDt;
              DvDtj += mi*deltaDvDt;

              // Specific thermal energy evolution.
<<<<<<< HEAD
              // const Scalar workQij = 0.5*(mj*workQi + mi*workQj);
              DepsDti += mj*(Prhoi*vij.dot(gradWi) + workQi);
              DepsDtj += mi*(Prhoj*vij.dot(gradWj) + workQj);
=======
              if(mBoolPSPH){
                DepsDti += mj*(engCoef*deltaDrhoDti*Fij/max(Pbari,tiny) + workQi);
                DepsDtj += mi*(engCoef*deltaDrhoDtj*Fji/max(Pbarj,tiny) + workQj);
                //DepsDti += mj*(engCoef*deltaDrhoDti*Fij*safeInv(Pbari) + workQi);
                //DepsDtj += mi*(engCoef*deltaDrhoDtj*Fji*safeInv(Pbarj) + workQj);
              }else{//Normal SPH Formulation
                DepsDti += mj*(Prhoi*deltaDrhoDti + workQi);
                DepsDtj += mi*(Prhoj*deltaDrhoDtj + workQj);
              }
//#define HOPKINS
#  ifdef HOPKINS //ADD ARITIFICIAL CONDUCTIVITY IN HOPKINS 2014A
                const Scalar alph_c = 0.25;//Parameter = 0.25 in Hopkins 2014
                const Scalar Vs = ci+cj-3.0*vij.dot(rij.unitVector());
                const Scalar& Qalpha_i = reducingViscosityMultiplierL(nodeListi, i); //Both L and Q corrections are the same for Cullen Viscosity
                const Scalar& Qalpha_j = reducingViscosityMultiplierL(nodeListj, j); //Both L and Q corrections are the same for Cullen Viscosity
                //DepsDti += (Vs > 0.0)*alph_c*mi*mj*(Qalpha_i+Qalpha_j)*0.5*Vs*(epsi-epsj)*abs(Pi-Pj)*((gradWi+gradWj).dot(rij.unitVector()))*safeInv((Pi+Pj+1e-30)*(rhoi+rhoj+1e-30));
                //DepsDtj += (Vs > 0.0)*alph_c*mi*mj*(Qalpha_i+Qalpha_j)*0.5*Vs*(epsi-epsj)*abs(Pi-Pj)*((gradWi+gradWj).dot(rij.unitVector()))*safeInv((Pi+Pj+1e-30)*(rhoi+rhoj+1e-30));
                //DepsDti += (Vs > 0.0) ? alph_c*mj*(Qalpha_i+Qalpha_j)*0.5*Vs*(epsi-epsj)*abs(Pbari-Pbarj)*((gradWi).dot(rij.unitVector()))/max((Pbari+Pbarj)*0.5*(rhoi+rhoj),tiny) : 0.0;
                //DepsDtj += (Vs > 0.0) ? alph_c*mi*(Qalpha_i+Qalpha_j)*0.5*Vs*(epsj-epsi)*abs(Pbari-Pbarj)*((gradWj).dot(rij.unitVector()))/max((Pbari+Pbarj)*0.5*(rhoi+rhoj),tiny) : 0.0;
                DepsDti += (Vs > 0.0) ? alph_c*mj*(Qalpha_i+Qalpha_j)*0.5*Vs*(epsi-epsj)*abs(Pbari-Pbarj)*((gradWi+gradWj).dot(rij.unitVector()))/max((Pbari+Pbarj)*(rhoi+rhoj),tiny) : 0.0;
                DepsDtj += (Vs > 0.0) ? alph_c*mi*(Qalpha_i+Qalpha_j)*0.5*Vs*(epsj-epsi)*abs(Pbari-Pbarj)*((gradWi+gradWj).dot(rij.unitVector()))/max((Pbari+Pbarj)*(rhoi+rhoj),tiny) : 0.0;
                //const Scalar tmpi = (Vs > 0.0) ? alph_c*mj*(Qalpha_i+Qalpha_j)*0.5*Vs*(epsi-epsj)*abs(Pbari-Pbarj)*((gradWi+gradWj).dot(rij.unitVector()))*safeInv((Pbari+Pbarj)*(rhoi+rhoj)) : 0.0;
                //const Scalar tmpj = (Vs > 0.0) ? alph_c*mi*(Qalpha_i+Qalpha_j)*0.5*Vs*(epsj-epsi)*abs(Pbari-Pbarj)*((gradWi+gradWj).dot(rij.unitVector()))*safeInv((Pbari+Pbarj)*(rhoi+rhoj)) : 0.0;
                //DepsDti += tmpi;
                //DepsDtj += tmpj;
                //DepsDti += (Vs > 0.0) ? alph_c*mj*(Qalpha_i+Qalpha_j)*0.5*Vs*(epsi-epsj)*abs(Pbari-Pbarj)*((gradWi+gradWj).dot(rij.unitVector()))*safeInv((Pbari+Pbarj)*(rhoi+rhoj)) : 0.0;
                //DepsDtj += (Vs > 0.0) ? alph_c*mi*(Qalpha_i+Qalpha_j)*0.5*Vs*(epsj-epsi)*abs(Pbari-Pbarj)*((gradWi+gradWj).dot(rij.unitVector()))*safeInv((Pbari+Pbarj)*(rhoi+rhoj)) : 0.0;
                //DepsDti += (Vs > 0.0 && Pbari > 1e-4 && Pbarj > 1e-4) ? alph_c*mj*(Qalpha_i+Qalpha_j)*0.5*Vs*(epsi-epsj)*abs(Pbari-Pbarj)*((gradWi+gradWj).dot(rij.unitVector()))*safeInv((Pbari+Pbarj)*(rhoi+rhoj),tiny) : 0.0;
                //DepsDtj += (Vs > 0.0 && Pbari > 1e-4 && Pbarj > 1e-4) ? alph_c*mi*(Qalpha_i+Qalpha_j)*0.5*Vs*(epsj-epsi)*abs(Pbari-Pbarj)*((gradWi+gradWj).dot(rij.unitVector()))*safeInv((Pbari+Pbarj)*(rhoi+rhoj),tiny) : 0.0;
#  endif

>>>>>>> 69fa69ef
              if (mCompatibleEnergyEvolution) {
                pairAccelerationsi.push_back(-mj*deltaDvDt);
                pairAccelerationsj.push_back( mi*deltaDvDt);
              }

              // Velocity gradient.
              const Tensor deltaDvDxi = mj*vij.dyad(gradWi);
              const Tensor deltaDvDxj = mi*vij.dyad(gradWj);
              DvDxi -= deltaDvDxi;
              DvDxj -= deltaDvDxj;
              if (nodeListi == nodeListj) {
                localDvDxi -= deltaDvDxi;
                localDvDxj -= deltaDvDxj;
              }

              // Estimate of delta v (for XSPH).
              if (mXSPH and (nodeListi == nodeListj)) {
                const double fXSPH = max(0.0, min(1.0, abs(vij.dot(rij)*safeInv(vij.magnitude()*rij.magnitude()))));
                CHECK(fXSPH >= 0.0 and fXSPH <= 1.0);
                XSPHWeightSumi += fXSPH*mj/rhoj*Wi;
                XSPHWeightSumj += fXSPH*mi/rhoi*Wj;
                XSPHDeltaVi -= fXSPH*mj/rhoj*Wi*vij;
                XSPHDeltaVj += fXSPH*mi/rhoi*Wj*vij;
              }

              // Linear gradient correction term.
              Mi -= mj*rij.dyad(gradWi);
              Mj -= mi*rij.dyad(gradWj);
              if (nodeListi == nodeListj) {
                localMi -= mj*rij.dyad(gradWi);
                localMj -= mi*rij.dyad(gradWj);
              }
            }
          }
        }
      }
      const size_t numNeighborsi = connectivityMap.numNeighborsForNode(&nodeList, i);
      CHECK(not mCompatibleEnergyEvolution or NodeListRegistrar<Dimension>::instance().domainDecompositionIndependent() or
            (i >= firstGhostNodei and pairAccelerationsi.size() == 0) or
            (pairAccelerationsi.size() == numNeighborsi));

      // Get the time for pairwise interactions.
      const Scalar deltaTimePair = Timing::difference(start, Timing::currentTime())/(ncalc + 1.0e-30);

      // Add the self-contribution to density sum.
      rhoSumi += mi*W0*Hdeti;
      normi += mi/rhoi*W0*Hdeti;

      // Finish the gradient of the velocity.
      CHECK(rhoi > 0.0);
      if (this->mCorrectVelocityGradient and
          std::abs(Mi.Determinant()) > 1.0e-10 and
          numNeighborsi > Dimension::pownu(2)) {
        Mi = Mi.Inverse();
        localMi = localMi.Inverse();
        DvDxi = DvDxi*Mi;
        localDvDxi = localDvDxi*localMi;
      } else {
        DvDxi *= safeOmegai/rhoi;
        localDvDxi *= safeOmegai/rhoi;
      }

      // Evaluate the continuity equation.
      DrhoDti = -rhoi*DvDxi.Trace();

      // If needed finish the total energy derivative.
      if (mEvolveTotalEnergy) DepsDti = mi*(vi.dot(DvDti) + DepsDti);

      // Complete the moments of the node distribution for use in the ideal H calculation.
      weightedNeighborSumi = Dimension::rootnu(max(0.0, weightedNeighborSumi/Hdeti));
      massSecondMomenti /= Hdeti*Hdeti;

      // Determine the position evolution, based on whether we're doing XSPH or not.
      if (mXSPH) {
        XSPHWeightSumi += Hdeti*mi/rhoi*W0;
        CHECK2(XSPHWeightSumi != 0.0, i << " " << XSPHWeightSumi);
        DxDti = vi + XSPHDeltaVi/max(tiny, XSPHWeightSumi);
      } else {
        DxDti = vi;
      }

      // The H tensor evolution.
      DHDti = mSmoothingScaleMethod.smoothingScaleDerivative(Hi,
                                                             ri,
                                                             DvDxi,
                                                             hmin,
                                                             hmax,
                                                             hminratio,
                                                             nPerh);
      Hideali = mSmoothingScaleMethod.newSmoothingScale(Hi,
                                                        ri,
                                                        weightedNeighborSumi,
                                                        massSecondMomenti,
                                                        W,
                                                        hmin,
                                                        hmax,
                                                        hminratio,
                                                        nPerh,
                                                        connectivityMap,
                                                        nodeListi,
                                                        i);

      // Increment the work for i.
      worki += Timing::difference(start, Timing::currentTime());

      // Now add the pairwise time for each neighbor we computed here.
      for (int nodeListj = 0; nodeListj != numNodeLists; ++nodeListj) {
        const vector<int>& connectivity = fullConnectivity[nodeListj];
        if (connectivity.size() > 0) {
          const int firstGhostNodej = nodeLists[nodeListj]->firstGhostNode();
          Field<Dimension, Scalar>& workFieldj = nodeLists[nodeListj]->work();
#pragma vector always
          for (vector<int>::const_iterator jItr = connectivity.begin();
               jItr != connectivity.end();
               ++jItr) {
            const int j = *jItr;
            if (connectivityMap.calculatePairInteraction(nodeListi, i, 
                                                         nodeListj, j,
                                                         firstGhostNodej)) {
              workFieldj(j) += deltaTimePair;
            }
          }
        }
      }
    }
  }
}

//------------------------------------------------------------------------------
// Finalize the derivatives.
//------------------------------------------------------------------------------
template<typename Dimension>
void
SPHHydroBase<Dimension>::
finalizeDerivatives(const typename Dimension::Scalar time,
                    const typename Dimension::Scalar dt,
                    const DataBase<Dimension>& dataBase,
                    const State<Dimension>& state,
                    StateDerivatives<Dimension>& derivs) const {

  // If we're using the compatible energy discretization, we need to enforce
  // boundary conditions on the accelerations.
  if (compatibleEnergyEvolution()) {

    FieldList<Dimension, Vector> accelerations = derivs.fields(IncrementFieldList<Dimension, Vector>::prefix() + HydroFieldNames::velocity, Vector::zero);
    for (ConstBoundaryIterator boundaryItr = this->boundaryBegin();
         boundaryItr != this->boundaryEnd();
         ++boundaryItr) (*boundaryItr)->applyFieldListGhostBoundary(accelerations);
    for (ConstBoundaryIterator boundaryItr = this->boundaryBegin(); 
         boundaryItr != this->boundaryEnd();
         ++boundaryItr) (*boundaryItr)->finalizeGhostBoundary();
  }
}

//------------------------------------------------------------------------------
// Finalize the hydro.
//------------------------------------------------------------------------------
template<typename Dimension>
void
SPHHydroBase<Dimension>::
finalize(const typename Dimension::Scalar time,
         const typename Dimension::Scalar dt,
         DataBase<Dimension>& dataBase,
         State<Dimension>& state,
         StateDerivatives<Dimension>& derivs) {

  // Base class finalization.
  GenericHydro<Dimension>::finalize(time, dt, dataBase, state, derivs);

  // Depending on the mass density advancement selected, we may want to replace the 
  // mass density.
  if (densityUpdate() == PhysicsSpace::RigorousSumDensity) {
    const ConnectivityMap<Dimension>& connectivityMap = dataBase.connectivityMap();
    const FieldList<Dimension, Vector> position = state.fields(HydroFieldNames::position, Vector::zero);
    const FieldList<Dimension, Scalar> mass = state.fields(HydroFieldNames::mass, 0.0);
    const FieldList<Dimension, SymTensor> H = state.fields(HydroFieldNames::H, SymTensor::zero);
    FieldList<Dimension, Scalar> massDensity = state.fields(HydroFieldNames::massDensity, 0.0);
    computeSPHSumMassDensity(connectivityMap, this->kernel(), mSumMassDensityOverAllNodeLists, position, mass, H, massDensity);
  } else if (densityUpdate() == PhysicsSpace::SumDensity) {
    FieldList<Dimension, Scalar> massDensity = state.fields(HydroFieldNames::massDensity, 0.0);
    const FieldList<Dimension, Scalar> massDensitySum = derivs.fields(ReplaceFieldList<Dimension, Field<Dimension, Field<Dimension, Scalar> > >::prefix() + 
                                                                      HydroFieldNames::massDensity, 0.0);
    massDensity.assignFields(massDensitySum);
  } else if (densityUpdate() == PhysicsSpace::HybridSumDensity) {
    FieldList<Dimension, Scalar> massDensity = state.fields(HydroFieldNames::massDensity, 0.0);
    const FieldList<Dimension, Scalar> massDensitySum = derivs.fields(ReplaceFieldList<Dimension, Field<Dimension, Field<Dimension, Scalar> > >::prefix() + 
                                                                      HydroFieldNames::massDensity, 0.0);
    const FieldList<Dimension, Scalar> normalization = state.fields(HydroFieldNames::normalization, 0.0);
    const unsigned numNodeLists = normalization.size();
    for (unsigned nodeListi = 0; nodeListi != numNodeLists; ++nodeListi) {
      const unsigned n = normalization[nodeListi]->numInternalElements();
      for (unsigned i = 0; i != n; ++i) {
        if (normalization(nodeListi, i) > 0.95) massDensity(nodeListi, i) = massDensitySum(nodeListi, i);
      }
    }
  } else if (densityUpdate() == PhysicsSpace::VoronoiCellDensity) {
    this->updateVolume(state, false);
    const FieldList<Dimension, Scalar> mass = state.fields(HydroFieldNames::mass, 0.0);
    const FieldList<Dimension, Scalar> volume = state.fields(HydroFieldNames::volume, 0.0);
    FieldList<Dimension, Scalar> massDensity = state.fields(HydroFieldNames::massDensity, 0.0);
    massDensity = mass / volume;
  } else if (densityUpdate() == PhysicsSpace::SumVoronoiCellDensity) {
    this->updateVolume(state, true);
    const ConnectivityMap<Dimension>& connectivityMap = dataBase.connectivityMap();
    const FieldList<Dimension, Vector> position = state.fields(HydroFieldNames::position, Vector::zero);
    const FieldList<Dimension, Scalar> mass = state.fields(HydroFieldNames::mass, 0.0);
    const FieldList<Dimension, Scalar> volume = state.fields(HydroFieldNames::volume, 0.0);
    const FieldList<Dimension, SymTensor> H = state.fields(HydroFieldNames::H, SymTensor::zero);
    FieldList<Dimension, Scalar> massDensity = state.fields(HydroFieldNames::massDensity, 0.0);
    computeSumVoronoiCellMassDensity(connectivityMap, this->kernel(), position, mass, volume, H, massDensity);
  }

  // This form looks for points that are too close based on specific volume.
  if (mfilter > 0.0) {
    const TableKernel<Dimension>& W = this->kernel();
    const ConnectivityMap<Dimension>& connectivityMap = dataBase.connectivityMap();
    FieldList<Dimension, Vector> position = state.fields(HydroFieldNames::position, Vector::zero);
    const FieldList<Dimension, Scalar> mass = state.fields(HydroFieldNames::mass, 0.0);
    const FieldList<Dimension, Vector> velocity = state.fields(HydroFieldNames::velocity, Vector::zero);
    const FieldList<Dimension, SymTensor> H = state.fields(HydroFieldNames::H, SymTensor::zero);
    const FieldList<Dimension, Scalar> massDensity = state.fields(HydroFieldNames::massDensity, 0.0);
    const unsigned numNodeLists = mass.size();
    const Scalar W0 = W.kernelValue(0.0, 1.0);
    FieldList<Dimension, Vector> deltar = dataBase.newFluidFieldList(Vector::zero, "delta position");
    FieldList<Dimension, Scalar> deltav = dataBase.newFluidFieldList(0.0, "delta velocity");
    FieldList<Dimension, Scalar> weightsum = dataBase.newFluidFieldList(0.0, "delta velocity weight sum");
    for (unsigned nodeListi = 0; nodeListi != numNodeLists; ++nodeListi) {
      const Scalar nPerh = position[nodeListi]->nodeListPtr()->nodesPerSmoothingScale();
      for (typename ConnectivityMap<Dimension>::const_iterator iItr = connectivityMap.begin(nodeListi);
           iItr != connectivityMap.end(nodeListi);
           ++iItr) {
        const int i = *iItr;
        const Vector& ri = position(nodeListi, i);
        const Vector& vi = velocity(nodeListi, i);
        const Scalar mi = mass(nodeListi, i);
        const Scalar rhoi = massDensity(nodeListi, i);
        const SymTensor& Hi = H(nodeListi, i);
        const SymTensor Hinvi = Hi.Inverse();
        const vector<vector<int> >& fullConnectivity = connectivityMap.connectivityForNode(nodeListi, i);
        for (unsigned nodeListj = 0; nodeListj != numNodeLists; ++nodeListj) {
          for (typename vector<int>::const_iterator jItr = fullConnectivity[nodeListj].begin();
               jItr != fullConnectivity[nodeListj].end();
               ++jItr) {
            const unsigned j = *jItr;
            const Vector& rj = position(nodeListj, j);
            const Vector& vj = velocity(nodeListj, j);
            const Scalar mj = mass(nodeListj, j);
            const Scalar rhoj = massDensity(nodeListj, j);
            const SymTensor& Hj = H(nodeListj, j);
            const SymTensor Hinvj = Hj.Inverse();
            const Vector rji = rj - ri;
            const Vector rjihat = rji.unitVector();
            const Vector etai = Hi*rji;
            const Vector etaj = Hj*rji;
            const Scalar etaMagi = etai.magnitude();
            const Scalar etaMagj = etaj.magnitude();
            const Vector delta = 0.5*(max(0.0, 1.0/nPerh - etaMagi)*Hinvi + max(0.0, 1.0/nPerh - etaMagj)*Hinvj)*rjihat;
            const Scalar weight = 0.5*(W.kernelValue(etaMagi, 1.0) + W.kernelValue(etaMagj, 1.0))/W0 * (vj - vi).magnitude();
            deltar(nodeListi, i) -= weight*delta;
            weightsum(nodeListi, i) += weight;
            deltav(nodeListi, i) += weight*(vj - vi).magnitude();
          }
        }
      }
    }

    // Apply the filtering.
    const FieldList<Dimension, Vector> DxDt = derivs.fields(IncrementFieldList<Dimension, Vector>::prefix() + HydroFieldNames::position, Vector::zero);
    for (unsigned nodeListi = 0; nodeListi != numNodeLists; ++nodeListi) {
      const unsigned n = position[nodeListi]->numInternalElements();
      for (unsigned i = 0; i != n; ++i) {
        // const Scalar hi = 1.0/(H(nodeListi, i).eigenValues().maxElement());
        // const Scalar mag0 = DvDx(nodeListi, i).eigenValues().maxAbsElement()*hi*dt;
        // const Scalar mag0 = DxDt(nodeListi, i).magnitude() * dt;
        const Scalar mag0 = deltav(nodeListi, i)*safeInv(weightsum(nodeListi, i))*dt;
        if (mag0 > 0.0) {
          const Scalar deltamag = deltar(nodeListi, i).magnitude();
          // const Scalar effmag = mfilter*deltamag;
          const Scalar effmag = mfilter*min(mag0, deltamag);
          position(nodeListi, i) += effmag*deltar(nodeListi, i).unitVector();
        }
      }
    }

    // Check for any boundary violations.
    for (ConstBoundaryIterator boundaryItr = this->boundaryBegin(); 
         boundaryItr != this->boundaryEnd();
         ++boundaryItr) (*boundaryItr)->setAllViolationNodes(dataBase);
    this->enforceBoundaries(state, derivs);
  }

}

//------------------------------------------------------------------------------
// Apply the ghost boundary conditions for hydro state fields.
//------------------------------------------------------------------------------
template<typename Dimension>
void
SPHHydroBase<Dimension>::
applyGhostBoundaries(State<Dimension>& state,
                     StateDerivatives<Dimension>& derivs) {

  // Apply boundary conditions to the basic fluid state Fields.
  FieldList<Dimension, Scalar> mass = state.fields(HydroFieldNames::mass, 0.0);
  FieldList<Dimension, Scalar> massDensity = state.fields(HydroFieldNames::massDensity, 0.0);
  FieldList<Dimension, Scalar> specificThermalEnergy = state.fields(HydroFieldNames::specificThermalEnergy, 0.0);
  FieldList<Dimension, Vector> velocity = state.fields(HydroFieldNames::velocity, Vector::zero);
  FieldList<Dimension, Scalar> pressure = state.fields(HydroFieldNames::pressure, 0.0);
  FieldList<Dimension, Scalar> soundSpeed = state.fields(HydroFieldNames::soundSpeed, 0.0);
  FieldList<Dimension, Scalar> omega = state.fields(HydroFieldNames::omegaGradh, 0.0);
<<<<<<< HEAD
=======
  FieldList<Dimension, Scalar> PSPHpbar = state.fields(HydroFieldNames::PSPHpbar, 0.0);
  FieldList<Dimension, Scalar> PSPHcorrection = state.fields(HydroFieldNames::PSPHcorrection, 0.0);
>>>>>>> 69fa69ef
  FieldList<Dimension, Scalar> specificThermalEnergy0;
  if (compatibleEnergyEvolution()) {
    CHECK(state.fieldNameRegistered(HydroFieldNames::specificThermalEnergy + "0"));
    specificThermalEnergy0 = state.fields(HydroFieldNames::specificThermalEnergy + "0", 0.0);
  }

  // FieldList<Dimension, Scalar> volume;
  // const bool updateVolume = (this->densityUpdate() == PhysicsSpace::VoronoiCellDensity or
  //                            this->densityUpdate() == PhysicsSpace::SumVoronoiCellDensity);
  // if (updateVolume) {
  //   CHECK(state.fieldNameRegistered(HydroFieldNames::volume));
  //   volume = state.fields(HydroFieldNames::volume, 0.0);
  // }

  for (ConstBoundaryIterator boundaryItr = this->boundaryBegin(); 
       boundaryItr != this->boundaryEnd();
       ++boundaryItr) {
    (*boundaryItr)->applyFieldListGhostBoundary(mass);
    (*boundaryItr)->applyFieldListGhostBoundary(massDensity);
    (*boundaryItr)->applyFieldListGhostBoundary(specificThermalEnergy);
    (*boundaryItr)->applyFieldListGhostBoundary(velocity);
    (*boundaryItr)->applyFieldListGhostBoundary(pressure);
    (*boundaryItr)->applyFieldListGhostBoundary(soundSpeed);
    (*boundaryItr)->applyFieldListGhostBoundary(omega);
    (*boundaryItr)->applyFieldListGhostBoundary(PSPHpbar);
    (*boundaryItr)->applyFieldListGhostBoundary(PSPHcorrection);
    if (compatibleEnergyEvolution()) (*boundaryItr)->applyFieldListGhostBoundary(specificThermalEnergy0);
    // if (updateVolume) (*boundaryItr)->applyFieldListGhostBoundary(volume);
  }
}

//------------------------------------------------------------------------------
// Enforce the boundary conditions for hydro state fields.
//------------------------------------------------------------------------------
template<typename Dimension>
void
SPHHydroBase<Dimension>::
enforceBoundaries(State<Dimension>& state,
                  StateDerivatives<Dimension>& derivs) {

  // Enforce boundary conditions on the fluid state Fields.
  FieldList<Dimension, Scalar> mass = state.fields(HydroFieldNames::mass, 0.0);
  FieldList<Dimension, Scalar> massDensity = state.fields(HydroFieldNames::massDensity, 0.0);
  FieldList<Dimension, Scalar> specificThermalEnergy = state.fields(HydroFieldNames::specificThermalEnergy, 0.0);
  FieldList<Dimension, Vector> velocity = state.fields(HydroFieldNames::velocity, Vector::zero);
  FieldList<Dimension, Scalar> pressure = state.fields(HydroFieldNames::pressure, 0.0);
  FieldList<Dimension, Scalar> soundSpeed = state.fields(HydroFieldNames::soundSpeed, 0.0);
  FieldList<Dimension, Scalar> omega = state.fields(HydroFieldNames::omegaGradh, 0.0);
  FieldList<Dimension, Scalar> PSPHpbar = state.fields(HydroFieldNames::PSPHpbar, 0.0);
  FieldList<Dimension, Scalar> PSPHcorrection = state.fields(HydroFieldNames::PSPHcorrection, 0.0);

  FieldList<Dimension, Scalar> specificThermalEnergy0;
  if (compatibleEnergyEvolution()) specificThermalEnergy0 = state.fields(HydroFieldNames::specificThermalEnergy + "0", 0.0);

  // FieldList<Dimension, Scalar> volume;
  // const bool updateVolume = (this->densityUpdate() == PhysicsSpace::VoronoiCellDensity or
  //                            this->densityUpdate() == PhysicsSpace::SumVoronoiCellDensity);
  // if (updateVolume) {
  //   CHECK(state.fieldNameRegistered(HydroFieldNames::volume));
  //   volume = state.fields(HydroFieldNames::volume, 0.0);
  // }

  for (ConstBoundaryIterator boundaryItr = this->boundaryBegin(); 
       boundaryItr != this->boundaryEnd();
       ++boundaryItr) {
    (*boundaryItr)->enforceFieldListBoundary(mass);
    (*boundaryItr)->enforceFieldListBoundary(massDensity);
    (*boundaryItr)->enforceFieldListBoundary(specificThermalEnergy);
    (*boundaryItr)->enforceFieldListBoundary(velocity);
    (*boundaryItr)->enforceFieldListBoundary(pressure);
    (*boundaryItr)->enforceFieldListBoundary(soundSpeed);
    (*boundaryItr)->enforceFieldListBoundary(omega);
    (*boundaryItr)->enforceFieldListBoundary(PSPHpbar);
    (*boundaryItr)->enforceFieldListBoundary(PSPHcorrection);
    if (compatibleEnergyEvolution()) (*boundaryItr)->enforceFieldListBoundary(specificThermalEnergy0);
    // if (updateVolume) (*boundaryItr)->enforceFieldListBoundary(volume);
  }
}

//------------------------------------------------------------------------------
// Update the volume field in the State.
//------------------------------------------------------------------------------
template<typename Dimension>
void
SPHHydroBase<Dimension>::
updateVolume(State<Dimension>& state,
             const bool boundaries) const {

  // Pre-conditions.
  REQUIRE(state.fieldNameRegistered(HydroFieldNames::position));
  REQUIRE(state.fieldNameRegistered(HydroFieldNames::volume));
  REQUIRE(state.meshRegistered());

  // Find the global bounding box.
  Vector xmin, xmax;
  const FieldList<Dimension, Vector> positions = state.fields(HydroFieldNames::position, Vector::zero);
  globalBoundingBox<Dimension>(positions, xmin, xmax, 
                               false);     // ghost points

  // Puff things up a bit.
  const Vector delta = 0.1*(xmax - xmin);
  xmin -= delta;
  xmax += delta;

  // Create the mesh.
  Mesh<Dimension>& mesh = state.mesh();
  mesh.clear();
  NodeList<Dimension> voidNodes("void", 0, 0);
  vector<const NodeList<Dimension>*> nodeLists(positions.nodeListPtrs().begin(),
                                               positions.nodeListPtrs().end());
  nodeLists.push_back(&voidNodes);
  MeshSpace::generateMesh<Dimension, 
                          typename vector<const NodeList<Dimension>*>::iterator,
                          ConstBoundaryIterator>
    (nodeLists.begin(), nodeLists.end(),
     this->boundaryBegin(),
     this->boundaryEnd(),
     xmin, xmax,
     true,                             // meshGhostNodes
     false,                            // generateVoid
     false,                            // generateParallelConnectivity
     false,                            // removeBoundaryZones
     2.0,                              // voidThreshold
     mesh,
     voidNodes);

  // Extract the volume.
  FieldList<Dimension, Scalar> volume = state.fields(HydroFieldNames::volume, 0.0);

  // Now walk the NodeLists and set the volume.
  const unsigned numNodeLists = volume.size();
  unsigned nodeListi, i, offset, numInternal;
  for (nodeListi = 0; nodeListi != numNodeLists; ++nodeListi) {
    offset = mesh.offset(nodeListi);
    numInternal = volume[nodeListi]->numInternalElements();
    for (i = 0; i != numInternal; ++i) {
      volume(nodeListi, i) = mesh.zone(i + offset).volume();
    }
    fill(volume[nodeListi]->begin() + numInternal,
         volume[nodeListi]->end(),
         1.0e-10);
  }

  // Optionally fill in the boundary values for the volume.
  if (boundaries) {
    for (ConstBoundaryIterator boundaryItr = this->boundaryBegin(); 
         boundaryItr != this->boundaryEnd();
         ++boundaryItr) (*boundaryItr)->applyFieldListGhostBoundary(volume);
    for (ConstBoundaryIterator boundaryItr = this->boundaryBegin(); 
         boundaryItr != this->boundaryEnd();
         ++boundaryItr) (*boundaryItr)->finalizeGhostBoundary();
  }

  // That's it.
}

//------------------------------------------------------------------------------
// Dump the current state to the given file.
//------------------------------------------------------------------------------
template<typename Dimension>
void
SPHHydroBase<Dimension>::
dumpState(FileIO& file, string pathName) const {
  file.write(mTimeStepMask, pathName + "/timeStepMask");
  file.write(mPressure, pathName + "/pressure");
  file.write(mSoundSpeed, pathName + "/soundSpeed");
  file.write(mVolume, pathName + "/volume");
  file.write(mSpecificThermalEnergy0, pathName + "/specificThermalEnergy0");
  file.write(mHideal, pathName + "/Hideal");
  file.write(mMassDensitySum, pathName + "/massDensitySum");
  file.write(mNormalization, pathName + "/normalization");
  file.write(mWeightedNeighborSum, pathName + "/weightedNeighborSum");
  file.write(mMassSecondMoment, pathName + "/massSecondMoment");
  file.write(mXSPHWeightSum, pathName + "/XSPHWeightSum");
  file.write(mXSPHDeltaV, pathName + "/XSPHDeltaV");

  file.write(mOmegaGradh, pathName + "/omegaGradh");
  file.write(mPSPHpbar, pathName + "/PSPHpbar");
  file.write(mPSPHcorrection, pathName + "/PSPHcorrection");
  file.write(mDxDt, pathName + "/DxDt");
  file.write(mDvDt, pathName + "/DvDt");
  file.write(mDmassDensityDt, pathName + "/DmassDensityDt");
  file.write(mDspecificThermalEnergyDt, pathName + "/DspecificThermalEnergyDt");
  file.write(mDHDt, pathName + "/DHDt");
  file.write(mDvDx, pathName + "/DvDx");
  file.write(mInternalDvDx, pathName + "/internalDvDx");
  file.write(mMaxViscousPressure, pathName + "/maxViscousPressure");
  file.write(mEffViscousPressure, pathName + "/effectiveViscousPressure");
  file.write(mMassDensityCorrection, pathName + "/massDensityCorrection");
  file.write(mViscousWork, pathName + "/viscousWork");
  file.write(mM, pathName + "/M");
  file.write(mLocalM, pathName + "/localM");

//   this->artificialViscosity().dumpState(file, pathName + "/Q");

}

//------------------------------------------------------------------------------
// Restore the state from the given file.
//------------------------------------------------------------------------------
template<typename Dimension>
void
SPHHydroBase<Dimension>::
restoreState(const FileIO& file, string pathName) {
 
  file.read(mTimeStepMask, pathName + "/timeStepMask");
  file.read(mPressure, pathName + "/pressure");
  file.read(mSoundSpeed, pathName + "/soundSpeed");
  file.read(mVolume, pathName + "/volume");
  file.read(mSpecificThermalEnergy0, pathName + "/specificThermalEnergy0");
  file.read(mHideal, pathName + "/Hideal");
  file.read(mMassDensitySum, pathName + "/massDensitySum");
  file.read(mNormalization, pathName + "/normalization");
  file.read(mWeightedNeighborSum, pathName + "/weightedNeighborSum");
  file.read(mMassSecondMoment, pathName + "/massSecondMoment");
  file.read(mXSPHWeightSum, pathName + "/XSPHWeightSum");
  file.read(mXSPHDeltaV, pathName + "/XSPHDeltaV");
  file.read(mOmegaGradh, pathName + "/omegaGradh");
  file.read(mPSPHpbar, pathName + "/PSPHpbar");
  file.read(mPSPHcorrection, pathName + "/PSPHcorrection");
  file.read(mDxDt, pathName + "/DxDt");
  file.read(mDvDt, pathName + "/DvDt");
  file.read(mDmassDensityDt, pathName + "/DmassDensityDt");
  file.read(mDspecificThermalEnergyDt, pathName + "/DspecificThermalEnergyDt");
  file.read(mDHDt, pathName + "/DHDt");
  file.read(mDvDx, pathName + "/DvDx");
  file.read(mInternalDvDx, pathName + "/internalDvDx");
  file.read(mMaxViscousPressure, pathName + "/maxViscousPressure");
  file.read(mM, pathName + "/M");
  file.read(mLocalM, pathName + "/localM");

//   this->artificialViscosity().restoreState(file, pathName + "/Q");
}

}
}
<|MERGE_RESOLUTION|>--- conflicted
+++ resolved
@@ -1,5 +1,5 @@
 //---------------------------------Spheral++----------------------------------//
-// SPHHydroBase -- The SPH/ASPH hydrodynamic package for Spheral++.
+// Hydro -- The SPH/ASPH hydrodynamic package for Spheral++.
 //
 // Created by JMO, Mon Jul 19 22:11:09 PDT 2010
 //----------------------------------------------------------------------------//
@@ -31,7 +31,6 @@
 #include "Hydro/VoronoiMassDensityPolicy.hh"
 #include "Hydro/SumVoronoiMassDensityPolicy.hh"
 #include "Hydro/SpecificThermalEnergyPolicy.hh"
-#include "Hydro/SpecificFromTotalThermalEnergyPolicy.hh"
 #include "Hydro/PositionPolicy.hh"
 #include "Hydro/PressurePolicy.hh"
 #include "Hydro/SoundSpeedPolicy.hh"
@@ -83,7 +82,6 @@
              const double cfl,
              const bool useVelocityMagnitudeForDt,
              const bool compatibleEnergyEvolution,
-             const bool evolveTotalEnergy,
              const bool gradhCorrection,
              const bool PSPH,
              const bool XSPH,
@@ -100,7 +98,6 @@
   mDensityUpdate(densityUpdate),
   mHEvolution(HUpdate),
   mCompatibleEnergyEvolution(compatibleEnergyEvolution),
-  mEvolveTotalEnergy(evolveTotalEnergy),
   mGradhCorrection(gradhCorrection),
   mXSPH(XSPH),
   mCorrectVelocityGradient(correctVelocityGradient),
@@ -163,11 +160,8 @@
   mPressure = dataBase.newFluidFieldList(0.0, HydroFieldNames::pressure);
   mSoundSpeed = dataBase.newFluidFieldList(0.0, HydroFieldNames::soundSpeed);
   mOmegaGradh = dataBase.newFluidFieldList(1.0, HydroFieldNames::omegaGradh);
-<<<<<<< HEAD
-=======
   mPSPHpbar = dataBase.newFluidFieldList(0.0, HydroFieldNames::PSPHpbar);
   mPSPHcorrection = dataBase.newFluidFieldList(0.0, HydroFieldNames::PSPHcorrection);
->>>>>>> 69fa69ef
   mSpecificThermalEnergy0 = dataBase.newFluidFieldList(0.0, HydroFieldNames::specificThermalEnergy + "0");
   mHideal = dataBase.newFluidFieldList(SymTensor::zero, ReplaceBoundedState<Dimension, Field<Dimension, SymTensor> >::prefix() + HydroFieldNames::H);
   mMaxViscousPressure = dataBase.newFluidFieldList(0.0, HydroFieldNames::maxViscousPressure);
@@ -180,16 +174,16 @@
   mMassSecondMoment = dataBase.newFluidFieldList(SymTensor::zero, HydroFieldNames::massSecondMoment);
   mXSPHWeightSum = dataBase.newFluidFieldList(0.0, HydroFieldNames::XSPHWeightSum);
   mXSPHDeltaV = dataBase.newFluidFieldList(Vector::zero, HydroFieldNames::XSPHDeltaV);
-  mDxDt = dataBase.newFluidFieldList(Vector::zero, IncrementFieldList<Dimension, Vector>::prefix() + HydroFieldNames::position);
-  mDvDt = dataBase.newFluidFieldList(Vector::zero, IncrementFieldList<Dimension, Vector>::prefix() + HydroFieldNames::velocity);
-  mDmassDensityDt = dataBase.newFluidFieldList(0.0, IncrementFieldList<Dimension, Scalar>::prefix() + HydroFieldNames::massDensity);
-  mDspecificThermalEnergyDt = dataBase.newFluidFieldList(0.0, IncrementFieldList<Dimension, Scalar>::prefix() + HydroFieldNames::specificThermalEnergy);
-  mDHDt = dataBase.newFluidFieldList(SymTensor::zero, IncrementFieldList<Dimension, Vector>::prefix() + HydroFieldNames::H);
+  mDxDt = dataBase.newFluidFieldList(Vector::zero, IncrementFieldList<Dimension, Field<Dimension, Vector> >::prefix() + HydroFieldNames::position);
+  mDvDt = dataBase.newFluidFieldList(Vector::zero, IncrementFieldList<Dimension, Field<Dimension, Vector> >::prefix() + HydroFieldNames::velocity);
+  mDmassDensityDt = dataBase.newFluidFieldList(0.0, IncrementFieldList<Dimension, Field<Dimension, Scalar> >::prefix() + HydroFieldNames::massDensity);
+  mDspecificThermalEnergyDt = dataBase.newFluidFieldList(0.0, IncrementFieldList<Dimension, Field<Dimension, Scalar> >::prefix() + HydroFieldNames::specificThermalEnergy);
+  mDHDt = dataBase.newFluidFieldList(SymTensor::zero, IncrementFieldList<Dimension, Field<Dimension, Vector> >::prefix() + HydroFieldNames::H);
   mDvDx = dataBase.newFluidFieldList(Tensor::zero, HydroFieldNames::velocityGradient);
   mInternalDvDx = dataBase.newFluidFieldList(Tensor::zero, HydroFieldNames::internalVelocityGradient);
   mPairAccelerations = dataBase.newFluidFieldList(vector<Vector>(), HydroFieldNames::pairAccelerations);
-  mM = dataBase.newFluidFieldList(Tensor::zero, HydroFieldNames::M_SPHCorrection);
-  mLocalM = dataBase.newFluidFieldList(Tensor::zero, "local " + HydroFieldNames::M_SPHCorrection);
+  mM = dataBase.newFluidFieldList(Tensor::zero, HydroFieldNames::M_CRKSPH);
+  mLocalM = dataBase.newFluidFieldList(Tensor::zero, "local " + HydroFieldNames::M_CRKSPH);
 
   // Initialize the pressure and sound speed.
   dataBase.fluidPressure(mPressure);
@@ -242,8 +236,8 @@
 
   // Create the local storage for time step mask, pressure, sound speed, and position weight.
   dataBase.resizeFluidFieldList(mTimeStepMask, 1, HydroFieldNames::timeStepMask);
-  // dataBase.fluidPressure(mPressure);
-  // dataBase.fluidSoundSpeed(mSoundSpeed);
+  dataBase.fluidPressure(mPressure);
+  dataBase.fluidSoundSpeed(mSoundSpeed);
   dataBase.resizeFluidFieldList(mOmegaGradh, 1.0, HydroFieldNames::omegaGradh);
   dataBase.resizeFluidFieldList(mPSPHpbar, 1.0, HydroFieldNames::PSPHpbar);
   dataBase.resizeFluidFieldList(mPSPHcorrection, 1.0, HydroFieldNames::PSPHcorrection);
@@ -254,10 +248,6 @@
   if (updateVolume) {
     dataBase.resizeFluidFieldList(mVolume, 0.0, HydroFieldNames::volume, false);
   }
-
-  // We have to choose either compatible or total energy evolution.
-  VERIFY2(not (mCompatibleEnergyEvolution and mEvolveTotalEnergy),
-          "SPH error : you cannot simultaneously use both compatibleEnergyEvolution and evolveTotalEnergy");
 
   // If we're using the compatibile energy discretization, prepare to maintain a copy
   // of the thermal energy.
@@ -316,25 +306,14 @@
   // Are we using the compatible energy evolution scheme?
   FieldList<Dimension, Scalar> specificThermalEnergy = dataBase.fluidSpecificThermalEnergy();
   FieldList<Dimension, Vector> velocity = dataBase.fluidVelocity();
-  if (mCompatibleEnergyEvolution) {
+  if (compatibleEnergyEvolution()) {
     PolicyPointer thermalEnergyPolicy(new SpecificThermalEnergyPolicy<Dimension>(dataBase));
     PolicyPointer velocityPolicy(new IncrementFieldList<Dimension, Vector>(HydroFieldNames::position,
                                                                            HydroFieldNames::specificThermalEnergy));
     state.enroll(specificThermalEnergy, thermalEnergyPolicy);
     state.enroll(velocity, velocityPolicy);
     state.enroll(mSpecificThermalEnergy0);
-
-  } else if (mEvolveTotalEnergy) {
-    // If we're doing total energy, we register the specific energy to advance with the
-    // total energy policy.
-    PolicyPointer epsPolicy(new SpecificFromTotalThermalEnergyPolicy<Dimension>());
-    PolicyPointer velocityPolicy(new IncrementFieldList<Dimension, Vector>());
-    velocityPolicy->addDependency(HydroFieldNames::specificThermalEnergy);
-    state.enroll(specificThermalEnergy, epsPolicy);
-    state.enroll(velocity, velocityPolicy);
-
   } else {
-    // Otherwise we're just time-evolving the specific energy.
     PolicyPointer thermalEnergyPolicy(new IncrementFieldList<Dimension, Scalar>());
     PolicyPointer velocityPolicy(new IncrementFieldList<Dimension, Vector>());
     state.enroll(specificThermalEnergy, thermalEnergyPolicy);
@@ -351,11 +330,7 @@
   state.enroll(mPressure, pressurePolicy);
   state.enroll(mSoundSpeed, csPolicy);
 
-<<<<<<< HEAD
-  // Register the grad h correction terms
-=======
   // Register the grad h and PSPH correction terms
->>>>>>> 69fa69ef
   // We deliberately make this non-dynamic here.  These corrections are computed
   // during SPHHydroBase::initialize, not as part of our usual state update.
   state.enroll(mOmegaGradh);
@@ -388,15 +363,15 @@
   dataBase.resizeFluidFieldList(mMassSecondMoment, SymTensor::zero, HydroFieldNames::massSecondMoment, false);
   dataBase.resizeFluidFieldList(mXSPHWeightSum, 0.0, HydroFieldNames::XSPHWeightSum, false);
   dataBase.resizeFluidFieldList(mXSPHDeltaV, Vector::zero, HydroFieldNames::XSPHDeltaV, false);
-  dataBase.resizeFluidFieldList(mDxDt, Vector::zero, IncrementFieldList<Dimension, Vector>::prefix() + HydroFieldNames::position, false);
-  dataBase.resizeFluidFieldList(mDvDt, Vector::zero, IncrementFieldList<Dimension, Vector>::prefix() + HydroFieldNames::velocity, false);
-  dataBase.resizeFluidFieldList(mDmassDensityDt, 0.0, IncrementFieldList<Dimension, Scalar>::prefix() + HydroFieldNames::massDensity, false);
-  dataBase.resizeFluidFieldList(mDspecificThermalEnergyDt, 0.0, IncrementFieldList<Dimension, Scalar>::prefix() + HydroFieldNames::specificThermalEnergy, false);
-  dataBase.resizeFluidFieldList(mDHDt, SymTensor::zero, IncrementFieldList<Dimension, Vector>::prefix() + HydroFieldNames::H, false);
+  dataBase.resizeFluidFieldList(mDxDt, Vector::zero, IncrementFieldList<Dimension, Field<Dimension, Vector> >::prefix() + HydroFieldNames::position, false);
+  dataBase.resizeFluidFieldList(mDvDt, Vector::zero, IncrementFieldList<Dimension, Field<Dimension, Vector> >::prefix() + HydroFieldNames::velocity, false);
+  dataBase.resizeFluidFieldList(mDmassDensityDt, 0.0, IncrementFieldList<Dimension, Field<Dimension, Scalar> >::prefix() + HydroFieldNames::massDensity, false);
+  dataBase.resizeFluidFieldList(mDspecificThermalEnergyDt, 0.0, IncrementFieldList<Dimension, Field<Dimension, Scalar> >::prefix() + HydroFieldNames::specificThermalEnergy, false);
+  dataBase.resizeFluidFieldList(mDHDt, SymTensor::zero, IncrementFieldList<Dimension, Field<Dimension, Vector> >::prefix() + HydroFieldNames::H, false);
   dataBase.resizeFluidFieldList(mDvDx, Tensor::zero, HydroFieldNames::velocityGradient, false);
   dataBase.resizeFluidFieldList(mInternalDvDx, Tensor::zero, HydroFieldNames::internalVelocityGradient, false);
-  dataBase.resizeFluidFieldList(mM, Tensor::zero, HydroFieldNames::M_SPHCorrection, false);
-  dataBase.resizeFluidFieldList(mLocalM, Tensor::zero, "local " + HydroFieldNames::M_SPHCorrection, false);
+  dataBase.resizeFluidFieldList(mM, Tensor::zero, HydroFieldNames::M_CRKSPH, false);
+  dataBase.resizeFluidFieldList(mLocalM, Tensor::zero, "local " + HydroFieldNames::M_CRKSPH, false);
   dataBase.resizeFluidFieldList(mPairAccelerations, vector<Vector>(), HydroFieldNames::pairAccelerations, false);
 
   derivs.enroll(mHideal);
@@ -442,9 +417,6 @@
   // Initialize the grad h corrrections if needed.
   const TableKernel<Dimension>& W = this->kernel();
   const TableKernel<Dimension>& WPi = this->PiKernel();
-<<<<<<< HEAD
-
-=======
   if (mBoolPSPH){
 
     const ConnectivityMap<Dimension>& connectivityMap = dataBase.connectivityMap();
@@ -462,7 +434,6 @@
          (*boundItr)->applyFieldListGhostBoundary(PSPHcorrection);
     }
   }
->>>>>>> 69fa69ef
   if (mGradhCorrection) {
     const ConnectivityMap<Dimension>& connectivityMap = dataBase.connectivityMap();
     const FieldList<Dimension, Vector> position = state.fields(HydroFieldNames::position, Vector::zero);
@@ -528,14 +499,8 @@
   const FieldList<Dimension, Scalar> pressure = state.fields(HydroFieldNames::pressure, 0.0);
   const FieldList<Dimension, Scalar> soundSpeed = state.fields(HydroFieldNames::soundSpeed, 0.0);
   const FieldList<Dimension, Scalar> omega = state.fields(HydroFieldNames::omegaGradh, 0.0);
-<<<<<<< HEAD
-  // const FieldList<Dimension, Scalar> reducingViscosityMultiplierQ = state.fields(HydroFieldNames::reducingViscosityMultiplierQ, 0.0);
-  // const FieldList<Dimension, Scalar> reducingViscosityMultiplierL = state.fields(HydroFieldNames::reducingViscosityMultiplierL, 0.0);
-
-=======
   const FieldList<Dimension, Scalar> PSPHpbar = state.fields(HydroFieldNames::PSPHpbar, 0.0);
   const FieldList<Dimension, Scalar> PSPHcorrection = state.fields(HydroFieldNames::PSPHcorrection, 0.0);
->>>>>>> 69fa69ef
 
   CHECK(mass.size() == numNodeLists);
   CHECK(position.size() == numNodeLists);
@@ -546,13 +511,8 @@
   CHECK(pressure.size() == numNodeLists);
   CHECK(soundSpeed.size() == numNodeLists);
   CHECK(omega.size() == numNodeLists);
-<<<<<<< HEAD
-  // CHECK(reducingViscosityMultiplierQ.size() == numNodeLists);
-  // CHECK(reducingViscosityMultiplierL.size() == numNodeLists);
-=======
   CHECK(PSPHpbar.size() == numNodeLists);
   CHECK(PSPHcorrection.size() == numNodeLists);
->>>>>>> 69fa69ef
 
   // Derivative FieldLists.
   FieldList<Dimension, Scalar> rhoSum = derivatives.fields(ReplaceFieldList<Dimension, Scalar>::prefix() + HydroFieldNames::massDensity, 0.0);
@@ -563,8 +523,8 @@
   FieldList<Dimension, Scalar> DepsDt = derivatives.fields(IncrementFieldList<Dimension, Scalar>::prefix() + HydroFieldNames::specificThermalEnergy, 0.0);
   FieldList<Dimension, Tensor> DvDx = derivatives.fields(HydroFieldNames::velocityGradient, Tensor::zero);
   FieldList<Dimension, Tensor> localDvDx = derivatives.fields(HydroFieldNames::internalVelocityGradient, Tensor::zero);
-  FieldList<Dimension, Tensor> M = derivatives.fields(HydroFieldNames::M_SPHCorrection, Tensor::zero);
-  FieldList<Dimension, Tensor> localM = derivatives.fields("local " + HydroFieldNames::M_SPHCorrection, Tensor::zero);
+  FieldList<Dimension, Tensor> M = derivatives.fields(HydroFieldNames::M_CRKSPH, Tensor::zero);
+  FieldList<Dimension, Tensor> localM = derivatives.fields("local " + HydroFieldNames::M_CRKSPH, Tensor::zero);
   FieldList<Dimension, SymTensor> DHDt = derivatives.fields(IncrementFieldList<Dimension, SymTensor>::prefix() + HydroFieldNames::H, SymTensor::zero);
   FieldList<Dimension, SymTensor> Hideal = derivatives.fields(ReplaceBoundedFieldList<Dimension, SymTensor>::prefix() + HydroFieldNames::H, SymTensor::zero);
   FieldList<Dimension, Scalar> maxViscousPressure = derivatives.fields(HydroFieldNames::maxViscousPressure, 0.0);
@@ -721,6 +681,7 @@
               Scalar& rhoSumj = rhoSum(nodeListj, j);
               Scalar& normj = normalization(nodeListj, j);
               Vector& DxDtj = DxDt(nodeListj, j);
+              Scalar& DrhoDtj = DrhoDt(nodeListj, j);
               Vector& DvDtj = DvDt(nodeListj, j);
               Scalar& DepsDtj = DepsDt(nodeListj, j);
               Tensor& DvDxj = DvDx(nodeListj, j);
@@ -777,15 +738,21 @@
                 normj += mj/rhoj*Wj;
               }
 
+              // Mass density evolution.
+              const Vector vij = vi - vj;
+              const double deltaDrhoDti = vij.dot(gradWi);
+              const double deltaDrhoDtj = vij.dot(gradWj);
+              DrhoDti += deltaDrhoDti;
+              DrhoDtj += deltaDrhoDtj;
+
               // Compute the pair-wise artificial viscosity.
-              const Vector vij = vi - vj;
               const pair<Tensor, Tensor> QPiij = Q.Piij(nodeListi, i, nodeListj, j,
                                                         ri, etai, vi, rhoi, ci, Hi,
                                                         rj, etaj, vj, rhoj, cj, Hj);
-              const Vector Qacci = 0.5*safeOmegai*(QPiij.first *gradWQi);
-              const Vector Qaccj = 0.5*safeOmegaj*(QPiij.second*gradWQj);
-              // const Scalar workQi = 0.5*safeOmegai*(QPiij.first *vij).dot(gradWQi);
-              // const Scalar workQj = 0.5*safeOmegaj*(QPiij.second*vij).dot(gradWQj);
+              const Vector Qacci = 0.5*(QPiij.first *gradWQi);
+              const Vector Qaccj = 0.5*(QPiij.second*gradWQj);
+//               const Scalar workQi = 0.5*(QPiij.first *vij).dot(gradWQi);
+//               const Scalar workQj = 0.5*(QPiij.second*vij).dot(gradWQj);
               const Scalar workQi = vij.dot(Qacci);
               const Scalar workQj = vij.dot(Qaccj);
               const Scalar Qi = rhoi*rhoi*(QPiij.first. diagonalElements().maxAbsElement());
@@ -808,11 +775,6 @@
               // Acceleration.
               CHECK(rhoi > 0.0);
               CHECK(rhoj > 0.0);
-<<<<<<< HEAD
-              const double Prhoi = safeOmegai*Peffi/(rhoi*rhoi);
-              const double Prhoj = safeOmegaj*Peffj/(rhoj*rhoj);
-              const Vector deltaDvDt = Prhoi*gradWi + Prhoj*gradWj + Qacci + Qaccj;
-=======
               const double Prhoi = Peffi/(rhoi*rhoi);
               const double Prhoj = Peffj/(rhoj*rhoj);
               const Scalar& Fcorri=PSPHcorrection(nodeListi, i);
@@ -833,16 +795,10 @@
                 //deltaDvDt = engCoef*(gradWi*Fij*safeInv(Pbari) + gradWj*Fji*safeInv(Pbarj)) + Qacci + Qaccj;
               }
 
->>>>>>> 69fa69ef
               DvDti -= mj*deltaDvDt;
               DvDtj += mi*deltaDvDt;
 
               // Specific thermal energy evolution.
-<<<<<<< HEAD
-              // const Scalar workQij = 0.5*(mj*workQi + mi*workQj);
-              DepsDti += mj*(Prhoi*vij.dot(gradWi) + workQi);
-              DepsDtj += mi*(Prhoj*vij.dot(gradWj) + workQj);
-=======
               if(mBoolPSPH){
                 DepsDti += mj*(engCoef*deltaDrhoDti*Fij/max(Pbari,tiny) + workQi);
                 DepsDtj += mi*(engCoef*deltaDrhoDtj*Fji/max(Pbarj,tiny) + workQj);
@@ -874,20 +830,19 @@
                 //DepsDtj += (Vs > 0.0 && Pbari > 1e-4 && Pbarj > 1e-4) ? alph_c*mi*(Qalpha_i+Qalpha_j)*0.5*Vs*(epsj-epsi)*abs(Pbari-Pbarj)*((gradWi+gradWj).dot(rij.unitVector()))*safeInv((Pbari+Pbarj)*(rhoi+rhoj),tiny) : 0.0;
 #  endif
 
->>>>>>> 69fa69ef
               if (mCompatibleEnergyEvolution) {
                 pairAccelerationsi.push_back(-mj*deltaDvDt);
-                pairAccelerationsj.push_back( mi*deltaDvDt);
+                pairAccelerationsj.push_back(mi*deltaDvDt);
               }
 
               // Velocity gradient.
-              const Tensor deltaDvDxi = mj*vij.dyad(gradWi);
-              const Tensor deltaDvDxj = mi*vij.dyad(gradWj);
-              DvDxi -= deltaDvDxi;
-              DvDxj -= deltaDvDxj;
+              const Tensor deltaDvDxi = vij.dyad(gradWi);
+              const Tensor deltaDvDxj = vij.dyad(gradWj);
+              DvDxi -= mj*deltaDvDxi;
+              DvDxj -= mi*deltaDvDxj;
               if (nodeListi == nodeListj) {
-                localDvDxi -= deltaDvDxi;
-                localDvDxj -= deltaDvDxj;
+                localDvDxi -= mj*deltaDvDxi;
+                localDvDxj -= mi*deltaDvDxj;
               }
 
               // Estimate of delta v (for XSPH).
@@ -901,11 +856,11 @@
               }
 
               // Linear gradient correction term.
-              Mi -= mj*rij.dyad(gradWi);
-              Mj -= mi*rij.dyad(gradWj);
+              Mi -= mj/rhoj*rij.dyad(gradWi);
+              Mj -= mi/rhoi*rij.dyad(gradWj);
               if (nodeListi == nodeListj) {
-                localMi -= mj*rij.dyad(gradWi);
-                localMj -= mi*rij.dyad(gradWj);
+                localMi -= mj/rhoj*rij.dyad(gradWi);
+                localMj -= mi/rhoi*rij.dyad(gradWj);
               }
             }
           }
@@ -923,25 +878,20 @@
       rhoSumi += mi*W0*Hdeti;
       normi += mi/rhoi*W0*Hdeti;
 
+      // Finish the continuity equation.
+      DrhoDti *= mi*safeOmegai;
+
+      // Finish the thermal energy derivative.
+      DepsDti *= safeOmegai;
+
       // Finish the gradient of the velocity.
       CHECK(rhoi > 0.0);
-      if (this->mCorrectVelocityGradient and
-          std::abs(Mi.Determinant()) > 1.0e-10 and
-          numNeighborsi > Dimension::pownu(2)) {
-        Mi = Mi.Inverse();
-        localMi = localMi.Inverse();
-        DvDxi = DvDxi*Mi;
-        localDvDxi = localDvDxi*localMi;
-      } else {
-        DvDxi *= safeOmegai/rhoi;
-        localDvDxi *= safeOmegai/rhoi;
+      DvDxi *= safeOmegai/rhoi;
+      localDvDxi *= safeOmegai/rhoi;
+      if (this->correctVelocityGradient()) {
+        DvDxi = Mi*DvDxi;
+        localDvDxi = localMi*DvDxi;
       }
-
-      // Evaluate the continuity equation.
-      DrhoDti = -rhoi*DvDxi.Trace();
-
-      // If needed finish the total energy derivative.
-      if (mEvolveTotalEnergy) DepsDti = mi*(vi.dot(DvDti) + DepsDti);
 
       // Complete the moments of the node distribution for use in the ideal H calculation.
       weightedNeighborSumi = Dimension::rootnu(max(0.0, weightedNeighborSumi/Hdeti));
@@ -1019,7 +969,7 @@
   // boundary conditions on the accelerations.
   if (compatibleEnergyEvolution()) {
 
-    FieldList<Dimension, Vector> accelerations = derivs.fields(IncrementFieldList<Dimension, Vector>::prefix() + HydroFieldNames::velocity, Vector::zero);
+    FieldList<Dimension, Vector> accelerations = derivs.fields(IncrementFieldList<Dimension, Field<Dimension, Vector> >::prefix() + HydroFieldNames::velocity, Vector::zero);
     for (ConstBoundaryIterator boundaryItr = this->boundaryBegin();
          boundaryItr != this->boundaryEnd();
          ++boundaryItr) (*boundaryItr)->applyFieldListGhostBoundary(accelerations);
@@ -1142,7 +1092,7 @@
     }
 
     // Apply the filtering.
-    const FieldList<Dimension, Vector> DxDt = derivs.fields(IncrementFieldList<Dimension, Vector>::prefix() + HydroFieldNames::position, Vector::zero);
+    const FieldList<Dimension, Vector> DxDt = derivs.fields(IncrementFieldList<Dimension, Field<Dimension, Vector> >::prefix() + HydroFieldNames::position, Vector::zero);
     for (unsigned nodeListi = 0; nodeListi != numNodeLists; ++nodeListi) {
       const unsigned n = position[nodeListi]->numInternalElements();
       for (unsigned i = 0; i != n; ++i) {
@@ -1185,11 +1135,8 @@
   FieldList<Dimension, Scalar> pressure = state.fields(HydroFieldNames::pressure, 0.0);
   FieldList<Dimension, Scalar> soundSpeed = state.fields(HydroFieldNames::soundSpeed, 0.0);
   FieldList<Dimension, Scalar> omega = state.fields(HydroFieldNames::omegaGradh, 0.0);
-<<<<<<< HEAD
-=======
   FieldList<Dimension, Scalar> PSPHpbar = state.fields(HydroFieldNames::PSPHpbar, 0.0);
   FieldList<Dimension, Scalar> PSPHcorrection = state.fields(HydroFieldNames::PSPHcorrection, 0.0);
->>>>>>> 69fa69ef
   FieldList<Dimension, Scalar> specificThermalEnergy0;
   if (compatibleEnergyEvolution()) {
     CHECK(state.fieldNameRegistered(HydroFieldNames::specificThermalEnergy + "0"));
