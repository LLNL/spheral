namespace Spheral {

namespace {
//------------------------------------------------------------------------------
// Compute one minus the SymTensor in it's principle frame
//------------------------------------------------------------------------------
inline Dim<1>::SymTensor oneMinusEigenvalues(const Dim<1>::SymTensor& x) {
  return Dim<1>::SymTensor(1.0 - x[0]);
}

inline Dim<2>::SymTensor oneMinusEigenvalues(const Dim<2>::SymTensor& x) {
  const auto eigen = x.eigenVectors();
  Dim<2>::SymTensor result(1.0 - eigen.eigenValues[0], 0.0,
                           0.0, 1.0 - eigen.eigenValues[1]);
  result.rotationalTransform(eigen.eigenVectors);
  return result;
}

inline Dim<3>::SymTensor oneMinusEigenvalues(const Dim<3>::SymTensor& x) {
  const auto eigen = x.eigenVectors();
  Dim<3>::SymTensor result(1.0 - eigen.eigenValues[0], 0.0, 0.0,
                           0.0, 1.0 - eigen.eigenValues[1], 0.0,
                           0.0, 0.0, 1.0 - eigen.eigenValues[2]);
  result.rotationalTransform(eigen.eigenVectors);
  return result;
}

}

//------------------------------------------------------------------------------
// Determine the principle derivatives.
//------------------------------------------------------------------------------
template<typename Dimension>
void
SolidSPHHydroBase<Dimension>::
evaluateDerivatives(const typename Dimension::Scalar /*time*/,
                    const typename Dimension::Scalar dt,
                    const DataBase<Dimension>& dataBase,
                    const State<Dimension>& state,
                    StateDerivatives<Dimension>& derivatives) const {

  // Get the ArtificialViscosity.
  auto& Q = this->artificialViscosity();

  // The kernels and such.
  const auto& W = this->kernel();
  const auto& WQ = this->PiKernel();
  const auto& WG = this->GradKernel();
  const auto& smoothingScaleMethod = this->smoothingScaleMethod();

  // A few useful constants we'll use in the following loop.
  const auto tiny = 1.0e-30;
  const auto W0 = W(0.0, 1.0);
  const auto WQ0 = WQ(0.0, 1.0);
  const auto epsTensile = this->epsilonTensile();
  const auto compatibleEnergy = this->compatibleEnergyEvolution();
  const auto XSPH = this->XSPH();

  // The connectivity.
  const auto& connectivityMap = dataBase.connectivityMap();
  const auto& nodeLists = connectivityMap.nodeLists();
  const auto numNodeLists = nodeLists.size();

  // Get the state and derivative FieldLists.
  // State FieldLists.
  const auto mass = state.fields(HydroFieldNames::mass, 0.0);
  const auto position = state.fields(HydroFieldNames::position, Vector::zero);
  const auto velocity = state.fields(HydroFieldNames::velocity, Vector::zero);
  const auto massDensity = state.fields(HydroFieldNames::massDensity, 0.0);
  const auto specificThermalEnergy = state.fields(HydroFieldNames::specificThermalEnergy, 0.0);
  const auto H = state.fields(HydroFieldNames::H, SymTensor::zero);
  const auto pressure = state.fields(HydroFieldNames::pressure, 0.0);
  const auto soundSpeed = state.fields(HydroFieldNames::soundSpeed, 0.0);
  const auto omega = state.fields(HydroFieldNames::omegaGradh, 0.0);
  const auto S = state.fields(SolidFieldNames::deviatoricStress, SymTensor::zero);
  const auto mu = state.fields(SolidFieldNames::shearModulus, 0.0);
  const auto damage = state.fields(SolidFieldNames::tensorDamage, SymTensor::zero);
  const auto pTypes = state.fields(SolidFieldNames::particleTypes, int(0));
  CHECK(mass.size() == numNodeLists);
  CHECK(position.size() == numNodeLists);
  CHECK(velocity.size() == numNodeLists);
  CHECK(massDensity.size() == numNodeLists);
  CHECK(specificThermalEnergy.size() == numNodeLists);
  CHECK(H.size() == numNodeLists);
  CHECK(pressure.size() == numNodeLists);
  CHECK(soundSpeed.size() == numNodeLists);
  CHECK(omega.size() == numNodeLists);
  CHECK(S.size() == numNodeLists);
  CHECK(mu.size() == numNodeLists);
  CHECK(damage.size() == numNodeLists);
  CHECK(pTypes.size() == numNodeLists);

  // Derivative FieldLists.
  auto  rhoSum = derivatives.fields(ReplaceFieldList<Dimension, Scalar>::prefix() + HydroFieldNames::massDensity, 0.0);
  auto  DxDt = derivatives.fields(IncrementFieldList<Dimension, Vector>::prefix() + HydroFieldNames::position, Vector::zero);
  auto  DrhoDt = derivatives.fields(IncrementFieldList<Dimension, Scalar>::prefix() + HydroFieldNames::massDensity, 0.0);
  auto  DvDt = derivatives.fields(HydroFieldNames::hydroAcceleration, Vector::zero);
  auto  DepsDt = derivatives.fields(IncrementFieldList<Dimension, Scalar>::prefix() + HydroFieldNames::specificThermalEnergy, 0.0);
  auto  DvDx = derivatives.fields(HydroFieldNames::velocityGradient, Tensor::zero);
  auto  localDvDx = derivatives.fields(HydroFieldNames::internalVelocityGradient, Tensor::zero);
  auto  M = derivatives.fields(HydroFieldNames::M_SPHCorrection, Tensor::zero);
  auto  localM = derivatives.fields("local " + HydroFieldNames::M_SPHCorrection, Tensor::zero);
  auto  DHDt = derivatives.fields(IncrementFieldList<Dimension, SymTensor>::prefix() + HydroFieldNames::H, SymTensor::zero);
  auto  Hideal = derivatives.fields(ReplaceBoundedFieldList<Dimension, SymTensor>::prefix() + HydroFieldNames::H, SymTensor::zero);
  auto  maxViscousPressure = derivatives.fields(HydroFieldNames::maxViscousPressure, 0.0);
  auto  effViscousPressure = derivatives.fields(HydroFieldNames::effectiveViscousPressure, 0.0);
  auto  rhoSumCorrection = derivatives.fields(HydroFieldNames::massDensityCorrection, 0.0);
  auto  viscousWork = derivatives.fields(HydroFieldNames::viscousWork, 0.0);
  auto& pairAccelerations = derivatives.getAny(HydroFieldNames::pairAccelerations, vector<Vector>());
  auto  XSPHWeightSum = derivatives.fields(HydroFieldNames::XSPHWeightSum, 0.0);
  auto  XSPHDeltaV = derivatives.fields(HydroFieldNames::XSPHDeltaV, Vector::zero);
  auto  weightedNeighborSum = derivatives.fields(HydroFieldNames::weightedNeighborSum, 0.0);
  auto  massSecondMoment = derivatives.fields(HydroFieldNames::massSecondMoment, SymTensor::zero);
  auto  DSDt = derivatives.fields(IncrementFieldList<Dimension, SymTensor>::prefix() + SolidFieldNames::deviatoricStress, SymTensor::zero);
  CHECK(rhoSum.size() == numNodeLists);
  CHECK(DxDt.size() == numNodeLists);
  CHECK(DrhoDt.size() == numNodeLists);
  CHECK(DvDt.size() == numNodeLists);
  CHECK(DepsDt.size() == numNodeLists);
  CHECK(DvDx.size() == numNodeLists);
  CHECK(localDvDx.size() == numNodeLists);
  CHECK(M.size() == numNodeLists);
  CHECK(localM.size() == numNodeLists);
  CHECK(DHDt.size() == numNodeLists);
  CHECK(Hideal.size() == numNodeLists);
  CHECK(maxViscousPressure.size() == numNodeLists);
  CHECK(effViscousPressure.size() == numNodeLists);
  CHECK(rhoSumCorrection.size() == numNodeLists);
  CHECK(viscousWork.size() == numNodeLists);
  CHECK(XSPHWeightSum.size() == numNodeLists);
  CHECK(XSPHDeltaV.size() == numNodeLists);
  CHECK(weightedNeighborSum.size() == numNodeLists);
  CHECK(massSecondMoment.size() == numNodeLists);
  CHECK(DSDt.size() == numNodeLists);

  // The set of interacting node pairs.
  auto&       pairs = const_cast<NodePairList&>(connectivityMap.nodePairList());
  const auto  npairs = pairs.size();

  // Size up the pair-wise accelerations before we start.
  if (compatibleEnergy) pairAccelerations.resize(npairs);

  // The scale for the tensile correction.
  const auto& nodeList = mass[0]->nodeList();
  const auto  nPerh = nodeList.nodesPerSmoothingScale();
  const auto  WnPerh = W(1.0/nPerh, 1.0);

  // Walk all the interacting pairs.
#pragma omp parallel
  {
    // Thread private  scratch variables.
    int i, j, nodeListi, nodeListj;
    Scalar Wi, gWi, WQi, gWQi, Wj, gWj, WQj, gWQj;
    Tensor QPiij, QPiji;
    SymTensor sigmai, sigmaj, sigmarhoi, sigmarhoj;

    typename SpheralThreads<Dimension>::FieldListStack threadStack;
    auto rhoSum_thread = rhoSum.threadCopy(threadStack);
    auto DvDt_thread = DvDt.threadCopy(threadStack);
    auto DepsDt_thread = DepsDt.threadCopy(threadStack);
    auto DvDx_thread = DvDx.threadCopy(threadStack);
    auto localDvDx_thread = localDvDx.threadCopy(threadStack);
    auto M_thread = M.threadCopy(threadStack);
    auto localM_thread = localM.threadCopy(threadStack);
    auto maxViscousPressure_thread = maxViscousPressure.threadCopy(threadStack, ThreadReduction::MAX);
    auto effViscousPressure_thread = effViscousPressure.threadCopy(threadStack);
    auto rhoSumCorrection_thread = rhoSumCorrection.threadCopy(threadStack);
    auto viscousWork_thread = viscousWork.threadCopy(threadStack);
    auto XSPHWeightSum_thread = XSPHWeightSum.threadCopy(threadStack);
    auto XSPHDeltaV_thread = XSPHDeltaV.threadCopy(threadStack);
    auto weightedNeighborSum_thread = weightedNeighborSum.threadCopy(threadStack);
    auto massSecondMoment_thread = massSecondMoment.threadCopy(threadStack);
    auto DSDt_thread = DSDt.threadCopy(threadStack);

#pragma omp for
    for (auto kk = 0u; kk < npairs; ++kk) {
      i = pairs[kk].i_node;
      j = pairs[kk].j_node;
      nodeListi = pairs[kk].i_list;
      nodeListj = pairs[kk].j_list;

      // Get the state for node i.
      const auto& ri = position(nodeListi, i);
      const auto  mi = mass(nodeListi, i);
      const auto& vi = velocity(nodeListi, i);
      const auto  rhoi = massDensity(nodeListi, i);
      //const auto  epsi = specificThermalEnergy(nodeListi, i);
      const auto  Pi = pressure(nodeListi, i);
      const auto& Hi = H(nodeListi, i);
      const auto  ci = soundSpeed(nodeListi, i);
      const auto  omegai = omega(nodeListi, i);
      const auto& Si = S(nodeListi, i);
      //const auto  mui = mu(nodeListi, i);
      const auto  Hdeti = Hi.Determinant();
      const auto  safeOmegai = safeInv(omegai, tiny);
      const auto  pTypei = pTypes(nodeListi, i);
      CHECK(mi > 0.0);
      CHECK(rhoi > 0.0);
      CHECK(Hdeti > 0.0);

      auto& rhoSumi = rhoSum_thread(nodeListi, i);
      auto& DvDti = DvDt_thread(nodeListi, i);
      auto& DepsDti = DepsDt_thread(nodeListi, i);
      auto& DvDxi = DvDx_thread(nodeListi, i);
      auto& localDvDxi = localDvDx_thread(nodeListi, i);
      auto& Mi = M_thread(nodeListi, i);
      auto& localMi = localM_thread(nodeListi, i);
      auto& maxViscousPressurei = maxViscousPressure_thread(nodeListi, i);
      auto& effViscousPressurei = effViscousPressure_thread(nodeListi, i);
      auto& rhoSumCorrectioni = rhoSumCorrection_thread(nodeListi, i);
      auto& viscousWorki = viscousWork_thread(nodeListi, i);
      auto& XSPHWeightSumi = XSPHWeightSum_thread(nodeListi, i);
      auto& XSPHDeltaVi = XSPHDeltaV_thread(nodeListi, i);
      auto& weightedNeighborSumi = weightedNeighborSum_thread(nodeListi, i);
      auto& massSecondMomenti = massSecondMoment_thread(nodeListi, i);

      // Get the state for node j
      const auto& rj = position(nodeListj, j);
      const auto  mj = mass(nodeListj, j);
      const auto& vj = velocity(nodeListj, j);
      const auto  rhoj = massDensity(nodeListj, j);
      //const auto epsj = specificThermalEnergy(nodeListj, j);
      const auto  Pj = pressure(nodeListj, j);
      const auto& Hj = H(nodeListj, j);
      const auto  cj = soundSpeed(nodeListj, j);
      const auto  omegaj = omega(nodeListj, j);
      const auto& Sj = S(nodeListj, j);
      const auto  Hdetj = Hj.Determinant();
      const auto  safeOmegaj = safeInv(omegaj, tiny);
      const auto  pTypej = pTypes(nodeListj, j);
      CHECK(mj > 0.0);
      CHECK(rhoj > 0.0);
      CHECK(Hdetj > 0.0);

      auto& rhoSumj = rhoSum_thread(nodeListj, j);
      auto& DvDtj = DvDt_thread(nodeListj, j);
      auto& DepsDtj = DepsDt_thread(nodeListj, j);
      auto& DvDxj = DvDx_thread(nodeListj, j);
      auto& localDvDxj = localDvDx_thread(nodeListj, j);
      auto& Mj = M_thread(nodeListj, j);
      auto& localMj = localM_thread(nodeListj, j);
      auto& maxViscousPressurej = maxViscousPressure_thread(nodeListj, j);
      auto& effViscousPressurej = effViscousPressure_thread(nodeListj, j);
      auto& rhoSumCorrectionj = rhoSumCorrection_thread(nodeListj, j);
      auto& viscousWorkj = viscousWork_thread(nodeListj, j);
      auto& XSPHWeightSumj = XSPHWeightSum_thread(nodeListj, j);
      auto& XSPHDeltaVj = XSPHDeltaV_thread(nodeListj, j);
      auto& weightedNeighborSumj = weightedNeighborSum_thread(nodeListj, j);
      auto& massSecondMomentj = massSecondMoment_thread(nodeListj, j);

      // Flag if this is a contiguous material pair or not.
      const auto sameMatij = true; // (nodeListi == nodeListj and fragIDi == fragIDj);

      // Flag if at least one particle is free (0).
      const auto freeParticle = (pTypei == 0 or pTypej == 0);

      // Determine how we're applying damage.
      const auto fDij = pairs[kk].f_couple;

      // Node displacement.
      const auto rij = ri - rj;
      const auto etai = Hi*rij;
      const auto etaj = Hj*rij;
      const auto etaMagi = etai.magnitude();
      const auto etaMagj = etaj.magnitude();
      CHECK(etaMagi >= 0.0);
      CHECK(etaMagj >= 0.0);

      // Symmetrized kernel weight and gradient.
      std::tie(Wi, gWi) = W.kernelAndGradValue(etaMagi, Hdeti);
      std::tie(WQi, gWQi) = WQ.kernelAndGradValue(etaMagi, Hdeti);
      const auto Hetai = Hi*etai.unitVector();
      const auto gradWi = gWi*Hetai;
      const auto gradWQi = gWQi*Hetai;
      const auto gradWGi = WG.gradValue(etaMagi, Hdeti) * Hetai;

      std::tie(Wj, gWj) = W.kernelAndGradValue(etaMagj, Hdetj);
      std::tie(WQj, gWQj) = WQ.kernelAndGradValue(etaMagj, Hdetj);
      const auto Hetaj = Hj*etaj.unitVector();
      const auto gradWj = gWj*Hetaj;
      const auto gradWQj = gWQj*Hetaj;
      const auto gradWGj = WG.gradValue(etaMagj, Hdetj) * Hetaj;

      // Zero'th and second moment of the node distribution -- used for the
      // ideal H calculation.
      const auto fweightij = sameMatij ? 1.0 : mj*rhoi/(mi*rhoj);
      const auto rij2 = rij.magnitude2();
      const auto thpt = rij.selfdyad()*safeInvVar(rij2*rij2*rij2);
      weightedNeighborSumi +=     fweightij*abs(gWi);
      weightedNeighborSumj += 1.0/fweightij*abs(gWj);
      massSecondMomenti +=     fweightij*gradWi.magnitude2()*thpt;
      massSecondMomentj += 1.0/fweightij*gradWj.magnitude2()*thpt;

      // Contribution to the sum density (only if the same material).
      if (nodeListi == nodeListj) {
        rhoSumi += mj*Wi;
        rhoSumj += mi*Wj;
      }

      // Contribution to the sum density correction
      rhoSumCorrectioni += mj * WQi / rhoj ;
      rhoSumCorrectionj += mi * WQj / rhoi ;

      // Compute the pair-wise artificial viscosity.
      const auto vij = vi - vj;
      std::tie(QPiij, QPiji) = Q.Piij(nodeListi, i, nodeListj, j,
                                      ri, etai, vi, rhoi, ci, Hi,
                                      rj, etaj, vj, rhoj, cj, Hj);
      const auto Qacci = 0.5*(QPiij*gradWQi);
      const auto Qaccj = 0.5*(QPiji*gradWQj);
      const auto workQi = vij.dot(Qacci);
      const auto workQj = vij.dot(Qaccj);
      const auto Qi = rhoi*rhoi*(QPiij.diagonalElements().maxAbsElement());
      const auto Qj = rhoj*rhoj*(QPiji.diagonalElements().maxAbsElement());
      maxViscousPressurei = max(maxViscousPressurei, Qi);
      maxViscousPressurej = max(maxViscousPressurej, Qj);
      effViscousPressurei += mj*Qi*WQi/rhoj;
      effViscousPressurej += mi*Qj*WQj/rhoi;
      viscousWorki += mj*workQi;
      viscousWorkj += mi*workQj;

      // Damage scaling of negative pressures.
      sigmai = (Pi < 0.0 ? -fDij*Pi : -Pi) * SymTensor::one;
      sigmaj = (Pj < 0.0 ? -fDij*Pj : -Pj) * SymTensor::one;

      // Compute the stress tensors.
      if (sameMatij) {
        sigmai += fDij*Si;
        sigmaj += fDij*Sj;
      }

      // Compute the tensile correction to add to the stress as described in 
      // Gray, Monaghan, & Swift (Comput. Methods Appl. Mech. Eng., 190, 2001)
      const auto fi = epsTensile*FastMath::pow4(Wi/(Hdeti*WnPerh));
      const auto fj = epsTensile*FastMath::pow4(Wj/(Hdetj*WnPerh));
      const auto Ri = fi*tensileStressCorrection(sigmai);
      const auto Rj = fj*tensileStressCorrection(sigmaj);
      sigmai += Ri;
      sigmaj += Rj;

      // Acceleration.
      CHECK(rhoi > 0.0);
      CHECK(rhoj > 0.0);
      sigmarhoi = safeOmegai*sigmai/(rhoi*rhoi);
      sigmarhoj = safeOmegaj*sigmaj/(rhoj*rhoj);
      const auto deltaDvDt = sigmarhoi*gradWi + sigmarhoj*gradWj - Qacci - Qaccj;
      if (freeParticle) {
        DvDti += mj*deltaDvDt;
        DvDtj -= mi*deltaDvDt;
      }
      if (compatibleEnergy) pairAccelerations[kk] = mj*deltaDvDt;  // Acceleration for i (j anti-symmetric)

      // Pair-wise portion of grad velocity.
<<<<<<< HEAD
      const auto deltaDvDxi = fDij * vij.dyad(gradWGi);
      const auto deltaDvDxj = fDij * vij.dyad(gradWGj);
=======
      const auto deltaDvDxi = vij.dyad(gradWGi);
      const auto deltaDvDxj = vij.dyad(gradWGj);
>>>>>>> d9ce954c

      // Specific thermal energy evolution.
      DepsDti -= mj*(sigmarhoi.doubledot(deltaDvDxi.Symmetric()) - workQi);
      DepsDtj -= mi*(sigmarhoj.doubledot(deltaDvDxj.Symmetric()) - workQj);

      // Velocity gradient.
      DvDxi -= mj*deltaDvDxi;
      DvDxj -= mi*deltaDvDxj;
      if (sameMatij) {
        localDvDxi -= mj*deltaDvDxi;
        localDvDxj -= mi*deltaDvDxj;
      }

      // Estimate of delta v (for XSPH).
      if (XSPH and sameMatij) {
        const auto wXSPHij = 0.5*(mi/rhoi*Wi + mj/rhoj*Wj);
        XSPHWeightSumi += wXSPHij;
        XSPHWeightSumj += wXSPHij;
        XSPHDeltaVi -= wXSPHij*vij;
        XSPHDeltaVj += wXSPHij*vij;
      }

      // Linear gradient correction term.
      Mi -= mj*rij.dyad(gradWGi);
      Mj -= mi*rij.dyad(gradWGj);
      if (sameMatij) {
        localMi -= mj*rij.dyad(gradWGi);
        localMj -= mi*rij.dyad(gradWGj);
      }

    } // loop over pairs

    // Reduce the thread values to the master.
    threadReduceFieldLists<Dimension>(threadStack);

  }   // OpenMP parallel region


  // Finish up the derivatives for each point.
  for (auto nodeListi = 0u; nodeListi < numNodeLists; ++nodeListi) {
    const auto& nodeList = mass[nodeListi]->nodeList();
    const auto  hmin = nodeList.hmin();
    const auto  hmax = nodeList.hmax();
    const auto  hminratio = nodeList.hminratio();
    const auto  nPerh = nodeList.nodesPerSmoothingScale();

    // Check if we can identify a reference density.
    auto rho0 = 0.0;
    try {
      rho0 = dynamic_cast<const SolidEquationOfState<Dimension>&>(dynamic_cast<const FluidNodeList<Dimension>&>(nodeList).equationOfState()).referenceDensity();
      // cerr << "Setting reference density to " << rho0 << endl;
    } catch(...) {
      // cerr << "BLAGO!" << endl;
    }

    const auto ni = nodeList.numInternalNodes();
#pragma omp parallel for
    for (auto i = 0u; i < ni; ++i) {

      // Get the state for node i.
      const auto& ri = position(nodeListi, i);
      const auto& mi = mass(nodeListi, i);
      const auto& vi = velocity(nodeListi, i);
      const auto& rhoi = massDensity(nodeListi, i);
      const auto& Hi = H(nodeListi, i);
      const auto& Si = S(nodeListi, i);
      const auto& mui = mu(nodeListi, i);
      const auto  Hdeti = Hi.Determinant();
      const auto  numNeighborsi = connectivityMap.numNeighborsForNode(nodeListi, i);
      CHECK(mi > 0.0);
      CHECK(rhoi > 0.0);
      CHECK(Hdeti > 0.0);

      auto& rhoSumi = rhoSum(nodeListi, i);
      auto& DxDti = DxDt(nodeListi, i);
      auto& DrhoDti = DrhoDt(nodeListi, i);
      auto& DvDti = DvDt(nodeListi, i);
      auto& DepsDti = DepsDt(nodeListi, i);
      auto& DvDxi = DvDx(nodeListi, i);
      auto& localDvDxi = localDvDx(nodeListi, i);
      auto& Mi = M(nodeListi, i);
      auto& localMi = localM(nodeListi, i);
      auto& DHDti = DHDt(nodeListi, i);
      auto& Hideali = Hideal(nodeListi, i);
      auto& effViscousPressurei = effViscousPressure(nodeListi, i);
      auto& rhoSumCorrectioni = rhoSumCorrection(nodeListi, i);
      auto& XSPHWeightSumi = XSPHWeightSum(nodeListi, i);
      auto& XSPHDeltaVi = XSPHDeltaV(nodeListi, i);
      auto& weightedNeighborSumi = weightedNeighborSum(nodeListi, i);
      auto& massSecondMomenti = massSecondMoment(nodeListi, i);
      auto& DSDti = DSDt(nodeListi, i);

      // Add the self-contribution to density sum.
      rhoSumi += mi*W0*Hdeti;

      // Add the self-contribution to density sum correction.
      rhoSumCorrectioni += mi*WQ0*Hdeti/rhoi ;

      // Correct the effective viscous pressure.
      effViscousPressurei /= rhoSumCorrectioni ;

      // Finish the gradient of the velocity.
      CHECK(rhoi > 0.0);
      if (this->mCorrectVelocityGradient and
          std::abs(Mi.Determinant()) > 1.0e-10 and
          numNeighborsi > Dimension::pownu(2)) {
        Mi = Mi.Inverse();
        DvDxi = DvDxi*Mi;
      } else {
        DvDxi /= rhoi;
      }
      if (this->mCorrectVelocityGradient and
          std::abs(localMi.Determinant()) > 1.0e-10 and
          numNeighborsi > Dimension::pownu(2)) {
        localMi = localMi.Inverse();
        localDvDxi = localDvDxi*localMi;
      } else {
        localDvDxi /= rhoi;
      }

      // Evaluate the continuity equation.
      DrhoDti = -rhoi*DvDxi.Trace();

      // If needed finish the total energy derivative.
      if (this->mEvolveTotalEnergy) DepsDti = mi*(vi.dot(DvDti) + DepsDti);

      // Complete the moments of the node distribution for use in the ideal H calculation.
      weightedNeighborSumi = Dimension::rootnu(max(0.0, weightedNeighborSumi/Hdeti));
      massSecondMomenti /= Hdeti*Hdeti;

      // Determine the position evolution, based on whether we're doing XSPH or not.
      DxDti = vi;
      if (XSPH) {
        CHECK(XSPHWeightSumi >= 0.0);
        XSPHWeightSumi += Hdeti*mi/rhoi*W0 + 1.0e-30;
        DxDti += XSPHDeltaVi/XSPHWeightSumi;
      }

      // The H tensor evolution.
      DHDti = smoothingScaleMethod.smoothingScaleDerivative(Hi,
                                                            ri,
                                                            DvDxi,
                                                            hmin,
                                                            hmax,
                                                            hminratio,
                                                            nPerh);
      Hideali = smoothingScaleMethod.newSmoothingScale(Hi,
                                                       ri,
                                                       weightedNeighborSumi,
                                                       massSecondMomenti,
                                                       W,
                                                       hmin,
                                                       hmax,
                                                       hminratio,
                                                       nPerh,
                                                       connectivityMap,
                                                       nodeListi,
                                                       i);

      // Determine the deviatoric stress evolution.
      const auto deformation = localDvDxi.Symmetric();
      const auto spin = localDvDxi.SkewSymmetric();
      const auto deviatoricDeformation = deformation - (deformation.Trace()/3.0)*SymTensor::one;
      const auto spinCorrection = (spin*Si + Si*spin).Symmetric();
      DSDti = spinCorrection + (2.0*mui)*deviatoricDeformation;

      // Optionally use damage to ramp down stress on damaged material.
      const auto Di = max(0.0, min(1.0, damage(nodeListi, i).Trace() - 1.0));
      // Hideali = (1.0 - Di)*Hideali + Di*mHfield0(nodeListi, i);
      // DHDti = (1.0 - Di)*DHDti + Di*(mHfield0(nodeListi, i) - Hi)*0.25/dt;

      // We also adjust the density evolution in the presence of damage.
      if (rho0 > 0.0) DrhoDti = (1.0 - Di)*DrhoDti - 0.5/dt*Di*(rhoi - rho0);

<<<<<<< HEAD
      // Determine the deviatoric stress evolution.
      const auto deformation = localDvDxi.Symmetric();
      const auto spin = localDvDxi.SkewSymmetric();
      const auto deviatoricDeformation = deformation - (deformation.Trace()/3.0)*SymTensor::one;
      const auto spinCorrection = (spin*Si + Si*spin).Symmetric();
      DSDti = spinCorrection + (2.0*mui)*deviatoricDeformation;

      // // In the presence of damage, add a term to reduce the stress on this point.
      // DSDti = (1.0 - Di)*DSDti - 0.25/dt*Di*Si;
=======
      // In the presence of damage, add a term to reduce the stress on this point.
      DSDti = (1.0 - Di)*DSDti - 0.25/dt*Di*Si;
>>>>>>> d9ce954c
    }
  }
}

}<|MERGE_RESOLUTION|>--- conflicted
+++ resolved
@@ -351,13 +351,8 @@
       if (compatibleEnergy) pairAccelerations[kk] = mj*deltaDvDt;  // Acceleration for i (j anti-symmetric)
 
       // Pair-wise portion of grad velocity.
-<<<<<<< HEAD
       const auto deltaDvDxi = fDij * vij.dyad(gradWGi);
       const auto deltaDvDxj = fDij * vij.dyad(gradWGj);
-=======
-      const auto deltaDvDxi = vij.dyad(gradWGi);
-      const auto deltaDvDxj = vij.dyad(gradWGj);
->>>>>>> d9ce954c
 
       // Specific thermal energy evolution.
       DepsDti -= mj*(sigmarhoi.doubledot(deltaDvDxi.Symmetric()) - workQi);
@@ -532,20 +527,8 @@
       // We also adjust the density evolution in the presence of damage.
       if (rho0 > 0.0) DrhoDti = (1.0 - Di)*DrhoDti - 0.5/dt*Di*(rhoi - rho0);
 
-<<<<<<< HEAD
-      // Determine the deviatoric stress evolution.
-      const auto deformation = localDvDxi.Symmetric();
-      const auto spin = localDvDxi.SkewSymmetric();
-      const auto deviatoricDeformation = deformation - (deformation.Trace()/3.0)*SymTensor::one;
-      const auto spinCorrection = (spin*Si + Si*spin).Symmetric();
-      DSDti = spinCorrection + (2.0*mui)*deviatoricDeformation;
-
       // // In the presence of damage, add a term to reduce the stress on this point.
       // DSDti = (1.0 - Di)*DSDti - 0.25/dt*Di*Si;
-=======
-      // In the presence of damage, add a term to reduce the stress on this point.
-      DSDti = (1.0 - Di)*DSDti - 0.25/dt*Di*Si;
->>>>>>> d9ce954c
     }
   }
 }
