--- conflicted
+++ resolved
@@ -58,8 +58,6 @@
 }
 
 
-<<<<<<< HEAD
-=======
 //------------------------------------------------------------------------------
 // Initialize for the FluidNodeLists in the given DataBase.
 //------------------------------------------------------------------------------
@@ -84,7 +82,6 @@
 }
 
 
->>>>>>> 69fa69ef
 //------------------------------------------------------------------------------
 // The required method to compute the artificial viscous P/rho^2.
 //------------------------------------------------------------------------------
@@ -107,41 +104,13 @@
      const Scalar csj,
      const SymTensor& Hj) const {
 
-  double Cl = this->mClinear;
-  double Cq = this->mCquadratic;
+  const double Cl = this->mClinear;
+  const double Cq = this->mCquadratic;
   const double eps2 = this->mEpsilon2;
+  const bool balsaraShearCorrection = this->mBalsaraShearCorrection;
+  const FieldSpace::FieldList<Dimension, Scalar>& rvAlphaQ = this->reducingViscosityMultiplierQ();
+  const FieldSpace::FieldList<Dimension, Scalar>& rvAlphaL = this->reducingViscosityMultiplierL();
 
-<<<<<<< HEAD
-  // Grab the FieldLists scaling the coefficients.
-  // These incorporate things like the Balsara shearing switch or Morris & Monaghan time evolved
-  // coefficients.
-  const Scalar fCli = this->mClMultiplier(nodeListi, i);
-  const Scalar fCqi = this->mCqMultiplier(nodeListi, i);
-  const Scalar fClj = this->mClMultiplier(nodeListj, j);
-  const Scalar fCqj = this->mCqMultiplier(nodeListj, j);
-  Cl *= 0.5*(fCli + fClj);
-  Cq *= 0.5*(fCqi + fCqj);
-
-  // Scalar fshear = 1.0;
-  // Scalar fsheari = fshear;
-  // Scalar fshearj = fshear;
-  // const Tensor& DvDxi = mGradVel(nodeListi, i);
-  // const Tensor& DvDxj = mGradVel(nodeListj, j);
-  // if (balsaraShearCorrection) {
-  //   const Scalar csneg = this->negligibleSoundSpeed();
-  //   const Scalar hiinv = Hi.Trace()/Dimension::nDim;
-  //   const Scalar hjinv = Hj.Trace()/Dimension::nDim;
-  //   const Scalar ci = max(csneg, csi);
-  //   const Scalar cj = max(csneg, csj);
-  //   const Scalar fi = abs(DvDxi.Trace())/(this->curlVelocityMagnitude(DvDxi) + abs(DvDxi.Trace()) + eps2*ci*hiinv);
-  //   const Scalar fj = abs(DvDxj.Trace())/(this->curlVelocityMagnitude(DvDxj) + abs(DvDxj.Trace()) + eps2*cj*hjinv);
-  //   fshear = min(fi, fj);
-  //   //fsheari = fi;
-  //   //fshearj = fj;
-  //   fsheari = fshear;
-  //   fshearj = fshear;
-  // }
-=======
   // Are we applying the shear corrections?
   //const Scalar fsheari = (balsaraShearCorrection ? this->mShearMultiplier(nodeListi, i) : 1.0);
   //const Scalar fshearj = (balsaraShearCorrection ? this->mShearMultiplier(nodeListj, j) : 1.0);
@@ -165,7 +134,6 @@
     fsheari = fshear;
     fshearj = fshear;
   }
->>>>>>> 69fa69ef
 
   // Compute mu.
   const Vector vij = vi - vj;
@@ -173,10 +141,14 @@
   const Scalar muj = vij.dot(etaj)/(etaj.magnitude2() + eps2);
 
   // The artificial internal energy.
-  const Scalar ei = -Cl*csi*(mLinearInExpansion    ? mui                : min(0.0, mui)) +
-                     Cq    *(mQuadraticInExpansion ? -sgn(mui)*mui*mui  : FastMath::square(min(0.0, mui)));
-  const Scalar ej = -Cl*csj*(mLinearInExpansion    ? muj                : min(0.0, muj)) +
-                     Cq    *(mQuadraticInExpansion ? -sgn(muj)*muj*muj  : FastMath::square(min(0.0, muj)));
+  // const Scalar ei = fshear*(-Cl*csi*(mLinearInExpansion    ? mui                : min(0.0, mui)) +
+  //                            Cq     *(mQuadraticInExpansion ? -sgn(mui)*mui*mui : FastMath::square(min(0.0, mui))));
+  // const Scalar ej = fshear*(-Cl*csj*(mLinearInExpansion    ? muj                : min(0.0, muj)) +
+  //                            Cq     *(mQuadraticInExpansion ? -sgn(muj)*muj*muj  : FastMath::square(min(0.0, muj))));
+  const Scalar ei = fsheari*(-Cl*rvAlphaL(nodeListi,i)*csi*(mLinearInExpansion    ? mui                : min(0.0, mui)) +
+                              Cq *rvAlphaQ(nodeListi,i)   *(mQuadraticInExpansion ? -sgn(mui)*mui*mui  : FastMath::square(min(0.0, mui)))) ;
+  const Scalar ej = fshearj*(-Cl*rvAlphaL(nodeListj,j)*csj*(mLinearInExpansion    ? muj                : min(0.0, muj)) +
+                              Cq *rvAlphaQ(nodeListj,j)    *(mQuadraticInExpansion ? -sgn(muj)*muj*muj : FastMath::square(min(0.0, muj))));
   CHECK2(ei >= 0.0 or (mLinearInExpansion or mQuadraticInExpansion), ei << " " << csi << " " << mui);
   CHECK2(ej >= 0.0 or (mLinearInExpansion or mQuadraticInExpansion), ej << " " << csj << " " << muj);
 
