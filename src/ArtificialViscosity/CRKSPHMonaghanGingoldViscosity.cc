//---------------------------------Spheral++----------------------------------//
// Modified form of the standard SPH pair-wise viscosity due to Monaghan &
// Gingold.  This form is specialized for use with CRKSPH.
//
// Created by JMO, Thu Nov 20 14:13:18 PST 2014
//----------------------------------------------------------------------------//
#include "CRKSPHMonaghanGingoldViscosity.hh"
#include "Boundary/Boundary.hh"
#include "DataOutput/Restart.hh"
#include "Field/FieldList.hh"
#include "DataBase/DataBase.hh"
#include "DataBase/State.hh"
#include "DataBase/StateDerivatives.hh"
#include "NodeList/FluidNodeList.hh"
#include "Neighbor/Neighbor.hh"
#include "Material/EquationOfState.hh"
#include "Boundary/Boundary.hh"
#include "Hydro/HydroFieldNames.hh"
#include "DataBase/IncrementState.hh"
#include "CRKSPH/computeCRKSPHMoments.hh"
#include "CRKSPH/computeCRKSPHCorrections.hh"
#include "CRKSPH/gradientCRKSPH.hh"

using std::vector;
using std::string;
using std::pair;
using std::make_pair;
using std::cout;
using std::cerr;
using std::endl;
using std::min;
using std::max;
using std::abs;

namespace Spheral {

namespace {

//------------------------------------------------------------------------------
// limiter for velocity projection.
//------------------------------------------------------------------------------
double limiterBJ(const double x) {
  if (x > 0.0) {
    return min(1.0, 4.0/(x + 1.0)*min(1.0, x));  // Barth-Jesperson
  } else {
    return 0.0;
  }
}

double limiterMC(const double x) {
  if (x > 0.0) {
    return 2.0/(1.0 + x)*min(2.0*x, min(0.5*(1.0 + x), 2.0));   // monotonized central
  } else {
    return 0.0;
  }
}

double limiterVL(const double x) {
  if (x > 0.0) {
    return 2.0/(1.0 + x)*2.0*x/(1.0 + x);                       // van Leer
  } else {
    return 0.0;
  }
}

double limiterMM(const double x) {
  if (x > 0.0) {
    return 2.0/(1.0 + x)*min(1.0, x);                           // minmod
  } else {
    return 0.0;
  }
}

double limiterSB(const double x) {
  if (x > 0.0) {
    return 2.0/(1.0 + x)*max(min(2.0*x, 1.0), min(x, 2.0));    // superbee
  } else {
    return 0.0;
  }
}

<<<<<<< HEAD
template<typename Vector, typename Tensor>
double limiterConservative(const Vector& vi, const Vector& vj,
                           const Vector& xi, const Vector& xj,
                           const Tensor& DvDxi, const Tensor& DvDxj) {
  const auto xji = xj - xi;
  const auto vji = vj - vi;
  const auto di = DvDxi.dot(xji);
  const auto dj = DvDxj.dot(xji);
  if (di.dot(dj) <= 0.0 or
      di.dot(vji) <= 0.0 or
      dj.dot(vji) <= 0.0) return 0.0;
  const auto vjimag = vji.magnitude();
  const auto dimag = di.magnitude();
  const auto djmag = dj.magnitude();
  return min(1.0, min(abs(vjimag*safeInv(dimag)), abs(vjimag*safeInv(djmag))));
=======
// template<typename Vector, typename Tensor>
// double limiterConservative(const Vector& vi, const Vector& vj,
//                            const Vector& xi, const Vector& xj,
//                            const Tensor& DvDxi, const Tensor& DvDxj) {
//   const auto xji = xj - xi;
//   const auto vji = vj - vi;
//   const auto di = DvDxi.dot(xji);
//   const auto dj = DvDxj.dot(xji);
//   if (di.dot(dj) <= 0.0 or
//       di.dot(vji) <= 0.0 or
//       dj.dot(vji) <= 0.0) return 0.0;
//   const auto vjimag = vji.magnitude();
//   const auto dimag = di.magnitude();
//   const auto djmag = dj.magnitude();
//   return min(1.0, min(abs(vjimag*safeInv(dimag)), abs(vjimag*safeInv(djmag))));
// }

double limiterConservative(const double vji, const double deltavi, const double deltavj) {
  if (deltavi*deltavj <= 0.0 or
      deltavi*vji <= 0.0 or
      deltavj*vji <= 0.0) return 0.0;
  return min(1.0, min(abs(vji*safeInv(deltavi)), abs(vji*safeInv(deltavj))));
>>>>>>> 81ac4055
}

}

//------------------------------------------------------------------------------
// Construct with the given value for the linear and quadratic coefficients.
//------------------------------------------------------------------------------
template<typename Dimension>
CRKSPHMonaghanGingoldViscosity<Dimension>::
CRKSPHMonaghanGingoldViscosity(const Scalar Clinear,
                               const Scalar Cquadratic,
                               const bool linearInExpansion,
                               const bool quadraticInExpansion,
                               const Scalar etaCritFrac,
                               const Scalar etaFoldFrac):
  MonaghanGingoldViscosity<Dimension>(Clinear, Cquadratic, 
                                      linearInExpansion, quadraticInExpansion),
  mEtaCritFrac(etaCritFrac),
  mEtaFoldFrac(etaFoldFrac),
  mEtaCrit(0.0),
  mEtaFold(1.0),
  mGradVel(FieldStorageType::CopyFields) {
}

//------------------------------------------------------------------------------
// Destructor.
//------------------------------------------------------------------------------
template<typename Dimension>
CRKSPHMonaghanGingoldViscosity<Dimension>::
~CRKSPHMonaghanGingoldViscosity() {
}

//------------------------------------------------------------------------------
// Initialize for the FluidNodeLists in the given DataBase.
//------------------------------------------------------------------------------
template<typename Dimension>
void
CRKSPHMonaghanGingoldViscosity<Dimension>::
initialize(const DataBase<Dimension>& dataBase,
           const State<Dimension>& state,
           const StateDerivatives<Dimension>& derivs,
           typename ArtificialViscosity<Dimension>::ConstBoundaryIterator boundaryBegin,
           typename ArtificialViscosity<Dimension>::ConstBoundaryIterator boundaryEnd,
           const typename Dimension::Scalar time,
           const typename Dimension::Scalar dt,
           const TableKernel<Dimension>& W) {

  // Let the base class do it's thing.
  ArtificialViscosity<Dimension>::initialize(dataBase, state, derivs, boundaryBegin, boundaryEnd, time, dt, W);

  // Cache the last velocity gradient for use during the step.
  const auto DvDx = derivs.fields(HydroFieldNames::velocityGradient, Tensor::zero);
  mGradVel = DvDx;
  mGradVel.copyFields();

  // // If any points are flagged as surface, force zero velocity gradient.
  // if (state.fieldNameRegistered(HydroFieldNames::surfacePoint)) {
  //   const auto surface = state.fields(HydroFieldNames::surfacePoint, 0);
  //   // const auto m0 = state.fields(HydroFieldNames::m0_CRKSPH, 0.0);
  //   const auto numNodeLists = mGradVel.size();
  //   CHECK(surfacePoint.size() == numNodeLists);
  //   for (auto k = 0; k < numNodeLists; ++k) {
  //     const auto nk = mGradVel[k]->numInternalElements();
  //     for (auto i = 0; i < nk; ++i) {
  //       if (surface(k,i) != 0) mGradVel(k,i).Zero();
  //       // const auto m0i = min(m0(k,i), 1.0/m0(k,i));
  //       // mGradVel(k,i) *= std::max(0.0, 2.0*m0i - 1.0);
  //     }
  //   }
  // }

  for (typename ArtificialViscosity<Dimension>::ConstBoundaryIterator boundItr = boundaryBegin;
       boundItr < boundaryEnd;
       ++boundItr) {
    (*boundItr)->applyFieldListGhostBoundary(mGradVel);
  }
  for (typename ArtificialViscosity<Dimension>::ConstBoundaryIterator boundItr = boundaryBegin;
       boundItr != boundaryEnd;
       ++boundItr) (*boundItr)->finalizeGhostBoundary();

  // Store the eta_crit value based on teh nodes perh smoothing scale.
  const double nPerh = dynamic_cast<const FluidNodeList<Dimension>&>(mGradVel[0]->nodeList()).nodesPerSmoothingScale();
  mEtaCrit = mEtaCritFrac/nPerh;
  mEtaFold = mEtaFoldFrac/nPerh;
  CHECK(mEtaFold > 0.0);
}

//------------------------------------------------------------------------------
// The required method to compute the artificial viscous P/rho^2.
//------------------------------------------------------------------------------
template<typename Dimension>
pair<typename Dimension::Tensor,
     typename Dimension::Tensor>
CRKSPHMonaghanGingoldViscosity<Dimension>::
Piij(const unsigned nodeListi, const unsigned i, 
     const unsigned nodeListj, const unsigned j,
     const Vector& xi,
     const Vector& etai,
     const Vector& vi,
     const Scalar rhoi,
     const Scalar csi,
     const SymTensor& Hi,
     const Vector& xj,
     const Vector& etaj,
     const Vector& vj,
     const Scalar rhoj,
     const Scalar csj,
     const SymTensor& Hj) const {

  double Cl = this->mClinear;
  double Cq = this->mCquadratic;
  const double eps2 = this->mEpsilon2;
  const bool linearInExp = this->linearInExpansion();
  const bool quadInExp = this->quadraticInExpansion();
  const bool balsaraShearCorrection = this->mBalsaraShearCorrection;
  const Tensor& DvDxi = mGradVel(nodeListi, i);
  const Tensor& DvDxj = mGradVel(nodeListj, j);

  // Grab the FieldLists scaling the coefficients.
  // These incorporate things like the Balsara shearing switch or Morris & Monaghan time evolved
  // coefficients.
  const Scalar fCli = this->mClMultiplier(nodeListi, i);
  const Scalar fCqi = this->mCqMultiplier(nodeListi, i);
  const Scalar fClj = this->mClMultiplier(nodeListj, j);
  const Scalar fCqj = this->mCqMultiplier(nodeListj, j);
  Cl *= 0.5*(fCli + fClj);
  Cq *= 0.5*(fCqi + fCqj);

  // Are we applying the shear corrections?
  Scalar fshear = 1.0;
  if (balsaraShearCorrection) {
    const Scalar csneg = this->negligibleSoundSpeed();
    const Scalar hiinv = Hi.Trace()/Dimension::nDim;
    const Scalar hjinv = Hj.Trace()/Dimension::nDim;
    const Scalar ci = max(csneg, csi);
    const Scalar cj = max(csneg, csj);
    const Scalar fi = this->curlVelocityMagnitude(DvDxi)/(this->curlVelocityMagnitude(DvDxi) + abs(DvDxi.Trace()) + eps2*ci*hiinv);
    const Scalar fj = this->curlVelocityMagnitude(DvDxj)/(this->curlVelocityMagnitude(DvDxj) + abs(DvDxj.Trace()) + eps2*cj*hjinv);
    fshear = min(fi, fj);
  }
/*
  else{
    const Tensor Shi = 0.5*(DvDxi+DvDxi.Transpose())-(1.0/Dimension::nDim)*Tensor::one*DvDxi.Trace();
    const Tensor Shj = 0.5*(DvDxj+DvDxj.Transpose())-(1.0/Dimension::nDim)*Tensor::one*DvDxj.Trace();
    const Scalar csneg = this->negligibleSoundSpeed();
    const Scalar hiinv = Hi.Trace()/Dimension::nDim;
    const Scalar hjinv = Hj.Trace()/Dimension::nDim;
    const Scalar ci = max(csneg, csi);
    const Scalar cj = max(csneg, csj);
    //const Tensor DivVi = (1.0/Dimension::nDim)*Tensor::one*DvDxi.Trace();
    //const Tensor DivVj = (1.0/Dimension::nDim)*Tensor::one*DvDxj.Trace();
    const Scalar DivVi = DvDxi.Trace();
    const Scalar DivVj = DvDxj.Trace();
    //const Scalar fi = (DivVi*(DivVi.Transpose())).Trace()/((DvDxi*(DvDxi.Transpose())).Trace() + eps2*ci*hiinv);
    //const Scalar fj = (DivVj*(DivVj.Transpose())).Trace()/((DvDxj*(DvDxj.Transpose())).Trace() + eps2*cj*hjinv);
    //const Scalar fi = (DivVi*(DivVi.Transpose())).Trace()/((DvDxi*(DvDxi.Transpose())).Trace() + 1e-30);
    //const Scalar fj = (DivVj*(DivVj.Transpose())).Trace()/((DvDxj*(DvDxj.Transpose())).Trace() + 1e-30);
    const Scalar fi = DivVi*DivVi*safeInv((Shi*Shi.Transpose()).Trace()+DivVi*DivVi);
    const Scalar fj = DivVj*DivVj*safeInv((Shj*Shj.Transpose()).Trace()+DivVj*DivVj);
    fshear = min(fi, fj);
    fshear = 1.0;
  }
*/

  // Compute the corrected velocity difference.
  // Vector vij = vi - vj;
  const Vector xij = 0.5*(xi - xj);
  // const Scalar gradi = (DvDxi.dot(xij)).dot(xij);
  // const Scalar gradj = (DvDxj.dot(xij)).dot(xij);
  // const Scalar ri = gradi/(sgn(gradj)*max(1.0e-30, abs(gradj)));
  // const Scalar rj = gradj/(sgn(gradi)*max(1.0e-30, abs(gradi)));
  // CHECK(min(ri, rj) <= 1.0);
  //const Scalar phi = limiterMM(min(ri, rj));
  // Scalar phi = limiterVL(min(ri, rj));
  
  const Vector xjihat = -xij.unitVector();
  auto phi = limiterConservative((vj - vi).dot(xjihat), (DvDxi*xjihat).dot(xjihat), (DvDxj*xjihat).dot(xjihat));

  // If the points are getting too close, we let the Q come back full force.
  const Scalar etaij = min(etai.magnitude(), etaj.magnitude());
  // phi *= (etaij2 < etaCrit2 ? 0.0 : 1.0);
  // phi *= min(1.0, etaij2*etaij2/(etaCrit2etaCrit2));
  if (etaij < mEtaCrit) {
    phi *= exp(-FastMath::square((etaij - mEtaCrit)/mEtaFold));
  }

  // "Mike" method.
  const Vector vi1 = vi - phi*DvDxi*xij;
  const Vector vj1 = vj + phi*DvDxj*xij;

  // const Vector vi1 = vi - phi*DvDxi*xij;
  // const Vector vj1 = vj + phi*DvDxj*xij;
  
  const Vector vij = vi1 - vj1;
  
  // Compute mu.
  const Scalar mui = vij.dot(etai)/(etai.magnitude2() + eps2);
  const Scalar muj = vij.dot(etaj)/(etaj.magnitude2() + eps2);

  // The artificial internal energy.
  const Scalar ei = fshear*(-Cl*csi*(linearInExp    ? mui                : min(0.0, mui)) +
                             Cq    *(quadInExp      ? -sgn(mui)*mui*mui  : FastMath::square(min(0.0, mui))));
  const Scalar ej = fshear*(-Cl*csj*(linearInExp    ? muj                : min(0.0, muj)) +
                             Cq    *(quadInExp      ? -sgn(muj)*muj*muj  : FastMath::square(min(0.0, muj))));
  CHECK2(ei >= 0.0 or (linearInExp or quadInExp), ei << " " << csi << " " << mui);
  CHECK2(ej >= 0.0 or (linearInExp or quadInExp), ej << " " << csj << " " << muj);

  // Now compute the symmetrized artificial viscous pressure.
  return make_pair(ei/rhoi*Tensor::one,
                   ej/rhoj*Tensor::one);
}

//------------------------------------------------------------------------------
// etaCritFrac
//------------------------------------------------------------------------------
template<typename Dimension>
double
CRKSPHMonaghanGingoldViscosity<Dimension>::
etaCritFrac() const {
  return mEtaCritFrac;
}

template<typename Dimension>
void
CRKSPHMonaghanGingoldViscosity<Dimension>::
etaCritFrac(double val) {
  VERIFY(val >= 0.0);
  mEtaCritFrac = val;
}

//------------------------------------------------------------------------------
// etaFoldFrac
//------------------------------------------------------------------------------
template<typename Dimension>
double
CRKSPHMonaghanGingoldViscosity<Dimension>::
etaFoldFrac() const {
  return mEtaFoldFrac;
}

template<typename Dimension>
void
CRKSPHMonaghanGingoldViscosity<Dimension>::
etaFoldFrac(double val) {
  VERIFY(val > 0.0);
  mEtaFoldFrac = val;
}

}<|MERGE_RESOLUTION|>--- conflicted
+++ resolved
@@ -79,23 +79,6 @@
   }
 }
 
-<<<<<<< HEAD
-template<typename Vector, typename Tensor>
-double limiterConservative(const Vector& vi, const Vector& vj,
-                           const Vector& xi, const Vector& xj,
-                           const Tensor& DvDxi, const Tensor& DvDxj) {
-  const auto xji = xj - xi;
-  const auto vji = vj - vi;
-  const auto di = DvDxi.dot(xji);
-  const auto dj = DvDxj.dot(xji);
-  if (di.dot(dj) <= 0.0 or
-      di.dot(vji) <= 0.0 or
-      dj.dot(vji) <= 0.0) return 0.0;
-  const auto vjimag = vji.magnitude();
-  const auto dimag = di.magnitude();
-  const auto djmag = dj.magnitude();
-  return min(1.0, min(abs(vjimag*safeInv(dimag)), abs(vjimag*safeInv(djmag))));
-=======
 // template<typename Vector, typename Tensor>
 // double limiterConservative(const Vector& vi, const Vector& vj,
 //                            const Vector& xi, const Vector& xj,
@@ -118,7 +101,6 @@
       deltavi*vji <= 0.0 or
       deltavj*vji <= 0.0) return 0.0;
   return min(1.0, min(abs(vji*safeInv(deltavi)), abs(vji*safeInv(deltavj))));
->>>>>>> 81ac4055
 }
 
 }
