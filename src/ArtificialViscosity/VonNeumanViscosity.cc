//---------------------------------Spheral++----------------------------------//
// A simple form for the artificial viscosity due to Monaghan & Gingold.
//----------------------------------------------------------------------------//
#include "VonNeumanViscosity.hh"
#include "DataBase/DataBase.hh"
#include "DataBase/State.hh"
#include "DataBase/StateDerivatives.hh"
#include "Field/FieldList.hh"
#include "Kernel/TableKernel.hh"
#include "Boundary/Boundary.hh"
#include "CRKSPH/gradientCRKSPH.hh"
#include "Hydro/HydroFieldNames.hh"
#include "FileIO/FileIO.hh"

namespace Spheral {
namespace ArtificialViscositySpace {

using namespace std;
using DataBaseSpace::DataBase;
using FieldSpace::Field;
using FieldSpace::FieldList;
using KernelSpace::TableKernel;
using BoundarySpace::Boundary;
using NeighborSpace::ConnectivityMap;

//------------------------------------------------------------------------------
// Construct with the given value for the linear and quadratic coefficients.
//------------------------------------------------------------------------------
template<typename Dimension>
VonNeumanViscosity<Dimension>::
VonNeumanViscosity(Scalar Clinear, Scalar Cquadratic):
  ArtificialViscosity<Dimension>(Clinear, Cquadratic),
  mViscousEnergy(FieldSpace::Copy) {
}

//------------------------------------------------------------------------------
// Destructor.
//------------------------------------------------------------------------------
template<typename Dimension>
VonNeumanViscosity<Dimension>::
~VonNeumanViscosity() {
}

//------------------------------------------------------------------------------
// Initialize for the FluidNodeLists in the given DataBase.
//------------------------------------------------------------------------------
template<typename Dimension>
void
VonNeumanViscosity<Dimension>::
initialize(const DataBase<Dimension>& dataBase,
           const State<Dimension>& state,
           const StateDerivatives<Dimension>& derivs,
           typename ArtificialViscosity<Dimension>::ConstBoundaryIterator boundaryBegin,
           typename ArtificialViscosity<Dimension>::ConstBoundaryIterator boundaryEnd,
	   const typename Dimension::Scalar time,
	   const typename Dimension::Scalar dt,
           const TableKernel<Dimension>& W) {

  typedef typename ArtificialViscosity<Dimension>::ConstBoundaryIterator ConstBoundaryIterator;

  // Make sure the CRKSPH corrections have had boundaries completed.
  for (ConstBoundaryIterator boundItr = boundaryBegin;
       boundItr != boundaryEnd;
       ++boundItr) (*boundItr)->finalizeGhostBoundary();

  // Verify that the internal pressure field is properly initialized for this
  // set of fluid node lists.
  dataBase.resizeFluidFieldList(mViscousEnergy, 0.0, "viscous pressure", true);
  CHECK(mViscousEnergy.numFields() == dataBase.numFluidNodeLists());

  // Get the fluid state.
  const ConnectivityMap<Dimension>& connectivityMap = dataBase.connectivityMap();
  const FieldList<Dimension, Scalar> mass = state.fields(HydroFieldNames::mass, 0.0);
  const FieldList<Dimension, Vector> position = state.fields(HydroFieldNames::position, Vector::zero);
  const FieldList<Dimension, Vector> velocity = state.fields(HydroFieldNames::velocity, Vector::zero);
  const FieldList<Dimension, Scalar> massDensity = state.fields(HydroFieldNames::massDensity, 0.0);
  const FieldList<Dimension, Scalar> specificEnergy = state.fields(HydroFieldNames::specificThermalEnergy, 0.0);
  const FieldList<Dimension, SymTensor> H = state.fields(HydroFieldNames::H, SymTensor::zero);
  const FieldList<Dimension, Scalar> pressure = state.fields(HydroFieldNames::pressure, 0.0);
  const FieldList<Dimension, Scalar> soundSpeed = state.fields(HydroFieldNames::soundSpeed, 0.0);
  const FieldList<Dimension, Scalar> A = state.fields(HydroFieldNames::A_CRKSPH, 0.0);
  const FieldList<Dimension, Vector> B = state.fields(HydroFieldNames::B_CRKSPH, Vector::zero);
  const FieldList<Dimension, Tensor> C = state.fields(HydroFieldNames::C_CRKSPH, Tensor::zero);
  const FieldList<Dimension, Vector> gradA = state.fields(HydroFieldNames::gradA_CRKSPH, Vector::zero);
  const FieldList<Dimension, Tensor> gradB = state.fields(HydroFieldNames::gradB_CRKSPH, Tensor::zero);
  const FieldList<Dimension, ThirdRankTensor> gradC = state.fields(HydroFieldNames::gradC_CRKSPH, ThirdRankTensor::zero);
  const FieldList<Dimension, Scalar> vol = mass/massDensity;

  // Get the fluid velocity gradient.
  const int correctionOrder = 1;//Using Linear Correction
  const FieldList<Dimension, Tensor> velocityGradient = CRKSPHSpace::gradientCRKSPH(velocity,
                                                                                    position,
                                                                                    vol,
                                                                                    H,
                                                                                    A,
                                                                                    B,
                                                                                    C,
                                                                                    gradA,
                                                                                    gradB,
                                                                                    gradC,
                                                                                    connectivityMap,
<<<<<<< HEAD
										    ArtificialViscosity<Dimension>::QcorrectionOrder(),
=======
										    correctionOrder,
>>>>>>> 69fa69ef
                                                                                    W,
                                                                                    NodeCoupling());

  // Set the viscous energy for each fluid node.
  const Scalar Cl = this->Cl();
  const Scalar Cq = this->Cq();
  const unsigned numNodeLists = dataBase.numFluidNodeLists();
  for (unsigned nodeListi = 0; nodeListi != numNodeLists; ++nodeListi) {
    const unsigned n = velocityGradient[nodeListi]->numInternalElements();
    for (unsigned i = 0; i != n; ++i) {
      const Scalar mui = min(0.0, velocityGradient(nodeListi, i).Trace());
      const Scalar l = 1.0/(H(nodeListi, i).eigenValues().maxElement());
      mViscousEnergy(nodeListi, i) = (-Cl*soundSpeed(nodeListi, i) + Cq*l*mui)*l*mui;
    }
  }

  // Finally apply the boundary conditions to the viscous energy FieldList.
  for (ConstBoundaryIterator boundaryItr = boundaryBegin;
       boundaryItr < boundaryEnd;
       ++boundaryItr) {
    (*boundaryItr)->applyFieldListGhostBoundary(mViscousEnergy);
  }
}

//------------------------------------------------------------------------------
// 
//------------------------------------------------------------------------------
template<typename Dimension>
std::pair<typename Dimension::Tensor, typename Dimension::Tensor>
VonNeumanViscosity<Dimension>::
Piij(const unsigned nodeListi, const unsigned i, 
     const unsigned nodeListj, const unsigned j,
     const typename Dimension::Vector& xi,
     const typename Dimension::Vector& etai,
     const typename Dimension::Vector& vi,
     const typename Dimension::Scalar rhoi,
     const typename Dimension::Scalar csi,
     const typename Dimension::SymTensor& Hi,
     const typename Dimension::Vector& xj,
     const typename Dimension::Vector& etaj,
     const typename Dimension::Vector& vj,
     const typename Dimension::Scalar rhoj,
     const typename Dimension::Scalar csj,
     const typename Dimension::SymTensor& Hj) const {

  REQUIRE(rhoi > 0.0);

  return make_pair(mViscousEnergy(nodeListi, i)/rhoi*Tensor::one,
                   mViscousEnergy(nodeListj, j)/rhoj*Tensor::one);
}

//------------------------------------------------------------------------------
// Access the viscous energy.
//------------------------------------------------------------------------------
template<typename Dimension>
const FieldList<Dimension, typename Dimension::Scalar>&
VonNeumanViscosity<Dimension>::
viscousEnergy() const {
  return mViscousEnergy;
}

//------------------------------------------------------------------------------
// Dump the current state of the Q to the given file.
//------------------------------------------------------------------------------
template<typename Dimension>
void
VonNeumanViscosity<Dimension>::
dumpState(FileIO& file, const string& pathName) const {

  // Call the ancestor method.
  ArtificialViscosity<Dimension>::dumpState(file, pathName);

  // Dump the viscous energy.
  file.write(mViscousEnergy, pathName + "/viscousEnergy");
}  

//------------------------------------------------------------------------------
// Restore the state of the NodeList from the given file.
//------------------------------------------------------------------------------
template<typename Dimension>
void
VonNeumanViscosity<Dimension>::
restoreState(const FileIO& file, const string& pathName) {

  // Call the ancestor method.
  ArtificialViscosity<Dimension>::restoreState(file, pathName);

  // Dump the viscous energy.
  file.read(mViscousEnergy, pathName + "/viscousEnergy");
}  
}
}<|MERGE_RESOLUTION|>--- conflicted
+++ resolved
@@ -99,11 +99,7 @@
                                                                                     gradB,
                                                                                     gradC,
                                                                                     connectivityMap,
-<<<<<<< HEAD
-										    ArtificialViscosity<Dimension>::QcorrectionOrder(),
-=======
 										    correctionOrder,
->>>>>>> 69fa69ef
                                                                                     W,
                                                                                     NodeCoupling());
 
