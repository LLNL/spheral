//---------------------------------Spheral++----------------------------------//
// Integrator -- The topmost abstract base class for all integrator classes
// Spheral++.  Integrator classes take a list of Physics packages and advance
// them in time.
//
// Created by JMO, Wed May 31 21:58:08 PDT 2000
//----------------------------------------------------------------------------//
#ifndef __Spheral_Integrator__
#define __Spheral_Integrator__

#include "DataOutput/registerWithRestart.hh"
#include "NodeList/NodeListRegistrar.hh"
#include "Physics/Physics.hh"
#include "Utilities/DBC.hh"

#ifdef USE_MPI
#include <mpi.h>
#endif

#include <string>
#include <vector>

namespace Spheral {

template<typename Dimension> class State;
template<typename Dimension> class StateDerivatives;
template<typename Dimension> class DataBase;
template<typename Dimension, typename DataType> class FieldList;
template<typename Dimension> class Boundary;
class FileIO;

template<typename Dimension>
class Integrator {
public:
  //--------------------------- Public Interface ---------------------------//
  using Scalar = typename Dimension::Scalar;
  using Vector = typename Dimension::Vector;
  using Tensor = typename Dimension::Tensor;
  using SymTensor = typename Dimension::SymTensor;

  using PackageIterator = typename std::vector<Physics<Dimension>*>::iterator;
  using ConstPackageIterator = typename std::vector<Physics<Dimension>*>::const_iterator;

  using BoundaryIterator = typename std::vector<Boundary<Dimension>*>::iterator;
  using ConstBoundaryIterator = typename std::vector<Boundary<Dimension>*>::const_iterator;
<<<<<<< HEAD

  using TimeStepType = typename Physics<Dimension>::TimeStepType;

  // Constructors.
  Integrator(DataBase<Dimension>& dataBase,
             const std::vector<Physics<Dimension>*>& physicsPackages = std::vector<Physics<Dimension>*>());
  Integrator& operator=(const Integrator& rhs);
  virtual ~Integrator();
=======

  // Constructors.
  Integrator(DataBase<Dimension>& dataBase);
  Integrator(DataBase<Dimension>& dataBase,
             const std::vector<Physics<Dimension>*>& physicsPackages);

  // Destructor.
  virtual ~Integrator() = default;

  // Assignment.
  Integrator& operator=(const Integrator& rhs) = default;
>>>>>>> 508fabec

  // All Integrator classes must define the dt and step methods.
  virtual bool step(Scalar maxTime,
                    State<Dimension>& state,
                    StateDerivatives<Dimension>& derivs) = 0;
  virtual bool step(Scalar maxTime);

  // Provide a method of looping over the physics packages and picking a
  // time step.
  virtual Scalar selectDt(const Scalar dtMin, 
                          const Scalar dtMax,
                          const State<Dimension>& state,
                          const StateDerivatives<Dimension>& derivs) const;

  // Perform generic initializations at the beginning of a timestep.
  // To be called once per advance cycle.
  virtual void preStepInitialize(State<Dimension>& state,
                                 StateDerivatives<Dimension>& derivs) const;

  // Prepare all physics packages for calls to evaluateDerivatives.
  // To be called before any call to Physics::evaluateDerivatives, therefore potentially
  // several times during a time step.
  virtual void initializeDerivatives(const double t,
                                     const double dt,
                                     State<Dimension>& state,
                                     StateDerivatives<Dimension>& derivs) const;

  // Iterate over all physics packages and call evaluateDerivatives.
  virtual void evaluateDerivatives(const Scalar t,
                                   const Scalar dt,
                                   const DataBase<Dimension>& dataBase,
                                   const State<Dimension>& state,
                                   StateDerivatives<Dimension>& derivs) const;

  // Iterate over all physics packages and call finalizeDerivatives.
  virtual void finalizeDerivatives(const Scalar t,
                                   const Scalar dt,
                                   const DataBase<Dimension>& dataBase,
                                   const State<Dimension>& state,
                                   StateDerivatives<Dimension>& derivs) const;

  // Iterate over all physics packages and call postStateUpdate
  virtual void postStateUpdate(const Scalar t,
                               const Scalar dt,
                               const DataBase<Dimension>& dataBase,
                               State<Dimension>& state,
                               StateDerivatives<Dimension>& derivs) const;

  // Finalize at the end a timestep, therefore called once at the end of a timestep.
  virtual void postStepFinalize(const double t,
                                const double dt,
                                State<Dimension>& state,
                                StateDerivatives<Dimension>& derivs) const;

  // Add a Physics package.
  void appendPhysicsPackage(Physics<Dimension>& package);

  // Reset the Physics packages to a new set
  void resetPhysicsPackages(std::vector<Physics<Dimension>*>& packages);

  // Test if the given Physics package is listed in the integrator.
  bool havePhysicsPackage(const Physics<Dimension>& package) const;

  // Get the unique set of boundary conditions across all physics packages.
  std::vector<Boundary<Dimension>*> uniqueBoundaryConditions() const;

  // Set the ghost nodes for all node lists according to the boundary 
  // conditions.
  void setGhostNodes() const;

  // Set the ghost node values on the Fields of the nodes lists in the
  // data base.
  void applyGhostBoundaries(State<Dimension>& state,
                            StateDerivatives<Dimension>& derivs) const;

  // Finalize the ghost node boundary conditions.
  void finalizeGhostBoundaries() const;

  // Find the nodes in violation of the boundary conditions.
  void setViolationNodes() const;

  // Reset any internal nodes in violation of boundary conditions to be brought 
  // into compliance.
  void enforceBoundaries(State<Dimension>& state,
                         StateDerivatives<Dimension>& derivs) const;

  // Copy the ghost positions and H's from one state to another.
  void copyGhostState(const State<Dimension>& state0,
                      State<Dimension>& state1) const;

  // Access the current time.
  Scalar currentTime() const                                                        { return mCurrentTime; }
  void currentTime(const Scalar x)                                                  { mCurrentTime = x; }

  // Access the current cycle.
  int currentCycle() const                                                          { return mCurrentCycle; }
  void currentCycle(const int x)                                                    { mCurrentCycle = x; }

  // Access the minimum allowed timestep.
  Scalar dtMin() const                                                              { return mDtMin; }
  void dtMin(const Scalar x)                                                        { mDtMin = x; }

  // Access the maximum allowed timestep.
  Scalar dtMax() const                                                              { return mDtMax; }
  void dtMax(const Scalar x)                                                        { mDtMax = x; }

  // Access the last timestep.
  Scalar lastDt() const                                                             { return mLastDt; }
  void lastDt(const Scalar x)                                                       { mLastDt = x; }

  // Access the timestep growth factor.
  Scalar dtGrowth() const                                                           { return mDtGrowth; }
  void dtGrowth(const Scalar x)                                                     { mDtGrowth = x; }

  // The fraction of the timestep we consider when checking for stable behavior.
  Scalar dtCheckFrac() const                                                        { return mDtCheckFrac; }
  void dtCheckFrac(const Scalar x)                                                  { mDtCheckFrac = x; }

  // Public const access to the DataBase.
  const DataBase<Dimension>& dataBase() const                                       { CHECK(mDataBasePtr); return *mDataBasePtr; }

  // Access the list of physics packages.
  const std::vector<Physics<Dimension>*>& physicsPackages() const                   { return mPhysicsPackages; }

  // Provide standard iterator methods over the physics package list.
  PackageIterator physicsPackagesBegin()                                            { return mPhysicsPackages.begin(); }
  PackageIterator physicsPackagesEnd()                                              { return mPhysicsPackages.end(); }

  ConstPackageIterator physicsPackagesBegin() const                                 { return mPhysicsPackages.begin(); }
  ConstPackageIterator physicsPackagesEnd() const                                   { return mPhysicsPackages.end(); }

  // Flag to determine whether or not to be rigorous about about boundaries.
  bool rigorousBoundaries() const                                                   { return mRigorousBoundaries; }
  void rigorousBoundaries(const bool x)                                             { mRigorousBoundaries = x; }

  // If we're not being rigorous about boundary conditions, how frequently
  // do we update them?
  int updateBoundaryFrequency() const                                               { return mUpdateBoundaryFrequency; }
  void updateBoundaryFrequency(const int x)                                         { mUpdateBoundaryFrequency = x; }

  // Select whether the integrator is verbose or not during a cycle.
  bool verbose() const                                                              { return mVerbose; }
  void verbose(const bool x)                                                        { mVerbose = x; }

  // Should the integrator check interim timestep votes and abort steps?
  bool allowDtCheck() const                                                         { return mAllowDtCheck; }
  void allowDtCheck(const bool x)                                                   { mAllowDtCheck = x; }

  // Select whether we should run in a mode the ensures domain decomposition independence.
  // Possibly some performance impact.
  bool domainDecompositionIndependent() const                                       { return NodeListRegistrar<Dimension>::instance().domainDecompositionIndependent(); }
  void domainDecompositionIndependent(const bool x)                                 { NodeListRegistrar<Dimension>::instance().domainDecompositionIndependent(x); }

  // Select whether we're going to enforce culling of ghost nodes or not.
  bool cullGhostNodes() const                                                       { return mCullGhostNodes; }
  void cullGhostNodes(const bool x)                                                 { mCullGhostNodes = x; }

  // The timestep multiplier
  Scalar dtMultiplier()                                                       const { return mDtMultiplier; }

  //****************************************************************************
  // Methods required for restarting.
  virtual std::string label() const { return "Integrator"; }
  virtual void dumpState(FileIO& file, const std::string& pathName) const;
  virtual void restoreState(const FileIO& file, const std::string& pathName);
  //****************************************************************************

<<<<<<< HEAD
  // Disallowed methods
=======
  // Forbiddent methods
>>>>>>> 508fabec
  Integrator() = delete;

protected:
  //-------------------------- Protected Interface --------------------------//
  // Allow write access to the DataBase for descendent classes.
<<<<<<< HEAD
  DataBase<Dimension>& accessDataBase()                                            { CHECK(mDataBasePtr); return *mDataBasePtr; }

  // How should we query a physics package for the time step?
  virtual TimeStepType dt(const Physics<Dimension>* pkg,
                          const DataBase<Dimension>& dataBase,
                          const State<Dimension>& state,
                          const StateDerivatives<Dimension>& derivs,
                          const Scalar currentTime) const;

  Scalar mDtMultiplier;
=======
  DataBase<Dimension>& accessDataBase() const;
>>>>>>> 508fabec

private:
  //--------------------------- Private Interface ---------------------------//
  Scalar mDtMin, mDtMax, mDtGrowth, mLastDt, mDtCheckFrac, mCurrentTime;
  int mCurrentCycle, mUpdateBoundaryFrequency;
  bool mVerbose, mAllowDtCheck, mRequireConnectivity, mRequireGhostConnectivity, mRequireOverlapConnectivity, mRequireIntersectionConnectivity;
  std::reference_wrapper<DataBase<Dimension>> mDataBase;
  std::vector<Physics<Dimension>*> mPhysicsPackages;
  bool mCullGhostNodes;

  // The restart registration.
  RestartRegistrationType mRestart;
};

}

#endif<|MERGE_RESOLUTION|>--- conflicted
+++ resolved
@@ -43,28 +43,14 @@
 
   using BoundaryIterator = typename std::vector<Boundary<Dimension>*>::iterator;
   using ConstBoundaryIterator = typename std::vector<Boundary<Dimension>*>::const_iterator;
-<<<<<<< HEAD
 
   using TimeStepType = typename Physics<Dimension>::TimeStepType;
 
   // Constructors.
   Integrator(DataBase<Dimension>& dataBase,
              const std::vector<Physics<Dimension>*>& physicsPackages = std::vector<Physics<Dimension>*>());
-  Integrator& operator=(const Integrator& rhs);
-  virtual ~Integrator();
-=======
-
-  // Constructors.
-  Integrator(DataBase<Dimension>& dataBase);
-  Integrator(DataBase<Dimension>& dataBase,
-             const std::vector<Physics<Dimension>*>& physicsPackages);
-
-  // Destructor.
+  Integrator& operator=(const Integrator& rhs) = default;
   virtual ~Integrator() = default;
-
-  // Assignment.
-  Integrator& operator=(const Integrator& rhs) = default;
->>>>>>> 508fabec
 
   // All Integrator classes must define the dt and step methods.
   virtual bool step(Scalar maxTime,
@@ -197,8 +183,8 @@
   ConstPackageIterator physicsPackagesEnd() const                                   { return mPhysicsPackages.end(); }
 
   // Flag to determine whether or not to be rigorous about about boundaries.
-  bool rigorousBoundaries() const                                                   { return mRigorousBoundaries; }
-  void rigorousBoundaries(const bool x)                                             { mRigorousBoundaries = x; }
+  bool rigorousBoundaries() const                                                   { DeprecationWarning("Integrator::rigorousBoundaries"); return false; }
+  void rigorousBoundaries(const bool x)                                             { DeprecationWarning("Integrator::rigorousBoundaries"); }
 
   // If we're not being rigorous about boundary conditions, how frequently
   // do we update them?
@@ -232,18 +218,13 @@
   virtual void restoreState(const FileIO& file, const std::string& pathName);
   //****************************************************************************
 
-<<<<<<< HEAD
-  // Disallowed methods
-=======
-  // Forbiddent methods
->>>>>>> 508fabec
+  // Forbidden methods
   Integrator() = delete;
 
 protected:
   //-------------------------- Protected Interface --------------------------//
   // Allow write access to the DataBase for descendent classes.
-<<<<<<< HEAD
-  DataBase<Dimension>& accessDataBase()                                            { CHECK(mDataBasePtr); return *mDataBasePtr; }
+  DataBase<Dimension>& accessDataBase()                                     const  { return mDataBase.get(); }
 
   // How should we query a physics package for the time step?
   virtual TimeStepType dt(const Physics<Dimension>* pkg,
@@ -253,9 +234,6 @@
                           const Scalar currentTime) const;
 
   Scalar mDtMultiplier;
-=======
-  DataBase<Dimension>& accessDataBase() const;
->>>>>>> 508fabec
 
 private:
   //--------------------------- Private Interface ---------------------------//
