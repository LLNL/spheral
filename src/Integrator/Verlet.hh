//---------------------------------Spheral++----------------------------------//
// Verlet -- Advance the set of Physics packages in time using the second
// order Verlet algorithm.  This method is symplectic in the absence of 
// dissipation.
//
// Based on the description in 
// Monaghan JJ. Smoothed particle hydrodynamics. Reports on progress in physics. 2005
//
// Created by JMO, Sat Aug 23 10:33:33 PDT 2014
//----------------------------------------------------------------------------//
#ifndef Verlet_HH
#define Verlet_HH

#include "Integrator.hh"

#include <vector>

namespace Spheral {

template<typename Dimension>
class Verlet: public Integrator<Dimension> {
public:
  //--------------------------- Public Interface ---------------------------//
  using Scalar = typename Dimension::Scalar;
  using Vector = typename Dimension::Vector;
  using Tensor = typename Dimension::Tensor;
  using SymTensor = typename Dimension::SymTensor;

  // Constructors.
<<<<<<< HEAD
  Verlet(DataBase<Dimension>& dataBase,
                 const std::vector<Physics<Dimension>*>& physicsPackages);
  Verlet& operator=(const Verlet& rhs);
  virtual ~Verlet();
=======
  Verlet(DataBase<Dimension>& dataBase);
  Verlet(DataBase<Dimension>& dataBase,
                 const std::vector<Physics<Dimension>*>& physicsPackages);
  ~Verlet() = default;
  Verlet& operator=(const Verlet& rhs) = default;
>>>>>>> 508fabec

  // All Integrators are required to provide the single cycle method.
  virtual bool step(Scalar maxTime,
                    State<Dimension>& state,
                    StateDerivatives<Dimension>& derivs) override;

  // Restart methods.
  virtual std::string label() const override { return "Verlet"; }

  // We need to make the simpler form of step visible!
  using Integrator<Dimension>::step;

  // Forbidden methods
  Verlet() = delete;

  // Disallowed methods
  Verlet() = delete;

private:
  //--------------------------- Private Interface ---------------------------//
};

}

#endif<|MERGE_RESOLUTION|>--- conflicted
+++ resolved
@@ -27,18 +27,10 @@
   using SymTensor = typename Dimension::SymTensor;
 
   // Constructors.
-<<<<<<< HEAD
   Verlet(DataBase<Dimension>& dataBase,
                  const std::vector<Physics<Dimension>*>& physicsPackages);
-  Verlet& operator=(const Verlet& rhs);
-  virtual ~Verlet();
-=======
-  Verlet(DataBase<Dimension>& dataBase);
-  Verlet(DataBase<Dimension>& dataBase,
-                 const std::vector<Physics<Dimension>*>& physicsPackages);
-  ~Verlet() = default;
+  virtual ~Verlet() = default;
   Verlet& operator=(const Verlet& rhs) = default;
->>>>>>> 508fabec
 
   // All Integrators are required to provide the single cycle method.
   virtual bool step(Scalar maxTime,
