//---------------------------------Spheral++----------------------------------//
// SynchronousRK4 -- Advance the set of Physics packages in time using fourth
// order Runge-Kutta.  All packages are advanced at one timestep simultaneously
// each step, i.e., synchronously.
//
// Created by JMO, Thu Jun 14 10:22:47 PDT 2012
//----------------------------------------------------------------------------//
#ifndef SynchronousRK4_HH
#define SynchronousRK4_HH

#include "Integrator.hh"

#include <vector>

namespace Spheral {

template<typename Dimension>
class SynchronousRK4: public Integrator<Dimension> {
public:
  //--------------------------- Public Interface ---------------------------//
  using Scalar = typename Dimension::Scalar;
  using Vector = typename Dimension::Vector;
  using Tensor = typename Dimension::Tensor;
  using SymTensor = typename Dimension::SymTensor;

  // Constructors.
<<<<<<< HEAD
  SynchronousRK4(DataBase<Dimension>& dataBase,
                 const std::vector<Physics<Dimension>*>& physicsPackages);
  SynchronousRK4& operator=(const SynchronousRK4& rhs);
  virtual ~SynchronousRK4();
=======
  SynchronousRK4(DataBase<Dimension>& dataBase);
  SynchronousRK4(DataBase<Dimension>& dataBase,
                 const std::vector<Physics<Dimension>*>& physicsPackages);
  ~SynchronousRK4() = default;
  SynchronousRK4& operator=(const SynchronousRK4& rhs) = default;
>>>>>>> 508fabec

  // All Integrators are required to provide the single cycle method.
  virtual bool step(Scalar maxTime,
                    State<Dimension>& state,
                    StateDerivatives<Dimension>& derivs) override;

  // We need to make the simpler form of step visible!
  using Integrator<Dimension>::step;

  // Restart methods.
  virtual std::string label() const override { return "SynchronousRK4"; }

<<<<<<< HEAD
  // Forbidden methods
  SynchronousRK4() = delete;

private:
  //--------------------------- Private Interface ---------------------------//
=======
  // Fobidden methods
  SynchronousRK4() = delete;
>>>>>>> 508fabec
};

}

#endif<|MERGE_RESOLUTION|>--- conflicted
+++ resolved
@@ -24,18 +24,10 @@
   using SymTensor = typename Dimension::SymTensor;
 
   // Constructors.
-<<<<<<< HEAD
   SynchronousRK4(DataBase<Dimension>& dataBase,
                  const std::vector<Physics<Dimension>*>& physicsPackages);
-  SynchronousRK4& operator=(const SynchronousRK4& rhs);
-  virtual ~SynchronousRK4();
-=======
-  SynchronousRK4(DataBase<Dimension>& dataBase);
-  SynchronousRK4(DataBase<Dimension>& dataBase,
-                 const std::vector<Physics<Dimension>*>& physicsPackages);
-  ~SynchronousRK4() = default;
+  virtual ~SynchronousRK4() = default;
   SynchronousRK4& operator=(const SynchronousRK4& rhs) = default;
->>>>>>> 508fabec
 
   // All Integrators are required to provide the single cycle method.
   virtual bool step(Scalar maxTime,
@@ -48,16 +40,8 @@
   // Restart methods.
   virtual std::string label() const override { return "SynchronousRK4"; }
 
-<<<<<<< HEAD
-  // Forbidden methods
-  SynchronousRK4() = delete;
-
-private:
-  //--------------------------- Private Interface ---------------------------//
-=======
   // Fobidden methods
   SynchronousRK4() = delete;
->>>>>>> 508fabec
 };
 
 }
