//---------------------------------Spheral++----------------------------------//
// Integrator -- The topmost abstract base class for all integrator classes
// Spheral++.  Integrator classes take a list of Physics packages and advance
// them in time.
//
// Created by JMO, Wed May 31 21:58:08 PDT 2000
//----------------------------------------------------------------------------//
#include "FileIO/FileIO.hh"
#include "DataOutput/Restart.hh"
#include "DataBase/DataBase.hh"
#include "DataBase/State.hh"
#include "DataBase/StateDerivatives.hh"
#include "Field/FieldList.hh"
#include "Physics/Physics.hh"
#include "Boundary/Boundary.hh"
#include "Hydro/HydroFieldNames.hh"
#include "Utilities/range.hh"
#include "Neighbor/ConnectivityMap.hh"
#include "Distributed/allReduce.hh"
#include "Distributed/Communicator.hh"
#include "Utilities/DBC.hh"
#include "Integrator.hh"

#include <limits.h>
#include <float.h>
#include <algorithm>

using std::vector;
using std::string;
using std::pair;
using std::make_pair;
using std::cout;
using std::cerr;
using std::endl;
using std::min;
using std::max;
using std::abs;

namespace Spheral {

//------------------------------------------------------------------------------
<<<<<<< HEAD
=======
// Construct with the given DataBase.
//------------------------------------------------------------------------------
template<typename Dimension>
Integrator<Dimension>::
Integrator(DataBase<Dimension>& dataBase):
  mDtMin(0.0),
  mDtMax(FLT_MAX),
  mDtGrowth(2.0),
  mLastDt(1e-5),
  mDtMultiplier(1.0),
  mDtCheckFrac(0.5),
  mCurrentTime(0.0),
  mCurrentCycle(0),
  mUpdateBoundaryFrequency(1),
  mVerbose(false),
  mAllowDtCheck(false),
  mRequireConnectivity(true),
  mRequireGhostConnectivity(false),
  mRequireOverlapConnectivity(false),
  mRequireIntersectionConnectivity(false),
  mDataBase(dataBase),
  mPhysicsPackages(0),
  mCullGhostNodes(true),
  mRestart(registerWithRestart(*this)) {
}

//------------------------------------------------------------------------------
>>>>>>> 508fabec
// Construct with the given DataBase and Physics packages.
//------------------------------------------------------------------------------
template<typename Dimension>
Integrator<Dimension>::
Integrator(DataBase<Dimension>& dataBase,
           const vector<Physics<Dimension>*>& physicsPackages):
  mDtMultiplier(1.0),
  mDtMin(0.0),
  mDtMax(std::numeric_limits<Scalar>::max()),
  mDtGrowth(2.0),
  mLastDt(1e-5),
  mDtCheckFrac(0.5),
  mCurrentTime(0.0),
  mCurrentCycle(0),
  mUpdateBoundaryFrequency(1),
  mVerbose(false),
  mAllowDtCheck(false),
  mRequireConnectivity(true),
  mRequireGhostConnectivity(false),
  mRequireOverlapConnectivity(false),
  mRequireIntersectionConnectivity(false),
<<<<<<< HEAD
  mDataBasePtr(&dataBase),
  mPhysicsPackages(),
  mRigorousBoundaries(false),
  mCullGhostNodes(true),
  mRestart(registerWithRestart(*this)) {
  for (auto* pkg: physicsPackages) this->appendPhysicsPackage(*pkg);
}

//------------------------------------------------------------------------------
// Destructor
//------------------------------------------------------------------------------
template<typename Dimension>
Integrator<Dimension>::~Integrator() {
}

//------------------------------------------------------------------------------
// Assignment
//------------------------------------------------------------------------------
template<typename Dimension>
Integrator<Dimension>&
Integrator<Dimension>::
operator=(const Integrator<Dimension>& rhs) {
  if (this != &rhs) {
    mDtMultiplier = rhs.mDtMultiplier;
    mDtMin = rhs.mDtMin;
    mDtMax = rhs.mDtMax;
    mDtGrowth = rhs.mDtGrowth;
    mLastDt = rhs.mLastDt;
    mDtCheckFrac = rhs.mDtCheckFrac;
    mCurrentTime = rhs.mCurrentTime;
    mCurrentCycle = rhs.mCurrentCycle;
    mUpdateBoundaryFrequency = rhs.mUpdateBoundaryFrequency;
    mVerbose = rhs.mVerbose;
    mAllowDtCheck = rhs.mAllowDtCheck;
    mRequireConnectivity = rhs.mRequireConnectivity;
    mRequireGhostConnectivity = rhs.mRequireGhostConnectivity;
    mRequireOverlapConnectivity = rhs.mRequireOverlapConnectivity;
    mRequireIntersectionConnectivity = rhs.mRequireIntersectionConnectivity;
    mDataBasePtr = rhs.mDataBasePtr;
    mPhysicsPackages = rhs.mPhysicsPackages;
    mRigorousBoundaries = rhs.mRigorousBoundaries;
    mCullGhostNodes = rhs.mCullGhostNodes;
  }
  return *this;
=======
  mDataBase(dataBase),
  mPhysicsPackages(),
  mCullGhostNodes(true),
  mRestart(registerWithRestart(*this)) {
  for (auto& pkg: physicsPackages) this->appendPhysicsPackage(*pkg);
>>>>>>> 508fabec
}

//------------------------------------------------------------------------------
// step
//------------------------------------------------------------------------------
template<typename Dimension>
bool
Integrator<Dimension>::
step(const typename Dimension::Scalar maxTime) {
  DataBase<Dimension>& db = this->accessDataBase();

  // Check if we need to construct connectivity.
  mRequireConnectivity = false;
  mRequireGhostConnectivity = false;
  mRequireOverlapConnectivity = false;
  mRequireIntersectionConnectivity = false;
  for (auto* physicsPtr: mPhysicsPackages) {
    mRequireConnectivity = (mRequireConnectivity or physicsPtr->requireConnectivity());
    mRequireGhostConnectivity = (mRequireGhostConnectivity or physicsPtr->requireGhostConnectivity());
    mRequireOverlapConnectivity = (mRequireOverlapConnectivity or physicsPtr->requireOverlapConnectivity());
    mRequireIntersectionConnectivity = (mRequireIntersectionConnectivity or physicsPtr->requireIntersectionConnectivity());
  }

  // Set the ghost nodes (this updates the ConnectivityMap as well in the DataBase)
  if (mCurrentCycle % mUpdateBoundaryFrequency == 0) setGhostNodes();

  // Build the state and derivatives
  State<Dimension> state(db, this->physicsPackagesBegin(), this->physicsPackagesEnd());
  StateDerivatives<Dimension> derivs(db, this->physicsPackagesBegin(), this->physicsPackagesEnd());

  // Set boundary properties
  applyGhostBoundaries(state, derivs);

  // Try to advance using the derived class step method
  auto success = false;
  auto count = 0u;
  auto maxIterations = 10u;
  while (not success and count < maxIterations) {
    ++count;
    if (count == maxIterations) mAllowDtCheck = false;
    success = this->step(maxTime, state, derivs);
    if (count == maxIterations) mAllowDtCheck = true;
    if (not success) {
      if (Process::getRank() == 0) {
        cerr << "Integrator::step reported unstable timestep -- cutting dt and trying again: " << count << "/10" << endl;
        mDtMultiplier *= 0.5;
      }
    }
  }
  mDtMultiplier = 1.0;
  return success;
}

//------------------------------------------------------------------------------
// Loop over the stored physics packages and pick the minimum timestep.
//------------------------------------------------------------------------------
template<typename Dimension>
typename Dimension::Scalar
Integrator<Dimension>::
selectDt(const typename Dimension::Scalar dtMin,
         const typename Dimension::Scalar dtMax,
         const State<Dimension>& state,
         const StateDerivatives<Dimension>& derivs) const {

  REQUIRE(dtMin >= 0 and dtMax > 0);
  REQUIRE(dtMin <= dtMax);

  // Get the current time and data base.
  auto        t = currentTime();
  const auto& db = dataBase();

  // Loop over each package, and pick their timesteps.
  TimeStepType dt(dtMax, "");
  for (auto* pkg: mPhysicsPackages) {
    auto dtVote = this->dt(pkg, db, state, derivs, t);
    if (dtVote.first > 0.0 and dtVote.first < dt.first) dt = dtVote;
  }

  // Apply any dt scaling due to iteration
  dt.first *= mDtMultiplier;

  // We also require that the timestep is not allowed to grow faster than a
  // prescribed fraction.
  dt.first = std::min(dt.first, dtGrowth()*lastDt());

  // Enforce the timestep boundaries.
  dt.first = std::min(dtMax, std::max(dtMin, dt.first));

  CHECK(dt.first >= 0.0 and
        dt.first >= dtMin and dt.first <= dtMax);

  // In the parallel case we need to find the minimum timestep across all processors.
  const auto globalDt = allReduce(dt.first, SPHERAL_OP_MIN);

  // Are we verbose?
  if (dt.first == globalDt and 
      (verbose() or globalDt < mDtMin)) {
    cout << "Selected timestep of "
         << dt.first << endl
         << dt.second << endl;
  }
  cout.flush();
  dt.first = globalDt;

  return dt.first;
}

//------------------------------------------------------------------------------
// Initializations for integrators.  To be called once at the beginning of an
// integrator step.
//------------------------------------------------------------------------------
template<typename Dimension>
void
Integrator<Dimension>::preStepInitialize(State<Dimension>& state,
                                         StateDerivatives<Dimension>& derivs) const {
  auto& db = mDataBase.get();
  for (auto* physicsPtr: range(physicsPackagesBegin(), physicsPackagesEnd())) {
    physicsPtr->preStepInitialize(db, state, derivs);
  }
}

//------------------------------------------------------------------------------
// Initialize all physics packages before evaluating derivatives.
// Called before each call to Physics::evaluateDerivatives.
//------------------------------------------------------------------------------
template<typename Dimension>
void
Integrator<Dimension>::initializeDerivatives(const double t,
                                             const double dt,
                                             State<Dimension>& state,
                                             StateDerivatives<Dimension>& derivs) const {

  // Initialize the work fields.
  auto& db = mDataBase.get();
  for (auto* nodeListPtr: range(db.nodeListBegin(), db.nodeListEnd())) {
    nodeListPtr->work() = 0.0;
  }

  // Loop over the physics packages and perform any necessary initializations.
  auto updateBoundaries = false;
  for (auto* physicsPtr: range(physicsPackagesBegin(), physicsPackagesEnd())) {
    updateBoundaries |= physicsPtr->initialize(t, dt, db, state, derivs);
  }

  // Apply boundaries if requested.
  if (updateBoundaries) {
    this->applyGhostBoundaries(state, derivs);
    this->finalizeGhostBoundaries();
  }
}

//------------------------------------------------------------------------------
// Iterate over all physics packages and call evaluateDerivatives.
//------------------------------------------------------------------------------
template<typename Dimension>
void
Integrator<Dimension>::evaluateDerivatives(const Scalar t,
                                           const Scalar dt,
                                           const DataBase<Dimension>& dataBase,
                                           const State<Dimension>& state,
                                           StateDerivatives<Dimension>& derivs) const {

  // Loop over the physics packages and have them evaluate their derivatives.
  for (auto* physicsPtr: range(physicsPackagesBegin(), physicsPackagesEnd())) {
    physicsPtr->evaluateDerivatives(t, dt, dataBase, state, derivs);
  }
}

//------------------------------------------------------------------------------
// Iterate over all physics packages and call finalizeDerivatives.
//------------------------------------------------------------------------------
template<typename Dimension>
void
Integrator<Dimension>::finalizeDerivatives(const Scalar t,
                                           const Scalar dt,
                                           const DataBase<Dimension>& dataBase,
                                           const State<Dimension>& state,
                                           StateDerivatives<Dimension>& derivs) const {

  // Loop over the physics packages and have them finalize their derivatives.
  for (auto* physicsPtr: range(physicsPackagesBegin(), physicsPackagesEnd())) {
    physicsPtr->finalizeDerivatives(t, dt, dataBase, state, derivs);
  }
}

//------------------------------------------------------------------------------
// Iterate over all physics packages and let them do any post state update 
// stuff.
//------------------------------------------------------------------------------
template<typename Dimension>
void
Integrator<Dimension>::postStateUpdate(const Scalar t,
                                       const Scalar dt,
                                       const DataBase<Dimension>& dataBase, 
                                       State<Dimension>& state,
                                       StateDerivatives<Dimension>& derivs) const {

  // Loop over the physics packages.
  auto updateBoundaries = false;
  for (auto* physicsPtr: range(physicsPackagesBegin(), physicsPackagesEnd())) {
    updateBoundaries |= physicsPtr->postStateUpdate(t, dt, dataBase, state, derivs);
  }

  // Apply boundaries if requested.
  if (updateBoundaries) {
    this->applyGhostBoundaries(state, derivs);
    this->finalizeGhostBoundaries();
  }
}

//------------------------------------------------------------------------------
// Finalize at the completion of a time step.
//------------------------------------------------------------------------------
template<typename Dimension>
void
Integrator<Dimension>::postStepFinalize(const double t,
                                        const double dt,
                                        State<Dimension>& state,
                                        StateDerivatives<Dimension>& derivs) const {

  // Loop over the physics packages and perform any necessary finalizations.
  auto& db = mDataBase.get();
  for (auto* physicsPtr: range(physicsPackagesBegin(), physicsPackagesEnd())) {
    physicsPtr->finalize(t, dt, db, state, derivs);
  }
}

//------------------------------------------------------------------------------
// Add a physics package.
//------------------------------------------------------------------------------
template<typename Dimension>
void
Integrator<Dimension>::
appendPhysicsPackage(Physics<Dimension>& package) {
  if (!havePhysicsPackage(package)) {
    for (auto* packagePtr: package.preSubPackages()) this->appendPhysicsPackage(*packagePtr);
    mPhysicsPackages.push_back(&package);
    for (auto* packagePtr: package.postSubPackages()) this->appendPhysicsPackage(*packagePtr);
  } else {
    cerr << "Warning: attempt to append Physics package " << &package
         << "to Integrator " << this << " which already has it." << endl;
  }
}

//------------------------------------------------------------------------------
// Reset the Physics packages to a new set
//------------------------------------------------------------------------------
template<typename Dimension>
void
Integrator<Dimension>::
resetPhysicsPackages(std::vector<Physics<Dimension>*>& packages) {
  mPhysicsPackages = packages;
}

//------------------------------------------------------------------------------
// Test if the given physics package is listed in the integrator.
//------------------------------------------------------------------------------
template<typename Dimension>
bool
Integrator<Dimension>::
havePhysicsPackage(const Physics<Dimension>& package) const {
  return count(mPhysicsPackages.begin(), mPhysicsPackages.end(), &package) > 0;
}

//------------------------------------------------------------------------------
// Get the unique set of boundary conditions across all physics packages.
//------------------------------------------------------------------------------
template<typename Dimension>
vector<Boundary<Dimension>*>
Integrator<Dimension>::
uniqueBoundaryConditions() const {

  // The result we're going to build up.
  vector<Boundary<Dimension>*> result;

  // Iterate over each physics package.
  for (auto* physicsPtr: range(physicsPackagesBegin(), physicsPackagesEnd())) {

    // Iterate over the boundary conditions associated with this package.
    for (auto* boundaryPtr: range(physicsPtr->boundaryBegin(), physicsPtr->boundaryEnd())) {
      if (find(result.begin(), result.end(), boundaryPtr) == result.end())
        result.push_back(boundaryPtr);
    }

  }

  BEGIN_CONTRACT_SCOPE
  // Ensure that all boundary conditions are included in the result
  for (auto* physicsPtr: range(physicsPackagesBegin(), physicsPackagesEnd())) {
    for (auto* boundaryPtr: range(physicsPtr->boundaryBegin(), physicsPtr->boundaryEnd())) {
      CONTRACT_VAR(boundaryPtr);
      ENSURE(find(result.begin(), result.end(), boundaryPtr) != result.end());
    }
  }

  // Also ensure that there are no duplicates.
  for (auto* boundaryPtr: result) {
    CONTRACT_VAR(boundaryPtr);
    ENSURE(count(result.begin(), result.end(), boundaryPtr) == 1);
  }
  END_CONTRACT_SCOPE

  // That's it.
  return result;
}

//------------------------------------------------------------------------------
// Set up the ghost nodes for boundary conditions.
//------------------------------------------------------------------------------
template<typename Dimension>
void
Integrator<Dimension>::setGhostNodes() const {

  // Get that DataBase.
  auto& db = mDataBase.get();

  // Get the complete set of unique boundary conditions.
  const auto boundaries = uniqueBoundaryConditions();

  // Remove any old ghost node information from the NodeLists.
  for (auto* nodeListPtr: range(db.fluidNodeListBegin(), db.fluidNodeListEnd())) {
    nodeListPtr->numGhostNodes(0);
  }
  for (auto* nodeListPtr: range(db.DEMNodeListBegin(), db.DEMNodeListEnd())) {
    nodeListPtr->numGhostNodes(0);
  }

  // If we're need overlap connectivity, we need to double the kernel extent before setting ghost nodes.
  if (mRequireOverlapConnectivity) {
    for (auto* nodeListPtr: range(db.fluidNodeListBegin(), db.fluidNodeListEnd())) {
      auto& neighbor = nodeListPtr->neighbor();
      auto maxeta = 2.0*neighbor.kernelExtent();
      neighbor.kernelExtent(maxeta);
    }
    for (auto* nodeListPtr: range(db.DEMNodeListBegin(), db.DEMNodeListEnd())) {
      auto& neighbor = nodeListPtr->neighbor();
      auto maxeta = 2.0*neighbor.kernelExtent();
      neighbor.kernelExtent(maxeta);
    }
  }

  // Update neighboring
  for (auto* nodeListPtr: range(db.fluidNodeListBegin(), db.fluidNodeListEnd())) {
    auto& neighbor = nodeListPtr->neighbor();
    neighbor.updateNodes();
  }
  for (auto* nodeListPtr: range(db.DEMNodeListBegin(), db.DEMNodeListEnd())) {
    auto& neighbor = nodeListPtr->neighbor();
    neighbor.updateNodes();
  }

  // Iterate over the boundaries and set their ghost node info.
  for (auto* boundaryPtr: range(boundaries.begin(), boundaries.end())) {
    boundaryPtr->setAllGhostNodes(db);
    boundaryPtr->finalizeGhostBoundary();
    for (auto* nodeListPtr: range(db.fluidNodeListBegin(), db.fluidNodeListEnd())) {
      nodeListPtr->neighbor().updateNodes();
    }
    for (auto* nodeListPtr: range(db.DEMNodeListBegin(), db.DEMNodeListEnd())) {
      nodeListPtr->neighbor().updateNodes();
    }
  }

  // If we doubled the kernel extents for overlap connectivity, put 'em back.
  if (mRequireOverlapConnectivity) {
    for (auto* nodeListPtr: range(db.fluidNodeListBegin(), db.fluidNodeListEnd())) {
      auto& neighbor = nodeListPtr->neighbor();
      auto maxeta = 0.5*neighbor.kernelExtent();
      neighbor.kernelExtent(maxeta);
      neighbor.updateNodes();
    }
    for (auto* nodeListPtr: range(db.DEMNodeListBegin(), db.DEMNodeListEnd())) {
      auto& neighbor = nodeListPtr->neighbor();
      auto maxeta = 0.5*neighbor.kernelExtent();
      neighbor.kernelExtent(maxeta);
      neighbor.updateNodes();
    }
  }

  if (mRequireConnectivity) {

    // Update the connectivity.
    db.updateConnectivityMap(mRequireGhostConnectivity, mRequireOverlapConnectivity, mRequireIntersectionConnectivity);

    // If we're culling ghost nodes, do it now.
    if (mCullGhostNodes and 
        (not this->domainDecompositionIndependent()) and
        (not mRequireGhostConnectivity) and
        (not mRequireOverlapConnectivity)) {
      const auto numNodeLists = db.numNodeLists();
      const auto& cm = db.connectivityMap();

      // First build the set of flags indicating which nodes are used.
      FieldList<Dimension, int> flags = db.newGlobalFieldList(0, "active nodes");
      for (auto [nodeListi, nodeListPtr]: enumerate(db.nodeListBegin(), db.nodeListEnd())) {
        const auto& nodeList = *nodeListPtr;
        for (auto i = 0u; i < nodeList.numInternalNodes(); ++i) {
          flags(nodeListi, i) = 1;
          const vector<vector<int> >& fullConnectivity = cm.connectivityForNode(&nodeList, i);
          for (auto nodeListj = 0u; nodeListj < fullConnectivity.size(); ++nodeListj) {
            const vector<int>& connectivity = fullConnectivity[nodeListj];
            for (auto j: connectivity) flags(nodeListj, j) = 1;
          }
        }

        // Ghost nodes that are control nodes for other ghost nodes we're keeping must
        // be kept as well.
        const auto firstGhostNode = nodeList.firstGhostNode();
        for (auto* boundaryPtr: range(boundaries.begin(), boundaries.end())) {
          const auto& boundary = *boundaryPtr;
          const auto& controlNodes = boundary.controlNodes(nodeList);
          const auto& ghostNodes = boundary.ghostNodes(nodeList);
          // CHECK(controlNodes.size() == ghostNodes.size());  // Not true if this is a DistributedBoundary!
          for (auto i: controlNodes) {
            if (i >= (int)firstGhostNode) flags(nodeListi, i) = 1;
          }

          // Boundary conditions are allowed to opt out of culling entirely.
          if (not boundary.allowGhostCulling()) {
            for (auto i: ghostNodes) flags(nodeListi, i) = 1;
          }
        }
      }

      // Create the index mapping from old to new node orderings.
      FieldList<Dimension, int> old2newIndexMap = db.newGlobalFieldList(int(0), "index map");
      for (auto [nodeListi, nodeListPtr]: enumerate(db.nodeListBegin(), db.nodeListEnd())) {
        const auto numNodes = nodeListPtr->numNodes();
        for (auto i = 0u; i < numNodes; ++i) old2newIndexMap(nodeListi, i) = i;
      }

      // Now use these flags to cull the boundary conditions.
      vector<int> numNodesRemoved(numNodeLists, 0);
      for (auto* boundaryPtr: range(boundaries.begin(), boundaries.end())) {
        boundaryPtr->cullGhostNodes(flags, old2newIndexMap, numNodesRemoved);
      }

      // Patch up the connectivity map.
      db.patchConnectivityMap(flags, old2newIndexMap);

      // Now the boundary conditions have been updated, so we can go ahead and remove
      // the ghost nodes themselves from the NodeLists.
      for (auto [nodeListi, nodeListPtr]: enumerate(db.nodeListBegin(), db.nodeListEnd())) {
        auto& nodeList = *nodeListPtr;
        vector<int> nodesToRemove;
        for (auto i = nodeList.firstGhostNode(); i < nodeList.numNodes(); ++i) {
          if (flags(nodeListi, i) == 0) nodesToRemove.push_back(i);
        }
        nodeList.deleteNodes(nodesToRemove);
        nodeList.neighbor().updateNodes();
      }

      // All nodes should now be labeled as keepers.
      BEGIN_CONTRACT_SCOPE
      {
        for (auto nodeListi = 0u; nodeListi < numNodeLists; ++nodeListi) {
          ENSURE(flags[nodeListi]->numElements() == 0 or
                 *min_element(flags[nodeListi]->begin(), flags[nodeListi]->end()) == 1);
        }
      }
      END_CONTRACT_SCOPE

      // The ConnectivityMap should be valid too.
      ENSURE(db.connectivityMap().valid());
    }

  // } else {

  //   // We're not connectivity and don't need ghost nodes, so make sure all 
  //   // boundaries are empty.
  //   const vector<Boundary<Dimension>*> boundaries = uniqueBoundaryConditions();
  //   for (ConstBoundaryIterator boundaryItr = boundaries.begin(); 
  //        boundaryItr != boundaries.end();
  //        ++boundaryItr) (*boundaryItr)->reset(db);
  }
}

//------------------------------------------------------------------------------
// Apply the ghost boundary conditions.
//------------------------------------------------------------------------------
template<typename Dimension>
void
Integrator<Dimension>::applyGhostBoundaries(State<Dimension>& state,
                                            StateDerivatives<Dimension>& derivs) const {

//   // Start our work timer.
//   typedef Timing::Time Time;
//   const Time start = Timing::currentTime();

  // Get that DataBase.
  auto& db = mDataBase.get();

  // If we're being rigorous about boundaries, we have to reset the ghost nodes.
  const auto boundaries = uniqueBoundaryConditions();

  // If we didn't call setGhostNodes, then make each boundary update it's 
  // ghost node info (position and H).
  for (auto* boundaryPtr: range(boundaries.begin(), boundaries.end())) {
    for (auto* nodeListPtr: range(db.nodeListBegin(), db.nodeListEnd())) {
      boundaryPtr->updateGhostNodes(*nodeListPtr);
    }
    boundaryPtr->finalizeGhostBoundary();
  }
  for (auto* nodeListPtr: range(db.fluidNodeListBegin(), db.fluidNodeListEnd())) {
    nodeListPtr->neighbor().updateNodes();
  }
  for (auto* nodeListPtr: range(db.DEMNodeListBegin(), db.DEMNodeListEnd())) {
    nodeListPtr->neighbor().updateNodes();
  }

  // Iterate over the physics packages, and have them apply ghost boundaries
  // for their state.
  for (auto* physicsPtr: range(physicsPackagesBegin(), physicsPackagesEnd())) {
    physicsPtr->applyGhostBoundaries(state, derivs);
  }

  //   // Update the work per node fields.
  //   double deltaLocal = Timing::difference(start, Timing::currentTime());
  //   int numLocalNodes = 0;
  //   for (typename DataBase<Dimension>::NodeListIterator nodeListItr = db.nodeListBegin();
  //        nodeListItr != db.nodeListEnd(); 
  //        ++nodeListItr) numLocalNodes += (*nodeListItr)->numInternalNodes();
  //   const double workPerNode = deltaLocal/(numLocalNodes + 1.0e-30);
  //   FieldList<Dimension, Scalar> work = db.globalWork();
  //   work += workPerNode;

  // Finalize the boundaries.
  this->finalizeGhostBoundaries();
}

//------------------------------------------------------------------------------
// Finalize the ghost boundary conditions.
//------------------------------------------------------------------------------
template<typename Dimension>
void
Integrator<Dimension>::finalizeGhostBoundaries() const {

//   // Start our work timer.
//   typedef Timing::Time Time;
//   const Time start = Timing::currentTime();

  // Get that DataBase.
  //DataBase<Dimension>& db = accessDataBase();

  // If we're being rigorous about boundaries, we have to reset the ghost nodes.
  const vector<Boundary<Dimension>*> boundaries = uniqueBoundaryConditions();
  for (auto* boundaryPtr: range(boundaries.begin(), boundaries.end())) {
    boundaryPtr->finalizeGhostBoundary();
  }

  //   // Update the work per node fields.
  //   double deltaLocal = Timing::difference(start, Timing::currentTime());
  //   int numLocalNodes = 0;
  //   for (typename DataBase<Dimension>::NodeListIterator nodeListItr = db.nodeListBegin();
  //        nodeListItr != db.nodeListEnd(); 
  //        ++nodeListItr) numLocalNodes += (*nodeListItr)->numInternalNodes();
  //   const double workPerNode = deltaLocal/(numLocalNodes + 1.0e-30);
  //   FieldList<Dimension, Scalar> work = db.globalWork();
  //   work += workPerNode;
}

//------------------------------------------------------------------------------
// Identify the internal nodes in violation of the boundary conditions.
//------------------------------------------------------------------------------
template<typename Dimension>
void
Integrator<Dimension>::setViolationNodes() const {

  // Get that DataBase.
  auto& db = mDataBase.get();

  // Get the complete set of unique boundary conditions.
  const vector<Boundary<Dimension>*> boundaries = uniqueBoundaryConditions();

  // Have each boundary identify the set of nodes that violate it.
  for (auto* boundaryPtr: range(boundaries.begin(), boundaries.end())) {
    boundaryPtr->setAllViolationNodes(db);
  }

  // Fix neighbor information.
  for (auto* nodeListPtr: range(db.fluidNodeListBegin(), db.fluidNodeListEnd())) {
    nodeListPtr->neighbor().updateNodes();
  }
  for (auto* nodeListPtr: range(db.DEMNodeListBegin(), db.DEMNodeListEnd())) {
    nodeListPtr->neighbor().updateNodes();
  }
}

//------------------------------------------------------------------------------
// Enforce the boundary conditions.
//------------------------------------------------------------------------------
template<typename Dimension>
void
Integrator<Dimension>::enforceBoundaries(State<Dimension>& state,
                                         StateDerivatives<Dimension>& derivs) const {

  // Have each boundary identify the set of nodes in violation.  This also resets
  // the positions and H's of the nodes to be in compliance.
  setViolationNodes();

  // Iterate over the physics packages, and have them apply ghost boundaries
  // for their state.
  for (auto* physicsPtr: range(physicsPackagesBegin(), physicsPackagesEnd())) {
    physicsPtr->enforceBoundaries(state, derivs);
  }
}

//------------------------------------------------------------------------------
// Copy the ghost positions and H tensor from one state to another.
//------------------------------------------------------------------------------
template<typename Dimension>
void
Integrator<Dimension>::copyGhostState(const State<Dimension>& state0,
                                      State<Dimension>& state1) const {
  const FieldList<Dimension, Vector> x0 = state0.fields(HydroFieldNames::position, Vector::zero);
  const FieldList<Dimension, SymTensor> H0 = state0.fields(HydroFieldNames::H, SymTensor::zero);
  FieldList<Dimension, Vector> x1 = state1.fields(HydroFieldNames::position, Vector::zero);
  FieldList<Dimension, SymTensor> H1 = state1.fields(HydroFieldNames::H, SymTensor::zero);
  for (GhostNodeIterator<Dimension> itr = x0.ghostNodeBegin();
       itr != x0.ghostNodeEnd();
       ++itr) {
    x1(itr) = x0(itr);
    H1(itr) = H0(itr);
  }
}

//------------------------------------------------------------------------------
// Dump the current state of the Integrator to the given file.
//------------------------------------------------------------------------------
template<typename Dimension>
void
Integrator<Dimension>::
dumpState(FileIO& file, const string& pathName) const {

  // file.write(dtMin(), pathName + "/dtMin");
  // file.write(dtMax(), pathName + "/dtMax");
  // file.write(dtGrowth(), pathName + "/dtGrowth");
  file.write(lastDt(), pathName + "/lastDt");
  file.write(currentTime(), pathName + "/currentTime");
  file.write(currentCycle(), pathName + "/currentCycle");
}  

//------------------------------------------------------------------------------
// Restore the state of the NodeList from the given file.
//------------------------------------------------------------------------------
template<typename Dimension>
void
Integrator<Dimension>::
restoreState(const FileIO& file, const string& pathName) {

  // file.read(mDtMin, pathName + "/dtMin");
  // file.read(mDtMax, pathName + "/dtMax");
  // file.read(mDtGrowth, pathName + "/dtGrowth");
  file.read(mLastDt, pathName + "/lastDt");
  file.read(mCurrentTime, pathName + "/currentTime");
  file.read(mCurrentCycle, pathName + "/currentCycle");
}

//------------------------------------------------------------------------------
// How should we query a physics package for the time step?
//------------------------------------------------------------------------------
template<typename Dimension>
typename Integrator<Dimension>::TimeStepType
Integrator<Dimension>::
dt(const Physics<Dimension>* pkg,
   const DataBase<Dimension>& dataBase,
   const State<Dimension>& state,
   const StateDerivatives<Dimension>& derivs,
   const Scalar currentTime) const {
  return pkg->dt(dataBase, state, derivs, currentTime);
}

}<|MERGE_RESOLUTION|>--- conflicted
+++ resolved
@@ -39,36 +39,6 @@
 namespace Spheral {
 
 //------------------------------------------------------------------------------
-<<<<<<< HEAD
-=======
-// Construct with the given DataBase.
-//------------------------------------------------------------------------------
-template<typename Dimension>
-Integrator<Dimension>::
-Integrator(DataBase<Dimension>& dataBase):
-  mDtMin(0.0),
-  mDtMax(FLT_MAX),
-  mDtGrowth(2.0),
-  mLastDt(1e-5),
-  mDtMultiplier(1.0),
-  mDtCheckFrac(0.5),
-  mCurrentTime(0.0),
-  mCurrentCycle(0),
-  mUpdateBoundaryFrequency(1),
-  mVerbose(false),
-  mAllowDtCheck(false),
-  mRequireConnectivity(true),
-  mRequireGhostConnectivity(false),
-  mRequireOverlapConnectivity(false),
-  mRequireIntersectionConnectivity(false),
-  mDataBase(dataBase),
-  mPhysicsPackages(0),
-  mCullGhostNodes(true),
-  mRestart(registerWithRestart(*this)) {
-}
-
-//------------------------------------------------------------------------------
->>>>>>> 508fabec
 // Construct with the given DataBase and Physics packages.
 //------------------------------------------------------------------------------
 template<typename Dimension>
@@ -90,58 +60,11 @@
   mRequireGhostConnectivity(false),
   mRequireOverlapConnectivity(false),
   mRequireIntersectionConnectivity(false),
-<<<<<<< HEAD
-  mDataBasePtr(&dataBase),
-  mPhysicsPackages(),
-  mRigorousBoundaries(false),
-  mCullGhostNodes(true),
-  mRestart(registerWithRestart(*this)) {
-  for (auto* pkg: physicsPackages) this->appendPhysicsPackage(*pkg);
-}
-
-//------------------------------------------------------------------------------
-// Destructor
-//------------------------------------------------------------------------------
-template<typename Dimension>
-Integrator<Dimension>::~Integrator() {
-}
-
-//------------------------------------------------------------------------------
-// Assignment
-//------------------------------------------------------------------------------
-template<typename Dimension>
-Integrator<Dimension>&
-Integrator<Dimension>::
-operator=(const Integrator<Dimension>& rhs) {
-  if (this != &rhs) {
-    mDtMultiplier = rhs.mDtMultiplier;
-    mDtMin = rhs.mDtMin;
-    mDtMax = rhs.mDtMax;
-    mDtGrowth = rhs.mDtGrowth;
-    mLastDt = rhs.mLastDt;
-    mDtCheckFrac = rhs.mDtCheckFrac;
-    mCurrentTime = rhs.mCurrentTime;
-    mCurrentCycle = rhs.mCurrentCycle;
-    mUpdateBoundaryFrequency = rhs.mUpdateBoundaryFrequency;
-    mVerbose = rhs.mVerbose;
-    mAllowDtCheck = rhs.mAllowDtCheck;
-    mRequireConnectivity = rhs.mRequireConnectivity;
-    mRequireGhostConnectivity = rhs.mRequireGhostConnectivity;
-    mRequireOverlapConnectivity = rhs.mRequireOverlapConnectivity;
-    mRequireIntersectionConnectivity = rhs.mRequireIntersectionConnectivity;
-    mDataBasePtr = rhs.mDataBasePtr;
-    mPhysicsPackages = rhs.mPhysicsPackages;
-    mRigorousBoundaries = rhs.mRigorousBoundaries;
-    mCullGhostNodes = rhs.mCullGhostNodes;
-  }
-  return *this;
-=======
   mDataBase(dataBase),
   mPhysicsPackages(),
   mCullGhostNodes(true),
   mRestart(registerWithRestart(*this)) {
-  for (auto& pkg: physicsPackages) this->appendPhysicsPackage(*pkg);
->>>>>>> 508fabec
+  for (auto* pkg: physicsPackages) this->appendPhysicsPackage(*pkg);
 }
 
 //------------------------------------------------------------------------------
