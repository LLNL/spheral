--- conflicted
+++ resolved
@@ -513,14 +513,9 @@
 enforceBoundary(Field<Dimension, typename Dimension::ThirdRankTensor>& field) const {
   REQUIRE(valid());
   const Tensor T = this->reflectOperator();
-<<<<<<< HEAD
-  const Tensor T2 = innerProduct<Dimension>(T.Transpose(), T.Transpose());
+  // const Tensor T2 = innerProduct<Dimension>(T.Transpose(), T.Transpose());
   const auto& nodeList = field.nodeList();
   const auto& violationNodes = this->violationNodes(nodeList);
-=======
-  //const Tensor T2 = innerProduct<Dimension>(T.Transpose(), T.Transpose());
-  const NodeList<Dimension>& nodeList = field.nodeList();
->>>>>>> e4f45089
   ThirdRankTensor val;
   for (auto ii: violationNodes) {
     CHECK(ii < nodeList.numInternalNodes());
@@ -550,14 +545,9 @@
 enforceBoundary(Field<Dimension, typename Dimension::FourthRankTensor>& field) const {
   REQUIRE(valid());
   const Tensor T = this->reflectOperator();
-<<<<<<< HEAD
-  const Tensor T2 = innerProduct<Dimension>(T.Transpose(), T.Transpose());
+  // const Tensor T2 = innerProduct<Dimension>(T.Transpose(), T.Transpose());
   const auto& nodeList = field.nodeList();
   const auto& violationNodes = this->violationNodes(nodeList);
-=======
-  //const Tensor T2 = innerProduct<Dimension>(T.Transpose(), T.Transpose());
-  const NodeList<Dimension>& nodeList = field.nodeList();
->>>>>>> e4f45089
   FourthRankTensor val;
   for (auto ii: violationNodes) {
     CHECK(ii < nodeList.numInternalNodes());
@@ -591,14 +581,9 @@
 enforceBoundary(Field<Dimension, typename Dimension::FifthRankTensor>& field) const {
   REQUIRE(valid());
   const Tensor T = this->reflectOperator();
-<<<<<<< HEAD
-  const Tensor T2 = innerProduct<Dimension>(T.Transpose(), T.Transpose());
+  // const Tensor T2 = innerProduct<Dimension>(T.Transpose(), T.Transpose());
   const auto& nodeList = field.nodeList();
   const auto& violationNodes = this->violationNodes(nodeList);
-=======
-  //const Tensor T2 = innerProduct<Dimension>(T.Transpose(), T.Transpose());
-  const NodeList<Dimension>& nodeList = field.nodeList();
->>>>>>> e4f45089
   FifthRankTensor val;
   for (auto ii: violationNodes) {
     CHECK(ii < nodeList.numInternalNodes());
