//---------------------------------Spheral++----------------------------------//
// FieldList -- A list container for Fields.  This is how Spheral++ defines
//              "global" fields, or fields that extend over more than one
//              NodeList.
// A FieldList can either just hold pointers to externally stored Fields, or
// copy the Fields to internal storage.
//
// Created by JMO, Sat Feb  5 12:57:58 PST 2000
//----------------------------------------------------------------------------//
#ifndef __Spheral__FieldSpace__FieldList_hh__
#define __Spheral__FieldSpace__FieldList_hh__

#ifndef __GCCXML__
#include <vector>
#include <list>
#include <map>
#include "boost/shared_ptr.hpp"
#else
#include "fakestl.hh"
#endif

#include "FieldListBase.hh"

// Forward declarations.
namespace Spheral {
  template<typename Dimension> class NodeIteratorBase;
  template<typename Dimension> class AllNodeIterator;
  template<typename Dimension> class InternalNodeIterator;
  template<typename Dimension> class GhostNodeIterator;
  template<typename Dimension> class MasterNodeIterator;
  template<typename Dimension> class CoarseNodeIterator;
  template<typename Dimension> class RefineNodeIterator;
  namespace NodeSpace {
    template<typename Dimension> class NodeList;
  }
  namespace KernelSpace {
    template<typename Dimension> class TableKernel;
  }
  namespace FieldSpace {
    template<typename Dimension, typename DataType> class Field;
  }
}

namespace Spheral {
namespace FieldSpace {

template<typename Dimension, typename DataType>
class FieldList: public FieldListBase {
public:
  //--------------------------- Public Interface ---------------------------//
  typedef typename Dimension::Scalar Scalar;
  typedef typename Dimension::Vector Vector;
  typedef typename Dimension::Tensor Tensor;
  typedef typename Dimension::SymTensor SymTensor;
  
  typedef DataType FieldDataType;

  typedef Field<Dimension, DataType>* ElementType;
  typedef Field<Dimension, DataType>* value_type;    // STL compatibility
  typedef std::vector<ElementType> StorageType;

  typedef typename StorageType::iterator iterator;
  typedef typename StorageType::const_iterator const_iterator;
  typedef typename StorageType::reverse_iterator reverse_iterator;
  typedef typename StorageType::const_reverse_iterator const_reverse_iterator;

  typedef std::vector<DataType> CacheElementsType;
  typedef typename CacheElementsType::iterator cache_iterator;
  typedef typename CacheElementsType::const_iterator const_cache_iterator;

  // Constructors.
  FieldList();
  explicit FieldList(FieldStorageType aStorageType);
  FieldList(const FieldList& rhs);

  // Destructor.
  ~FieldList();

  // Assignment.
  FieldList& operator=(const FieldList& rhs);
  FieldList& operator=(const DataType& rhs);

  // Access the storage type of the field list.
  FieldStorageType storageType() const;

  // Force the Field storage to be Copy.
  void copyFields();

  // Test if the given field (or NodeList) is part of a FieldList.
  bool haveField(const Field<Dimension, DataType>& field) const;
  bool haveNodeList(const NodeSpace::NodeList<Dimension>& nodeList) const;

  // Force the Field members of this FieldList to be equal to those of
  // another FieldList.
  void assignFields(const FieldList& fieldList);

  // Convenience methods to add and delete Fields.
  void appendField(const Field<Dimension, DataType>& field);
  void deleteField(const Field<Dimension, DataType>& field);

  // Construct a new field and add it to the FieldList.
  // Note this only makes sense when we're storing fields as copies!
  void appendNewField(const typename FieldSpace::Field<Dimension, DataType>::FieldName name,
                      const NodeSpace::NodeList<Dimension>& nodeList,
                      const DataType value);

  // Provide the standard iterators over the Fields.
  iterator begin();
  iterator end();
  reverse_iterator rbegin();
  reverse_iterator rend();

  const_iterator begin() const;
  const_iterator end() const;
  const_reverse_iterator rbegin() const;
  const_reverse_iterator rend() const;

  // Index operator.
  ElementType operator[](const unsigned index);
  ElementType operator[](const unsigned index) const;

  ElementType at(const unsigned index);
  ElementType at(const unsigned index) const;

  // Return an iterator to the Field associated with the given NodeList.
  iterator fieldForNodeList(const NodeSpace::NodeList<Dimension>& nodeList);
  const_iterator fieldForNodeList(const NodeSpace::NodeList<Dimension>& nodeList) const;

  // Provide access to the Field elements via NodeIterators.
  DataType& operator()(const NodeIteratorBase<Dimension>& itr);
  const DataType& operator()(const NodeIteratorBase<Dimension>& itr) const;

  // Provide a more primitive access to Field elements, based on the index of the Field
  // and the node index within that field.
  DataType& operator()(const unsigned int fieldIndex,
                       const unsigned int nodeIndex);
  const DataType& operator()(const unsigned int fieldIndex,
                             const unsigned int nodeIndex) const;

  // Return the interpolated value of the FieldList at a position.
  DataType operator()(const Vector& position,
                      const KernelSpace::TableKernel<Dimension>& W) const;

  // Provide NodeIterators on the elements of the FieldList.
  AllNodeIterator<Dimension> nodeBegin() const;
  AllNodeIterator<Dimension> nodeEnd() const;
  
  InternalNodeIterator<Dimension> internalNodeBegin() const;
  InternalNodeIterator<Dimension> internalNodeEnd() const;
  
  GhostNodeIterator<Dimension> ghostNodeBegin() const;
  GhostNodeIterator<Dimension> ghostNodeEnd() const;
  
  MasterNodeIterator<Dimension> masterNodeBegin() const;
  MasterNodeIterator<Dimension> masterNodeEnd() const;
  
  CoarseNodeIterator<Dimension> coarseNodeBegin() const;
  CoarseNodeIterator<Dimension> coarseNodeEnd() const;
  
  RefineNodeIterator<Dimension> refineNodeBegin() const;
  RefineNodeIterator<Dimension> refineNodeEnd() const;

  // Provide a convenience function for setting the neighbor node information
  // for all the NodeList in this FieldList.
  void setMasterNodeLists(const Vector& r, const SymTensor& H) const;
  void setMasterNodeLists(const Vector& r) const;

  void setRefineNodeLists(const Vector& r, const SymTensor& H) const;
  void setRefineNodeLists(const Vector& r) const;

  // Reproduce the standard Field operators for FieldLists.
  void Zero();
  void applyMin(const DataType& dataMin);
  void applyMax(const DataType& dataMax);

  void applyScalarMin(const double dataMin);
  void applyScalarMax(const double dataMax);

  FieldList operator+(const FieldList& rhs) const;
  FieldList operator-(const FieldList& rhs) const;

  FieldList& operator+=(const FieldList& rhs);
  FieldList& operator-=(const FieldList& rhs);

  FieldList operator+(const DataType& rhs) const;
  FieldList operator-(const DataType& rhs) const;

  FieldList& operator+=(const DataType& rhs);
  FieldList& operator-=(const DataType& rhs);

  FieldList<Dimension, DataType>& operator*=(const FieldList<Dimension, Scalar>& rhs);
  FieldList<Dimension, DataType>& operator*=(const Scalar& rhs);

  FieldList<Dimension, DataType> operator/(const FieldList<Dimension, Scalar>& rhs) const;
  FieldList<Dimension, DataType> operator/(const Scalar& rhs) const;

  FieldList<Dimension, DataType>& operator/=(const FieldList<Dimension, Scalar>& rhs);
  FieldList<Dimension, DataType>& operator/=(const Scalar& rhs);

  // Some useful reduction operations.
  DataType sumElements() const;
  DataType min() const;
  DataType max() const;

  // Some useful reduction operations (local versions -- no MPI reductions)
  DataType localSumElements() const;
  DataType localMin() const;
  DataType localMax() const;

  // Comparison operators (Field-Field element wise).
  bool operator==(const FieldList& rhs) const;
  bool operator!=(const FieldList& rhs) const;
  bool operator>(const FieldList& rhs) const;
  bool operator<(const FieldList& rhs) const;
  bool operator>=(const FieldList& rhs) const;
  bool operator<=(const FieldList& rhs) const;

  // Comparison operators (Field-value element wise).
  bool operator==(const DataType& rhs) const;
  bool operator!=(const DataType& rhs) const;
  bool operator>(const DataType& rhs) const;
  bool operator<(const DataType& rhs) const;
  bool operator>=(const DataType& rhs) const;
  bool operator<=(const DataType& rhs) const;

  // The number of fields in the FieldList.
  int numFields() const;
  int size() const;

  // The number of nodes in the FieldList.
  int numNodes() const;
  
  // The number of internal nodes in the FieldList.
  int numInternalNodes() const;
  
  // The number of ghost nodes in the FieldList.
  int numGhostNodes() const;

<<<<<<< HEAD
  // Get the NodeLists this FieldList is defined on.
  const std::vector<NodeSpace::NodeList<Dimension>*>& nodeListPtrs() const;

  // Methods for using the refine elements cache.
  void cacheRefineElements() const;
  void useCacheRefineElements();
  int numRefineCacheElements() const;
  cache_iterator refineCacheBegin();
  cache_iterator refineCacheEnd();
  const_cache_iterator refineCacheBegin() const;
  const_cache_iterator refineCacheEnd() const;
  DataType& refineCache(const int i);
  const DataType& refineCache(const int i) const;

=======
>>>>>>> 2abcf6f7
private:
  //--------------------------- Private Interface ---------------------------//
#ifndef __GCCXML__
  typedef std::list<boost::shared_ptr<Field<Dimension, DataType> > > FieldCacheType;
  typedef std::map<const NodeSpace::NodeList<Dimension>*, int> HashMapType;

  std::vector<ElementType> mFieldPtrs;
  FieldCacheType mFieldCache;
  FieldStorageType mStorageType;

  // Maintain a vector of the NodeLists this FieldList is defined in order to
  // construct NodeIterators.
  std::vector<NodeSpace::NodeList<Dimension>*> mNodeListPtrs;
  HashMapType mNodeListIndexMap;

  // Internal method to build the NodeListIndexMap from scratch.
  void buildNodeListIndexMap();
#endif

};

}
}

#ifndef __GCCXML__
#include "FieldListInline.hh"
#endif

#else

namespace Spheral {
  namespace FieldSpace {
    // Forward declaration.
    template<typename Dimension, typename DataType> class FieldList;
  }
}

#endif<|MERGE_RESOLUTION|>--- conflicted
+++ resolved
@@ -236,23 +236,9 @@
   // The number of ghost nodes in the FieldList.
   int numGhostNodes() const;
 
-<<<<<<< HEAD
   // Get the NodeLists this FieldList is defined on.
   const std::vector<NodeSpace::NodeList<Dimension>*>& nodeListPtrs() const;
 
-  // Methods for using the refine elements cache.
-  void cacheRefineElements() const;
-  void useCacheRefineElements();
-  int numRefineCacheElements() const;
-  cache_iterator refineCacheBegin();
-  cache_iterator refineCacheEnd();
-  const_cache_iterator refineCacheBegin() const;
-  const_cache_iterator refineCacheEnd() const;
-  DataType& refineCache(const int i);
-  const DataType& refineCache(const int i) const;
-
-=======
->>>>>>> 2abcf6f7
 private:
   //--------------------------- Private Interface ---------------------------//
 #ifndef __GCCXML__
