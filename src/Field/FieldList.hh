--- conflicted
+++ resolved
@@ -250,14 +250,9 @@
   //bool operator<=(const DataType& rhs) const;
 
   // The number of fields in the FieldList.
-<<<<<<< HEAD
   //unsigned numFields() const;
   //unsigned size() const;
-=======
-  unsigned numFields() const;
-  unsigned size() const;
   bool empty() const;
->>>>>>> 97ddcbef
 
   // The number of nodes in the FieldList.
   unsigned numNodes() const;
