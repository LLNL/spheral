//---------------------------------Spheral++----------------------------------//
// Field -- Provide a field of a type (Scalar, Vector, Tensor) over the nodes
//          in a NodeList.
//
// This version of the Field is based on standard constructs like the STL
// vector.  This will certainly be slower at run time than the Blitz Array
// class.
//
// Created by JMO, Thu Jun 10 23:26:50 PDT 1999
//----------------------------------------------------------------------------//
#ifndef __Spheral_Field__
#define __Spheral_Field__

<<<<<<< HEAD
#include "Field/FieldBase.hh"
=======
#include "FieldBase.hh"
#include "FieldView.hh"

#include "Utilities/Logger.hh"

#include "axom/sidre.hpp"
#include "chai/ExecutionSpaces.hpp"
#include "chai/ManagedArray.hpp"
#include "chai/PointerRecord.hpp"
#include "chai/Types.hpp"
>>>>>>> e4f45089

#include "axom/sidre.hpp"

#ifdef USE_UVM
#include "uvm_allocator.hh"
#endif

#include <vector>

namespace Spheral {

template<typename Dimension> class NodeIteratorBase;
template<typename Dimension> class CoarseNodeIterator;
template<typename Dimension> class RefineNodeIterator;
template<typename Dimension> class NodeList;
template<typename Dimension> class TableKernel;

#ifdef USE_UVM
template<typename DataType>
using DataAllocator = typename uvm_allocator::UVMAllocator<DataType>;
#else
template<typename DataType>
using DataAllocator = std::allocator<DataType>;
#endif

template<typename Dimension, typename DataType>
class Field: 
    public FieldBase<Dimension> {
   
public:
  //--------------------------- Public Interface ---------------------------//
  using Scalar = typename Dimension::Scalar;
  using Vector = typename Dimension::Vector;
  using Tensor = typename Dimension::Tensor;
  using SymTensor = typename Dimension::SymTensor;
  
  using FieldName = typename FieldBase<Dimension>::FieldName;
  using FieldDimension = Dimension;
  using FieldDataType = DataType;
  using value_type = DataType;      // STL compatibility.

<<<<<<< HEAD
  using iterator = typename std::vector<DataType,DataAllocator<DataType>>::iterator;
  using const_iterator = typename std::vector<DataType,DataAllocator<DataType>>::const_iterator;
=======
  using ViewType = FieldView<Dimension, DataType>;

  typedef typename std::vector<DataType,DataAllocator<DataType>>::iterator iterator;
  typedef typename std::vector<DataType,DataAllocator<DataType>>::const_iterator const_iterator;
>>>>>>> e4f45089

  // Constructors.
  explicit Field(FieldName name);
  Field(FieldName name, const Field& field);
  Field(FieldName name,
        const NodeList<Dimension>& nodeList);
  Field(FieldName name,
        const NodeList<Dimension>& nodeList,
        DataType value);
  Field(FieldName name,
        const NodeList<Dimension>& nodeList, 
        const std::vector<DataType,DataAllocator<DataType>>& array);
  Field(const NodeList<Dimension>& nodeList, const Field& field);
  Field(const Field& field);
  virtual std::shared_ptr<FieldBase<Dimension> > clone() const override;

  // Destructor.
  virtual ~Field() = default;

  // Assignment operator.
  virtual FieldBase<Dimension>& operator=(const FieldBase<Dimension>& rhs) override;
  Field& operator=(const Field& rhs);
  Field& operator=(const std::vector<DataType,DataAllocator<DataType>>& rhs);
  Field& operator=(const DataType& rhs);

  // Comparisons
  virtual bool operator==(const FieldBase<Dimension>& rhs) const override;

  // Element access.
  DataType& operator()(size_t index);
  const DataType& operator()(size_t index) const;

  DataType& operator()(const NodeIteratorBase<Dimension>& itr);
  const DataType& operator()(const NodeIteratorBase<Dimension>& itr) const;

  DataType& operator[](const size_t index);
  const DataType& operator[](const size_t index) const;

  DataType& at(size_t index);
  const DataType& at(size_t index) const;

  // The number of elements in the field.
  size_t numElements() const;
  size_t numInternalElements() const;
  size_t numGhostElements() const;
  virtual size_t size() const override                                      { return mDataArray.size(); }

  // Zero out the field elements.
  virtual void Zero() override;

  // Methods to apply limits to Field data members.
  void applyMin(const DataType& dataMin);
  void applyMax(const DataType& dataMax);

  void applyScalarMin(const double dataMin);
  void applyScalarMax(const double dataMax);

  // Standard field additive operators.
  Field operator+(const Field& rhs) const;
  Field operator-(const Field& rhs) const;

  Field& operator+=(const Field& rhs);
  Field& operator-=(const Field& rhs);

  Field operator+(const DataType& rhs) const;
  Field operator-(const DataType& rhs) const;

  Field& operator+=(const DataType& rhs);
  Field& operator-=(const DataType& rhs);

  // Multiplication and division by scalar(s)
  Field operator*(const Field<Dimension, Scalar>& rhs) const;
  Field operator/(const Field<Dimension, Scalar>& rhs) const;

  Field& operator*=(const Field<Dimension, Scalar>& rhs);
  Field& operator/=(const Field<Dimension, Scalar>& rhs);

  Field operator*(const Scalar& rhs) const;
  Field operator/(const Scalar& rhs) const;

  Field& operator*=(const Scalar& rhs);
  Field& operator/=(const Scalar& rhs);

  // Some useful reduction operations.
  DataType sumElements() const;
  DataType min() const;
  DataType max() const;

  // Some useful reduction operations (local versions -- no MPI reductions)
  DataType localSumElements() const;
  DataType localMin() const;
  DataType localMax() const;

  // Comparison operators (Field-Field element wise).
  bool operator==(const Field& rhs) const;
  bool operator!=(const Field& rhs) const;
  bool operator>(const Field& rhs) const;
  bool operator<(const Field& rhs) const;
  bool operator>=(const Field& rhs) const;
  bool operator<=(const Field& rhs) const;

  // Comparison operators (Field-value element wise).
  bool operator==(const DataType& rhs) const;
  bool operator!=(const DataType& rhs) const;
  bool operator>(const DataType& rhs) const;
  bool operator<(const DataType& rhs) const;
  bool operator>=(const DataType& rhs) const;
  bool operator<=(const DataType& rhs) const;

  // Provide the standard iterator methods over the field.
  iterator begin();
  iterator end();
  iterator internalBegin();
  iterator internalEnd();
  iterator ghostBegin();
  iterator ghostEnd();

  const_iterator begin() const;
  const_iterator end() const;
  const_iterator internalBegin() const;
  const_iterator internalEnd() const;
  const_iterator ghostBegin() const;
  const_iterator ghostEnd() const;

  // Required functions from FieldBase
  virtual void setNodeList(const NodeList<Dimension>& nodeList) override;
  virtual std::vector<char> packValues(const std::vector<size_t>& nodeIDs) const override;
  virtual void unpackValues(const std::vector<size_t>& nodeIDs,
                            const std::vector<char>& buffer) override;
  virtual void copyElements(const std::vector<size_t>& fromIndices,
                            const std::vector<size_t>& toIndices) override;
  virtual bool fixedSizeDataType() const override;
  virtual size_t numValsInDataType() const override;
  virtual size_t sizeofDataType() const override;
  virtual size_t computeCommBufferSize(const std::vector<size_t>& packIndices,
                                       const int sendProc,
                                       const int recvProc) const override;

  // Serialization methods
  std::vector<char> serialize() const;
  void deserialize(const std::vector<char>& buf);

  // Provide std::vector copies of the data.  This is mostly useful for the
  // python interface.
  std::vector<DataType> internalValues() const;
  std::vector<DataType> ghostValues() const;
  std::vector<DataType> allValues() const;

  // Functions to help with storing the field in a Sidre datastore.
  axom::sidre::DataTypeId getAxomTypeID() const;

<<<<<<< HEAD
  // No default constructor.
  Field() = delete;
=======
  // ViewType controls.
  ViewType toView();

  template<typename T=DataType, typename F>
  std::enable_if_t<std::is_trivially_copyable<T>::value, ViewType>
  toView(F&& extension);

  template<typename T=DataType, typename F>
  std::enable_if_t<!std::is_trivially_copyable<T>::value, ViewType>
  toView(F&&);
>>>>>>> e4f45089

protected:
  virtual void resizeField(size_t size) override;
  virtual void resizeFieldInternal(size_t size, size_t oldFirstGhostNode) override;
  virtual void resizeFieldGhost(size_t size) override;
  virtual void deleteElement(size_t nodeID) override;
  virtual void deleteElements(const std::vector<size_t>& nodeIDs) override;

  template<typename F>
  auto getFieldCallback(F callback);

private:
  //--------------------------- Private Interface ---------------------------//
  // Private Data
  std::vector<DataType, DataAllocator<DataType>> mDataArray;
<<<<<<< HEAD
=======

  // ManagedArray owned by the field to ensure proper lifetime of the GPU data.
  chai::ManagedArray<DataType> mManagedData;


  bool mValid;

  // No default constructor.
  Field();
>>>>>>> e4f45089
};

} // namespace Spheral

#include "FieldInline.hh"

#endif<|MERGE_RESOLUTION|>--- conflicted
+++ resolved
@@ -11,12 +11,10 @@
 #ifndef __Spheral_Field__
 #define __Spheral_Field__
 
-<<<<<<< HEAD
 #include "Field/FieldBase.hh"
-=======
+
 #include "FieldBase.hh"
 #include "FieldView.hh"
-
 #include "Utilities/Logger.hh"
 
 #include "axom/sidre.hpp"
@@ -24,9 +22,6 @@
 #include "chai/ManagedArray.hpp"
 #include "chai/PointerRecord.hpp"
 #include "chai/Types.hpp"
->>>>>>> e4f45089
-
-#include "axom/sidre.hpp"
 
 #ifdef USE_UVM
 #include "uvm_allocator.hh"
@@ -66,15 +61,10 @@
   using FieldDataType = DataType;
   using value_type = DataType;      // STL compatibility.
 
-<<<<<<< HEAD
+  using ViewType = FieldView<Dimension, DataType>;
+
   using iterator = typename std::vector<DataType,DataAllocator<DataType>>::iterator;
   using const_iterator = typename std::vector<DataType,DataAllocator<DataType>>::const_iterator;
-=======
-  using ViewType = FieldView<Dimension, DataType>;
-
-  typedef typename std::vector<DataType,DataAllocator<DataType>>::iterator iterator;
-  typedef typename std::vector<DataType,DataAllocator<DataType>>::const_iterator const_iterator;
->>>>>>> e4f45089
 
   // Constructors.
   explicit Field(FieldName name);
@@ -92,7 +82,7 @@
   virtual std::shared_ptr<FieldBase<Dimension> > clone() const override;
 
   // Destructor.
-  virtual ~Field() = default;
+  virtual ~Field();
 
   // Assignment operator.
   virtual FieldBase<Dimension>& operator=(const FieldBase<Dimension>& rhs) override;
@@ -226,10 +216,9 @@
   // Functions to help with storing the field in a Sidre datastore.
   axom::sidre::DataTypeId getAxomTypeID() const;
 
-<<<<<<< HEAD
   // No default constructor.
   Field() = delete;
-=======
+
   // ViewType controls.
   ViewType toView();
 
@@ -240,7 +229,6 @@
   template<typename T=DataType, typename F>
   std::enable_if_t<!std::is_trivially_copyable<T>::value, ViewType>
   toView(F&&);
->>>>>>> e4f45089
 
 protected:
   virtual void resizeField(size_t size) override;
@@ -256,18 +244,11 @@
   //--------------------------- Private Interface ---------------------------//
   // Private Data
   std::vector<DataType, DataAllocator<DataType>> mDataArray;
-<<<<<<< HEAD
-=======
 
   // ManagedArray owned by the field to ensure proper lifetime of the GPU data.
   chai::ManagedArray<DataType> mManagedData;
 
-
   bool mValid;
-
-  // No default constructor.
-  Field();
->>>>>>> e4f45089
 };
 
 } // namespace Spheral
