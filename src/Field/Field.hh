--- conflicted
+++ resolved
@@ -84,19 +84,14 @@
   virtual bool operator==(const FieldBase<Dimension>& rhs) const override;
 
   // Element access.
-<<<<<<< HEAD
   DataType& operator()(size_t index);
   const DataType& operator()(size_t index) const;
-=======
-  DataType& operator[](const size_t int index);
-  const DataType& operator[](const size_t int index) const;
-
-  DataType& operator()(int index);
-  const DataType& operator()(int index) const;
->>>>>>> 3ec790a7
 
   DataType& operator()(const NodeIteratorBase<Dimension>& itr);
   const DataType& operator()(const NodeIteratorBase<Dimension>& itr) const;
+
+  DataType& operator[](const size_t index);
+  const DataType& operator[](const size_t index) const;
 
   DataType& at(size_t index);
   const DataType& at(size_t index) const;
@@ -105,11 +100,7 @@
   size_t numElements() const;
   size_t numInternalElements() const;
   size_t numGhostElements() const;
-<<<<<<< HEAD
-  virtual size_t size() const override { return mDataArray.size(); }
-=======
   virtual size_t size() const override                                      { return mDataArray.size(); }
->>>>>>> 3ec790a7
 
   // Zero out the field elements.
   virtual void Zero() override;
@@ -173,10 +164,6 @@
   bool operator>=(const DataType& rhs) const;
   bool operator<=(const DataType& rhs) const;
 
-<<<<<<< HEAD
-  // Test if this Field is in a valid, internally consistent state.
-  bool valid() const;
-
   // Provide the standard iterator methods over the field.
   iterator begin();
   iterator end();
@@ -191,26 +178,6 @@
   const_iterator internalEnd() const;
   const_iterator ghostBegin() const;
   const_iterator ghostEnd() const;
-
-  // Index operator.
-  DataType& operator[](const size_t index);
-  const DataType& operator[](const size_t index) const;
-=======
-  // Provide the standard iterator methods over the field.
-  const_iterator begin() const                                              { return mDataArray.begin(); }
-  const_iterator end() const                                                { return mDataArray.end(); }
-  const_iterator internalBegin() const                                      { return mDataArray.begin(); }
-  const_iterator internalEnd() const                                        { return mDataArray.begin() + mNumInternalElements; }
-  const_iterator ghostBegin() const                                         { return mDataArray.begin() + mNumInternalElements; }
-  const_iterator ghostEnd() const                                           { return mDataArray.end(); }
-
-  iterator begin()                                                          { return mDataArray.begin(); }
-  iterator end()                                                            { return mDataArray.end(); }
-  iterator internalBegin()                                                  { return mDataArray.begin(); }
-  iterator internalEnd()                                                    { return mDataArray.begin() + mNumInternalElements; }
-  iterator ghostBegin()                                                     { return mDataArray.begin() + mNumInternalElements; }
-  iterator ghostEnd()                                                       { return mDataArray.end(); }
->>>>>>> 3ec790a7
 
   // Required functions from FieldBase
   virtual void setNodeList(const NodeList<Dimension>& nodeList) override;
