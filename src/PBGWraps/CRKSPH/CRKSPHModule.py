--- conflicted
+++ resolved
@@ -33,10 +33,6 @@
 self.SolidCRKSPHHydroBase%(dim)id = addObject(self.space, "SolidCRKSPHHydroBase%(dim)id", allow_subclassing=True, parent=self.CRKSPHHydroBase%(dim)id)
 ''' % {"dim" : dim})
         self.CRKOrder = self.space.add_enum("CRKOrder", ["ZerothOrder", "LinearOrder", "QuadraticOrder"])
-<<<<<<< HEAD
-        self.CRKVolumeType = self.space.add_enum("CRKVolumeType", ["CRKMassOverDensity", "CRKSumVolume", "CRKVoronoiVolume", "CRKHullVolume"])
-=======
->>>>>>> 69fa69ef
 
         return
 
@@ -75,8 +71,6 @@
         tensorfieldlist = "Spheral::FieldSpace::TensorFieldList%id" % ndim
         symtensorfieldlist = "Spheral::FieldSpace::SymTensorFieldList%id" % ndim
         thirdranktensorfieldlist = "Spheral::FieldSpace::ThirdRankTensorFieldList%id" % ndim
-        fourthranktensorfieldlist = "Spheral::FieldSpace::FourthRankTensorFieldList%id" % ndim
-        fifthranktensorfieldlist = "Spheral::FieldSpace::FifthRankTensorFieldList%id" % ndim
         polyvolfieldlist = "Spheral::FieldSpace::FacetedVolumeFieldList%id" % ndim
         connectivitymap = "Spheral::NeighborSpace::ConnectivityMap%id" % ndim
         tablekernel = "Spheral::KernelSpace::TableKernel%id" % ndim
@@ -87,11 +81,7 @@
 
         # Helper to compute the CRKSPH kernel.
         self.space.add_function("CRKSPHKernel", "double", [constrefparam(tablekernel, "W"),
-<<<<<<< HEAD
-                                                           param("Spheral::CRKSPHSpace::CRKOrder","correctionOrder"),
-=======
            						   param("int","correctionOrder"),
->>>>>>> 69fa69ef
                                                            constrefparam(vector, "rij"),
                                                            constrefparam(vector, "etai"),
                                                            param("double", "Hdeti"),
@@ -106,11 +96,7 @@
 
         # Simultaneously evaluate the CRKSPH kernel and it's gradient.
         self.space.add_function("CRKSPHKernelAndGradient%id" % ndim, None, [constrefparam(tablekernel, "W"),
-<<<<<<< HEAD
-                                                                            param("Spheral::CRKSPHSpace::CRKOrder","correctionOrder"),
-=======
 									    param("int","correctionOrder"),
->>>>>>> 69fa69ef
                                                                             constrefparam(vector, "rij"),
                                                                             constrefparam(vector, "etai"),
                                                                             constrefparam(symtensor, "Hi"),
@@ -135,31 +121,11 @@
                                  constrefparam(tablekernel, "W"),
                                  constrefparam(vectorfieldlist, "position"),
                                  constrefparam(scalarfieldlist, "mass"),
-                                 constrefparam(scalarfieldlist, "vol"),
                                  constrefparam(symtensorfieldlist, "H"),
-                                 constrefparam(scalarfieldlist, "A"),
-                                 constrefparam(vectorfieldlist, "B"),
-                                 constrefparam(tensorfieldlist, "C"),
-                                 param("Spheral::CRKSPHSpace::CRKOrder","correctionOrder"),
                                  refparam(scalarfieldlist, "massDensity")],
                                 template_parameters = [dim],
                                 custom_name = "computeCRKSPHSumMassDensity%id" % ndim)
 
-        self.space.add_function("computeVoronoiVolume", None,
-                                [constrefparam(vectorfieldlist, "position"),
-                                 refparam(scalarfieldlist, "vol")],
-                                docstring = "Compute the volume per point using a Voronoi tessellation.")
-
-        self.space.add_function("computeCRKSPHSumVolume", None,
-                                [constrefparam(connectivitymap, "connectivityMap"),
-                                 constrefparam(tablekernel, "W"),
-                                 constrefparam(vectorfieldlist, "position"),
-                                 constrefparam(symtensorfieldlist, "H"),
-                                 refparam(scalarfieldlist, "vol")],
-                                template_parameters = [dim],
-                                custom_name = "computeCRKSPHSumVolume%id" % ndim)
-
-<<<<<<< HEAD
         self.space.add_function("computeSolidCRKSPHSumMassDensity", None,
                                 [constrefparam(connectivitymap, "connectivityMap"),
                                  constrefparam(tablekernel, "W"),
@@ -172,31 +138,13 @@
                                 template_parameters = [dim],
                                 custom_name = "computeSolidCRKSPHSumMassDensity%id" % ndim)
 
-        # CRKSPH moments.
-        self.space.add_function("computeCRKSPHMoments", None,
-=======
         # CRKSPH corrections.
         self.space.add_function("computeCRKSPHCorrections", None,
->>>>>>> 69fa69ef
                                 [constrefparam(connectivitymap, "connectivityMap"),
                                  constrefparam(tablekernel, "W"),
                                  constrefparam(scalarfieldlist, "weight"),
                                  constrefparam(vectorfieldlist, "position"),
                                  constrefparam(symtensorfieldlist, "H"),
-<<<<<<< HEAD
-                                 param("Spheral::CRKSPHSpace::CRKOrder","correctionOrder"),
-                                 constrefparam("Spheral::NodeCoupling", "nodeCoupling"),
-                                 refparam(scalarfieldlist, "m0"),
-                                 refparam(vectorfieldlist, "m1"),
-                                 refparam(symtensorfieldlist, "m2"),
-                                 refparam(thirdranktensorfieldlist, "m3"),
-                                 refparam(fourthranktensorfieldlist, "m4"),
-                                 refparam(vectorfieldlist, "gradm0"),
-                                 refparam(tensorfieldlist, "gradm1"),
-                                 refparam(thirdranktensorfieldlist, "gradm2"),
-                                 refparam(fourthranktensorfieldlist, "gradm3"),
-                                 refparam(fifthranktensorfieldlist, "gradm4")],
-=======
                                  #constrefparam("Spheral::CRKSPHSpace::CRKOrder","correctionOrder"),
                                  param("int","correctionOrder"),
                                  refparam(scalarfieldlist, "A"),
@@ -205,29 +153,23 @@
                                  refparam(vectorfieldlist, "gradA"),
                                  refparam(tensorfieldlist, "gradB"),
                                  refparam(thirdranktensorfieldlist, "gradC")],
->>>>>>> 69fa69ef
                                 template_parameters = [dim],
-                                custom_name = "computeCRKSPHMoments%id" % ndim)
-
-        # CRKSPH corrections.
+                                custom_name = "computeCRKSPHCorrections%id" % ndim)
         self.space.add_function("computeCRKSPHCorrections", None,
-                                [constrefparam(scalarfieldlist, "m0"),
-                                 constrefparam(vectorfieldlist, "m1"),
-                                 constrefparam(symtensorfieldlist, "m2"),
-                                 constrefparam(thirdranktensorfieldlist, "m3"),
-                                 constrefparam(fourthranktensorfieldlist, "m4"),
-                                 constrefparam(vectorfieldlist, "gradm0"),
-                                 constrefparam(tensorfieldlist, "gradm1"),
-                                 constrefparam(thirdranktensorfieldlist, "gradm2"),
-                                 constrefparam(fourthranktensorfieldlist, "gradm3"),
-                                 constrefparam(fifthranktensorfieldlist, "gradm4"),
-                                 param("Spheral::CRKSPHSpace::CRKOrder","correctionOrder"),
+                                [constrefparam(connectivitymap, "connectivityMap"),
+                                 constrefparam(tablekernel, "W"),
+                                 constrefparam(scalarfieldlist, "weight"),
+                                 constrefparam(vectorfieldlist, "position"),
+                                 constrefparam(symtensorfieldlist, "H"),
+                                 constrefparam("Spheral::NodeCoupling", "nodeCoupling"),
                                  refparam(scalarfieldlist, "A"),
                                  refparam(vectorfieldlist, "B"),
-                                 refparam(tensorfieldlist, "C"),
                                  refparam(vectorfieldlist, "gradA"),
                                  refparam(tensorfieldlist, "gradB"),
-                                 refparam(thirdranktensorfieldlist, "gradC")],
+                                 refparam(scalarfieldlist, "Ac"),
+                                 refparam(vectorfieldlist, "Bc"),
+                                 refparam(vectorfieldlist, "gradAc"),
+                                 refparam(tensorfieldlist, "gradBc")],
                                 template_parameters = [dim],
                                 custom_name = "computeCRKSPHCorrections%id" % ndim)
 
@@ -246,11 +188,7 @@
                                      constrefparam(vectorfieldlist, "B"),
                                      constrefparam(tensorfieldlist, "C"),
                                      constrefparam(connectivitymap, "connectivityMap"),
-<<<<<<< HEAD
-                                     param("Spheral::CRKSPHSpace::CRKOrder","correctionOrder"),
-=======
                                      param("int","correctionOrder"),
->>>>>>> 69fa69ef
                                      constrefparam(tablekernel, "W")],
                                     template_parameters = [dim, element],
                                     custom_name = "interpolateCRKSPH",
@@ -264,18 +202,14 @@
                                      constrefparam(vectorfieldlist, "B"),
                                      constrefparam(tensorfieldlist, "C"),
                                      constrefparam(connectivitymap, "connectivityMap"),
-<<<<<<< HEAD
-                                     param("Spheral::CRKSPHSpace::CRKOrder","correctionOrder"),
-=======
                                      param("int","correctionOrder"),
->>>>>>> 69fa69ef
                                      constrefparam(tablekernel, "W"),
                                      constrefparam("Spheral::NodeCoupling", "nodeCoupling")],
                                     template_parameters = [dim, element],
                                     custom_name = "interpolateCRKSPH",
                                     docstring = "interpolateCRKSPH: returns the CRK interpolations of the input FieldList.")
 
-        # CRKSPH gradient.
+        # CRDSPH gradient.
         for (fl, result, element) in ((scalarfieldlist, vectorfieldlist, "double"),
                                       (vectorfieldlist, tensorfieldlist, vector)):
             self.space.add_function("gradientCRKSPH", result,
@@ -290,11 +224,7 @@
                                      constrefparam(tensorfieldlist, "gradB"),
                                      constrefparam(thirdranktensorfieldlist, "gradC"),
                                      constrefparam(connectivitymap, "connectivityMap"),
-<<<<<<< HEAD
-                                     param("Spheral::CRKSPHSpace::CRKOrder","correctionOrder"),
-=======
                                      param("int","correctionOrder"),
->>>>>>> 69fa69ef
                                      constrefparam(tablekernel, "W")],
                                     template_parameters = [dim, element],
                                     custom_name = "gradientCRKSPH",
@@ -311,11 +241,7 @@
                                      constrefparam(tensorfieldlist, "gradB"),
                                      constrefparam(thirdranktensorfieldlist, "gradC"),
                                      constrefparam(connectivitymap, "connectivityMap"),
-<<<<<<< HEAD
-                                     param("Spheral::CRKSPHSpace::CRKOrder","correctionOrder"),
-=======
                                      param("int","correctionOrder"),
->>>>>>> 69fa69ef
                                      constrefparam(tablekernel, "W"),
                                      constrefparam("Spheral::NodeCoupling", "nodeCoupling")],
                                     template_parameters = [dim, element],
@@ -335,6 +261,7 @@
                               param("double", "kernelExtent"),
                               constrefparam(vectorfieldlist, "position"),
                               constrefparam(symtensorfieldlist, "H"),
+                              refparam(polyvolfieldlist, "polyvol"),
                               refparam(scalarfieldlist, "volume")],
                              docstring = "Compute the hull volume for each point in a FieldList of positions.")
 
@@ -413,10 +340,6 @@
                            param("MassDensityType", "densityUpdate", default_value="Spheral::PhysicsSpace::RigorousSumDensity"),
                            param("HEvolutionType", "HUpdate", default_value="Spheral::PhysicsSpace::IdealH"),
                            param("CRKOrder", "correctionOrder", default_value="Spheral::CRKSPHSpace::LinearOrder"),
-<<<<<<< HEAD
-                           param("CRKVolumeType", "volumeType", default_value="Spheral::CRKSPHSpace::CRKSumVolume"),
-=======
->>>>>>> 69fa69ef
                            param("double", "epsTensile", default_value="0.0"),
                            param("double", "nTensile", default_value="4.0")])
 
@@ -471,10 +394,6 @@
         x.add_instance_attribute("densityUpdate", "MassDensityType", getter="densityUpdate", setter="densityUpdate")
         x.add_instance_attribute("HEvolution", "HEvolutionType", getter="HEvolution", setter="HEvolution")
         x.add_instance_attribute("correctionOrder", "CRKOrder", getter="correctionOrder", setter="correctionOrder")
-<<<<<<< HEAD
-        x.add_instance_attribute("volumeType", "CRKVolumeType", getter="volumeType", setter="volumeType")
-=======
->>>>>>> 69fa69ef
         x.add_instance_attribute("compatibleEnergyEvolution", "bool", getter="compatibleEnergyEvolution", setter="compatibleEnergyEvolution")
         x.add_instance_attribute("XSPH", "bool", getter="XSPH", setter="XSPH")
         x.add_instance_attribute("filter", "double", getter="filter", setter="filter")
@@ -483,6 +402,7 @@
         const_ref_return_value(x, me, "%s::timeStepMask" % me, intfieldlist, [], "timeStepMask")
         const_ref_return_value(x, me, "%s::pressure" % me, scalarfieldlist, [], "pressure")
         const_ref_return_value(x, me, "%s::soundSpeed" % me, scalarfieldlist, [], "soundSpeed")
+        const_ref_return_value(x, me, "%s::volume" % me, scalarfieldlist, [], "volume")
         const_ref_return_value(x, me, "%s::specificThermalEnergy0" % me, scalarfieldlist, [], "specificThermalEnergy0")
         const_ref_return_value(x, me, "%s::Hideal" % me, symtensorfieldlist, [], "Hideal")
         const_ref_return_value(x, me, "%s::maxViscousPressure" % me, scalarfieldlist, [], "maxViscousPressure")
@@ -490,7 +410,6 @@
         const_ref_return_value(x, me, "%s::viscousWork" % me, scalarfieldlist, [], "viscousWork")
         const_ref_return_value(x, me, "%s::weightedNeighborSum" % me, scalarfieldlist, [], "weightedNeighborSum")
         const_ref_return_value(x, me, "%s::massSecondMoment" % me, symtensorfieldlist, [], "massSecondMoment")
-        const_ref_return_value(x, me, "%s::volume" % me, scalarfieldlist, [], "volume")
         const_ref_return_value(x, me, "%s::XSPHDeltaV" % me, vectorfieldlist, [], "XSPHDeltaV")
         const_ref_return_value(x, me, "%s::DxDt" % me, vectorfieldlist, [], "DxDt")
         const_ref_return_value(x, me, "%s::DvDt" % me, vectorfieldlist, [], "DvDt")
@@ -499,14 +418,8 @@
         const_ref_return_value(x, me, "%s::DHDt" % me, symtensorfieldlist, [], "DHDt")
         const_ref_return_value(x, me, "%s::DvDx" % me, tensorfieldlist, [], "DvDx")
         const_ref_return_value(x, me, "%s::internalDvDx" % me, tensorfieldlist, [], "internalDvDx")
+        const_ref_return_value(x, me, "%s::DmassDensityDx" % me, vectorfieldlist, [], "DmassDensityDx")
         const_ref_return_value(x, me, "%s::pairAccelerations" % me, vectorvectorfieldlist, [], "pairAccelerations")
-        const_ref_return_value(x, me, "%s::DvDt0" % me, vectorfieldlist, [], "DvDt0")
-        const_ref_return_value(x, me, "%s::DmassDensityDt0" % me, scalarfieldlist, [], "DmassDensityDt0")
-        const_ref_return_value(x, me, "%s::DspecificThermalEnergyDt0" % me, scalarfieldlist, [], "DspecificThermalEnergyDt0")
-        const_ref_return_value(x, me, "%s::DHDt0" % me, symtensorfieldlist, [], "DHDt0")
-        const_ref_return_value(x, me, "%s::DvDx0" % me, tensorfieldlist, [], "DvDx0")
-        const_ref_return_value(x, me, "%s::internalDvDx0" % me, tensorfieldlist, [], "internalDvDx0")
-        const_ref_return_value(x, me, "%s::pairAccelerations0" % me, vectorvectorfieldlist, [], "pairAccelerations0")
 
         const_ref_return_value(x, me, "%s::A" % me, scalarfieldlist, [], "A")
         const_ref_return_value(x, me, "%s::B" % me, vectorfieldlist, [], "B")
@@ -575,19 +488,13 @@
                            param("MassDensityType", "densityUpdate", default_value="Spheral::PhysicsSpace::RigorousSumDensity"),
                            param("HEvolutionType", "HUpdate", default_value="Spheral::PhysicsSpace::IdealH"),
                            param("CRKOrder", "correctionOrder", default_value="Spheral::CRKSPHSpace::LinearOrder"),
-<<<<<<< HEAD
-                           param("CRKVolumeType", "volumeType", default_value="Spheral::CRKSPHSpace::CRKSumVolume"),
-=======
->>>>>>> 69fa69ef
                            param("double", "epsTensile", default_value="0.0"),
                            param("double", "nTensile", default_value="4.0")])
 
         # Attributes.
         const_ref_return_value(x, me, "%s::Adamage" % me, scalarfieldlist, [], "Adamage")
         const_ref_return_value(x, me, "%s::Bdamage" % me, vectorfieldlist, [], "Bdamage")
-        const_ref_return_value(x, me, "%s::Cdamage" % me, tensorfieldlist, [], "Cdamage")
         const_ref_return_value(x, me, "%s::gradAdamage" % me, vectorfieldlist, [], "gradAdamage")
         const_ref_return_value(x, me, "%s::gradBdamage" % me, tensorfieldlist, [], "gradBdamage")
-        const_ref_return_value(x, me, "%s::gradCdamage" % me, thirdranktensorfieldlist, [], "gradCdamage")
 
         return