--- conflicted
+++ resolved
@@ -250,11 +250,6 @@
         tensor = "Tensor%id" % ndim
         symtensor = "SymTensor%id" % ndim
         thirdranktensor = "ThirdRankTensor%id" % ndim
-<<<<<<< HEAD
-        fourthranktensor = "FourthRankTensor%id" % ndim
-        fifthranktensor = "FifthRankTensor%id" % ndim
-=======
->>>>>>> 69fa69ef
         polyvol = {1: "Box1d", 
                    2: "Polygon",
                    3: "Polyhedron"}[ndim]
@@ -265,8 +260,6 @@
         vector3dfield = "Spheral::FieldSpace::Vector3dField%id" % ndim
         tensorfield = "Spheral::FieldSpace::TensorField%id" % ndim
         thirdranktensorfield = "Spheral::FieldSpace::ThirdRankTensorField%id" % ndim
-        fourthranktensorfield = "Spheral::FieldSpace::FourthRankTensorField%id" % ndim
-        fifthranktensorfield = "Spheral::FieldSpace::FifthRankTensorField%id" % ndim
         polyvolfield = "Spheral::FieldSpace::FacetedVolumeField%id" % ndim
         vectordoublefield = "Spheral::FieldSpace::VectorDoubleField%id" % ndim
         vectorvectorfield = "Spheral::FieldSpace::VectorVectorField%id" % ndim
@@ -279,8 +272,6 @@
         tensorfieldlist = "Spheral::FieldSpace::TensorFieldList%id" % ndim
         symtensorfieldlist = "Spheral::FieldSpace::SymTensorFieldList%id" % ndim
         thirdranktensorfieldlist = "Spheral::FieldSpace::ThirdRankTensorFieldList%id" % ndim
-        fourthranktensorfieldlist = "Spheral::FieldSpace::FourthRankTensorFieldList%id" % ndim
-        fifthranktensorfieldlist = "Spheral::FieldSpace::FifthRankTensorFieldList%id" % ndim
         polyvolfieldlist = "Spheral::FieldSpace::FacetedVolumeFieldList%id" % ndim
         vectordoublefieldlist = "Spheral::FieldSpace::VectorDoubleFieldList%id" % ndim
         vectorvectorfieldlist = "Spheral::FieldSpace::VectorVectorFieldList%id" % ndim
@@ -356,11 +347,6 @@
                                                    (tensorfieldlist, tensor, "%s::zero" % tensor, "Tensor"),
                                                    (symtensorfieldlist, symtensor, "%s::zero" % symtensor, "SymTensor"),
                                                    (thirdranktensorfieldlist, thirdranktensor, "%s::zero" % thirdranktensor, "ThirdRankTensor"),
-<<<<<<< HEAD
-                                                   (fourthranktensorfieldlist, fourthranktensor, "%s::zero" % fourthranktensor, "FourthRankTensor"),
-                                                   (fifthranktensorfieldlist, fifthranktensor, "%s::zero" % fifthranktensor, "FifthRankTensor"),
-=======
->>>>>>> 69fa69ef
                                                    (polyvolfieldlist, polyvol, "%s()" % polyvol, "FacetedVolume")]:
             exec("""
 x.add_method("newGlobalFieldList", "%(result)s", [param("%(value)s", "value", default_value="%(default)s"),
