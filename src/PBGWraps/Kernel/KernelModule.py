--- conflicted
+++ resolved
@@ -24,11 +24,7 @@
         # Expose types.
         self.types = ("BSpline", "W4Spline", "Gaussian", "SuperGaussian", "PiGaussian",
                       "Hat", "Sinc", "NSincPolynomial", "NBSpline", "QuarticSpline",
-<<<<<<< HEAD
-                      "QuinticSpline", "Table", "WendlandC2", "WendlandC4", "WendlandC6", "ExpInv")
-=======
                       "QuinticSpline", "Table", "WendlandC4", "WendlandC6", "ExpInv")
->>>>>>> 69fa69ef
         for type in self.types:
             for ndim in self.dims:
                 dim = "%id" % ndim
@@ -45,11 +41,7 @@
             dim = "%id" % ndim
 
             # Generic Kernel types.
-<<<<<<< HEAD
-            for type in ("BSpline", "W4Spline", "SuperGaussian", "WendlandC2", "WendlandC4", "WendlandC6", "QuarticSpline", "QuinticSpline", "ExpInv"):
-=======
             for type in ("BSpline", "W4Spline", "SuperGaussian", "WendlandC4", "WendlandC6", "QuarticSpline", "QuinticSpline", "ExpInv"):
->>>>>>> 69fa69ef
                 name = type + "Kernel" + dim
                 exec("self.generateDefaultKernelBindings(self.%s, %i)" % (name, ndim))
             # Now some specialized bindings for kernels.
@@ -151,14 +143,13 @@
         quarticsplinekernel = "Spheral::KernelSpace::QuarticSplineKernel%id" % ndim
         quinticsplinekernel = "Spheral::KernelSpace::QuinticSplineKernel%id" % ndim
         nbsplinekernel = "Spheral::KernelSpace::NBSplineKernel%id" % ndim
-        wendlandc2kernel = "Spheral::KernelSpace::WendlandC2Kernel%id" % ndim
         wendlandc4kernel = "Spheral::KernelSpace::WendlandC4Kernel%id" % ndim
         wendlandc6kernel = "Spheral::KernelSpace::WendlandC6Kernel%id" % ndim
 
         # Constructors.
         for W in (bsplinekernel, w4splinekernel, gaussiankernel, supergaussiankernel, pigaussiankernel,
                   hatkernel, sinckernel, nsincpolynomialkernel, quarticsplinekernel, quinticsplinekernel, nbsplinekernel, 
-                  wendlandc2kernel,wendlandc4kernel,wendlandc6kernel):
+                  wendlandc4kernel,wendlandc6kernel):
             x.add_constructor([constrefparam(W, "kernel"),
                                param("int", "numPoints", default_value="1000"),
                                param("double", "hmult", default_value="1.0")])
