--- conflicted
+++ resolved
@@ -94,14 +94,13 @@
 
         # Constructors.
         x.add_constructor([param("double", "Clinear", default_value="1.0"),
-                           param("double", "Cquadratic", default_value="1.0"),
-                           param("CRKOrder", "QcorrectionOrder", default_value="Spheral::CRKSPHSpace::LinearOrder")])
+                           param("double", "Cquadratic", default_value="1.0")])
 
         # Attributes.
         x.add_instance_attribute("Cl", "double", getter="Cl", setter="Cl")
         x.add_instance_attribute("Cq", "double", getter="Cq", setter="Cq")
-        x.add_instance_attribute("QcorrectionOrder", "CRKOrder", getter="QcorrectionOrder", setter="QcorrectionOrder")
         x.add_instance_attribute("balsaraShearCorrection", "bool", getter="balsaraShearCorrection", setter="balsaraShearCorrection")
+        x.add_instance_attribute("reducingViscosityCorrection", "bool", getter="reducingViscosityCorrection", setter="reducingViscosityCorrection")
         x.add_instance_attribute("limiter", "bool", getter="limiter", setter="limiter")
         x.add_instance_attribute("epsilon2", "double", getter="epsilon2", setter="epsilon2")
         x.add_instance_attribute("negligibleSoundSpeed", "double", getter="negligibleSoundSpeed", setter="negligibleSoundSpeed")
@@ -120,8 +119,7 @@
 
         # Methods.
         x.add_method("curlVelocityMagnitude", "double", [refparam(tensor, "DvDx")], is_const=True)
-        x.add_method("ClMultiplier", scalarfieldlist, [], is_const=True)
-        x.add_method("CqMultiplier", scalarfieldlist, [], is_const=True)
+        x.add_method("shearMultiplier", scalarfieldlist, [], is_const=True)
         x.add_method("sigma", tensorfieldlist, [], is_const=True)
         x.add_method("gradDivVelocity", vectorfieldlist, [], is_const=True)
         x.add_method("calculateLimiter", tensor, [refparam(vector, "vi"),
@@ -148,8 +146,8 @@
         x.add_method("calculateSigma", "bool", [], is_const=True, visibility="protected")
         x.add_method("calculateSigma", None, [param("bool", "value")], visibility="protected")
         
-        x.add_method("CqMultiplier", scalarfieldlist, [])
-        x.add_method("ClMultiplier", scalarfieldlist, [])
+        x.add_method("reducingViscosityMultiplierQ", scalarfieldlist, [])
+        x.add_method("reducingViscosityMultiplierL", scalarfieldlist, [])
 
         # Add the abstract methods.
         self.addArtificialViscosityVirtualMethods(x, ndim, True)
@@ -185,16 +183,10 @@
         x.add_constructor([param("double", "Clinear", default_value="1.0"),
                            param("double", "Cquadratic", default_value="1.0"),
                            param("bool", "linearInExpansion", default_value="false"),
-                           param("bool", "quadraticInExpansion", default_value="false"),
-                           param("double", "etaCritFrac", default_value="1.0"),
-                           param("double", "etaFoldFrac", default_value="0.2")])
+                           param("bool", "quadraticInExpansion", default_value="false")])
 
         # Add the local methods.
         self.addArtificialViscosityVirtualMethods(x, ndim, False)
-
-        # Attributes
-        x.add_instance_attribute("etaCritFrac", "double", getter="etaCritFrac", setter="etaCritFrac")
-        x.add_instance_attribute("etaFoldFrac", "double", getter="etaFoldFrac", setter="etaFoldFrac")
 
         return
     
@@ -249,12 +241,7 @@
                            param("double", "betaD", default_value="0.05"),
                            param("double", "betaE", default_value="1.0"),
                            param("double", "fKern", default_value="0.33333"),
-<<<<<<< HEAD
-                           param("bool", "boolHopkins", default_value="true"),
-                           param("bool", "reproducingKernelGradient", default_value="false")])
-=======
                            param("int", "boolHopkins", default_value="true")])
->>>>>>> 69fa69ef
 
         # Add the abstract methods.
         generatePhysicsVirtualBindings(x, ndim, False)
@@ -266,12 +253,7 @@
         x.add_instance_attribute("betaD", "double", getter="betaD", setter="betaD")
         x.add_instance_attribute("betaC", "double", getter="betaC", setter="betaC")
         x.add_instance_attribute("fKern", "double", getter="fKern", setter="fKern")
-<<<<<<< HEAD
-        x.add_instance_attribute("boolHopkins", "bool", getter="boolHopkins", setter="boolHopkins")
-        x.add_instance_attribute("reproducingKernelGradient", "bool", getter="reproducingKernelGradient", setter="reproducingKernelGradient")
-=======
         x.add_instance_attribute("boolHopkins", "double", getter="boolHopkins", setter="boolHopkins")
->>>>>>> 69fa69ef
 
         # Methods.
         const_ref_return_value(x, me, "%s::PrevDvDt" % me, vectorfieldlist, [], "PrevDvDt")
@@ -279,11 +261,6 @@
         const_ref_return_value(x, me, "%s::PrevDivV2" % me, scalarfieldlist, [], "PrevDivV2")
         const_ref_return_value(x, me, "%s::CullAlpha" % me, scalarfieldlist, [], "CullAlpha")
         const_ref_return_value(x, me, "%s::CullAlpha2" % me, scalarfieldlist, [], "CullAlpha2")
-<<<<<<< HEAD
-        const_ref_return_value(x, me, "%s::DalphaDt" % me, scalarfieldlist, [], "DalphaDt")
-        const_ref_return_value(x, me, "%s::alphaLocal" % me, scalarfieldlist, [], "alphaLocal")
-=======
->>>>>>> 69fa69ef
    
         return
 
