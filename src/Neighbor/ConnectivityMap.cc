//---------------------------------Spheral++----------------------------------//
// ConnectivityMap
//
// Stores the full set of significant neighbors for a set of NodeLists.
//
// Created by J. Michael Owen, Sun Oct 30 15:36:33 PST 2005
//----------------------------------------------------------------------------//
#include "ConnectivityMap.hh"
#include "NodeList/NodeList.hh"
#include "Neighbor/Neighbor.hh"
#include "DataBase/DataBase.hh"
#include "Field/FieldList.hh"
#include "Boundary/Boundary.hh"
#include "Utilities/globalNodeIDs.hh"
#include "Utilities/timingUtilities.hh"
#include "Utilities/mortonOrderIndices.hh"
#include "Utilities/PairComparisons.hh"
#include "Utilities/pointDistances.hh"
#include "Utilities/Timer.hh"

#include <algorithm>
#include <ctime>
using std::vector;
using std::map;
using std::string;
using std::pair;
using std::cout;
using std::cerr;
using std::endl;
using std::min;
using std::max;
using std::abs;


namespace Spheral {

namespace {
//------------------------------------------------------------------------------
// Append v2 to the end of v1
//------------------------------------------------------------------------------
template<typename T>
inline
void
appendSTLvectors(std::vector<T>& v1, std::vector<T>& v2) {
  if (not v2.empty()) {
    v1.reserve(v1.size() + v2.size());
    v1.insert(v1.end(), v2.begin(), v2.end());
  }
}

//------------------------------------------------------------------------------
// How should we compare pairs for sorting?
//------------------------------------------------------------------------------
inline
KeyTraits::Key
hashKeys(const KeyTraits::Key& a, const KeyTraits::Key& b) {
  // Szudzik's function
  // return (a >= b ?
  //         a * a + a + b :
  //         a + b * b);          // where a, b >= 0
  // return a + b;
  return ((KeyTraits::Key(a) << 16) | KeyTraits::Key(b));
}

//------------------------------------------------------------------------------
// Helper to insert into a sorted list of IDs.
//------------------------------------------------------------------------------
template<typename KeyContainer>
inline
bool
insertUnique(const std::vector<int>& offsets,
             std::vector<std::vector<std::vector<int>>>& indices,
             const KeyContainer& keys,
             const bool useKeys,
             const int jN1, const int j1,
             const int jN2, const int j2) {
  if (jN1 != jN2 or j1 != j2) {
    auto& overlap = indices[offsets[jN1] + j1][jN2];
    std::vector<int>::iterator itr;
    if (useKeys) {
      itr = std::lower_bound(overlap.begin(), overlap.end(), j2,
                             [&](const int a, const int& b) { return keys(jN2, a) < keys(jN2, b); });
    } else {
      itr = std::lower_bound(overlap.begin(), overlap.end(), j2);
    }
    if (itr == overlap.end() or *itr != j2) {
      overlap.insert(itr, j2);
      return true;
    } else {
      return false;
    }
  }
  return false;
}

//------------------------------------------------------------------------------
// Sort node pairs for domain independent ordering.
//------------------------------------------------------------------------------
template<typename KeyContainer>
inline
void
sortPairs(NodePairList& pairs,
          const KeyContainer& keys) {
  // Start by making sure the pairs themselves are deterministically arranged.
  for (auto& p: pairs) {
    if (keys(p.i_list, p.i_node) > keys(p.j_list, p.j_node)) {
      std::swap(p.i_list, p.j_list);
      std::swap(p.i_node, p.j_node);
    }
  }

  // Now sort the list as a whole.
  std::sort(pairs.begin(), pairs.end(),
            [&](const NodePairIdxType& a, const NodePairIdxType& b) {
              return hashKeys(keys(a.i_list, a.i_node), keys(a.j_list, a.j_node)) <
                hashKeys(keys(b.i_list, b.i_node), keys(b.j_list, b.j_node));
            });
}

}

//------------------------------------------------------------------------------
// Constructor.
//------------------------------------------------------------------------------
template<typename Dimension>
inline
ConnectivityMap<Dimension>::
ConnectivityMap():
  mNodeLists(),
  mBuildGhostConnectivity(false),
  mBuildOverlapConnectivity(false),
  mBuildIntersectionConnectivity(false),
  mConnectivity(),
  mNodeTraversalIndices(),
  mKeys(FieldStorageType::CopyFields),
  mCouplingPtr(std::make_shared<NodeCoupling>()),
  mIntersectionConnectivity(),
  mExcludePairs([](int, int, int, int) { return false; }){
}

//------------------------------------------------------------------------------
// Destructor.
//------------------------------------------------------------------------------
template<typename Dimension>
ConnectivityMap<Dimension>::
~ConnectivityMap() {
}

//------------------------------------------------------------------------------
// Internal method to build the connectivity for the requested set of NodeLists.
//------------------------------------------------------------------------------
template<typename Dimension>
void
ConnectivityMap<Dimension>::
patchConnectivity(const FieldList<Dimension, int>& flags,
                  const FieldList<Dimension, int>& old2new) {
  TIME_BEGIN("ConnectivityMap_patch");

  const auto domainDecompIndependent = NodeListRegistrar<Dimension>::instance().domainDecompositionIndependent();

  // We have to recompute the keys to sort nodes by excluding the 
  // nodes that are being removed.
  const auto numNodeLists = mNodeLists.size();
  if (domainDecompIndependent) {
// #pragma omp parallel for collapse(2)
    for (auto iNodeList = 0u; iNodeList < numNodeLists; ++iNodeList) {
      for (auto i = 0u; i < mNodeLists[iNodeList]->numNodes(); ++i) {
        if (flags(iNodeList, i) == 0) mKeys(iNodeList, i) = KeyTraits::maxKey;
      }
    }
  }

  // Iterate over the Connectivity (NodeList).
  for (auto iNodeList = 0u; iNodeList != numNodeLists; ++iNodeList) {
    const auto ioff = mOffsets[iNodeList];
    const auto numNodes = ((domainDecompIndependent or mBuildGhostConnectivity or mBuildOverlapConnectivity) ? 
                           mNodeLists[iNodeList]->numNodes() :
                           mNodeLists[iNodeList]->numInternalNodes());

    vector<size_t> iNodesToKill;
    vector<pair<int, Key>> keys;
#pragma omp parallel
    {
      vector<size_t> iNodesToKill_thread;
      vector<pair<int, Key>> keys_thread;

      // Patch the traversal ordering and connectivity for this NodeList.
#pragma omp for schedule(dynamic)
      for (auto i = 0u; i < numNodes; ++i) {

        // Should we patch this set of neighbors?
        if (flags(iNodeList, i) == 0) {
          iNodesToKill_thread.push_back(i);
        } else {
          if (domainDecompIndependent) keys_thread.push_back(std::make_pair(old2new(iNodeList, i), mKeys(iNodeList, i)));
          mNodeTraversalIndices[iNodeList][i] = old2new(iNodeList, i);
          auto& neighbors = mConnectivity[ioff + i];
          CHECK(neighbors.size() == numNodeLists);
          for (auto jNodeList = 0u; jNodeList < numNodeLists; ++jNodeList) {
            vector<pair<int, Key>> nkeys;
            vector<size_t> jNodesToKill;
            for (auto k = 0u; k < neighbors[jNodeList].size(); ++k) {
              const auto j = neighbors[jNodeList][k];
              if (flags(jNodeList, j) == 0) {
                jNodesToKill.push_back(k);
              } else {
                if (domainDecompIndependent) nkeys.push_back(std::make_pair(old2new(jNodeList, j), mKeys(jNodeList, j)));
                neighbors[jNodeList][k] = old2new(jNodeList, j);
              }
            }
            removeElements(neighbors[jNodeList], jNodesToKill);

            // Recompute the ordering of the neighbors.
            if (domainDecompIndependent) {
              sort(nkeys.begin(), nkeys.end(), ComparePairsBySecondElement<pair<int, Key> >());
              for (size_t k = 0; k != neighbors[jNodeList].size(); ++k) {
                CHECK2(k == 0 or nkeys[k].second > nkeys[k-1].second,
                       "Incorrect neighbor ordering:  "
                       << i << " "
                       << k << " "
                       << nkeys[k-1].second << " "
                       << nkeys[k].second);
                neighbors[jNodeList][k] = nkeys[k].first;
              }
            } else {
              sort(neighbors[jNodeList].begin(), neighbors[jNodeList].end());
            }
          }
        }
      }

#pragma omp critical
      appendSTLvectors(iNodesToKill, iNodesToKill_thread);
      appendSTLvectors(keys, keys_thread);
    }
    removeElements(mNodeTraversalIndices[iNodeList], iNodesToKill);

    // Recompute the ordering for traversing the nodes.
    {
      const auto numNodes = mNodeTraversalIndices[iNodeList].size();
      if (domainDecompIndependent) {
        // keys = vector<pair<int, Key> >();
        // for (size_t k = 0; k != numNodes; ++k) {
        //   const int i = mNodeTraversalIndices[iNodeList][k];
        //   keys.push_back(std::make_pair(i, mKeys(iNodeList, i)));
        // }
        sort(keys.begin(), keys.end(), ComparePairsBySecondElement<pair<int, Key> >());
#pragma omp parallel for
        for (auto k = 0u; k < numNodes; ++k) {
          mNodeTraversalIndices[iNodeList][k] = keys[k].first;
        }
      } else {
#pragma omp parallel for
        for (auto i = 0u; i < numNodes; ++i) {
          mNodeTraversalIndices[iNodeList][i] = i;
        }
      }
    }
  }
  
  // We also need to patch the node pair structure
  // Note here we deliberately reallocate the NodePairList, which will invalidate any
  // PairFields pointing at the original pairs.
  REQUIRE(mNodePairListPtr);
  auto culledPairListPtr = std::make_shared<NodePairList>();
  NodePairList& currentPairs = *mNodePairListPtr;
  NodePairList& culledPairs = *culledPairListPtr;
  culledPairs.reserve(currentPairs.size());
#pragma omp parallel
  {
    NodePairList culledPairs_thread;
    const auto npairs = currentPairs.size();
    culledPairs_thread.reserve(npairs);
#pragma omp for
    for (auto k = 0u; k < npairs; ++k) {
<<<<<<< HEAD
      const auto iNodeList = mNodePairList[k].i_list;
      const auto jNodeList = mNodePairList[k].j_list;
      const auto i = mNodePairList[k].i_node;
      const auto j = mNodePairList[k].j_node;
      if (flags(iNodeList, i) != 0 and flags(jNodeList, j) != 0)
=======
      const auto iNodeList = currentPairs[k].i_list;
      const auto jNodeList = currentPairs[k].j_list;
      const auto i = currentPairs[k].i_node;
      const auto j = currentPairs[k].j_node;
      if (flags(iNodeList, i) != 0 and flags(jNodeList, j) != 0) {
>>>>>>> fc32ceec
        culledPairs_thread.push_back(NodePairIdxType(old2new(iNodeList, i), iNodeList,
                                                     old2new(jNodeList, j), jNodeList));
    }
#pragma omp critical
    {
      culledPairs.insert(culledPairs.end(), culledPairs_thread.begin(), culledPairs_thread.end());
    }
  }
  mNodePairListPtr = culledPairListPtr;

  // Sort the NodePairList in order to enforce domain decomposition independence.
  {
    auto& pairs = *mNodePairListPtr;
    if (domainDecompIndependent) {
      // sort(pairs.begin(), pairs.end(), [this](const NodePairIdxType& a, const NodePairIdxType& b) { return (mKeys(a.i_list, a.i_node) + mKeys(a.j_list, a.j_node)) < (mKeys(b.i_list, b.i_node) + mKeys(b.j_list, b.j_node)); });
      // sort(pairs.begin(), pairs.end(), [this](const NodePairIdxType& a, const NodePairIdxType& b) { return hashKeys(mKeys(a.i_list, a.i_node), mKeys(a.j_list, a.j_node)) < hashKeys(mKeys(b.i_list, b.i_node), mKeys(b.j_list, b.j_node)); });
      sortPairs(pairs, mKeys);
    } else {
      std::sort(pairs.begin(), pairs.end());
    }
  }
  // mNodePairListPtr->computeLookup();

  // Patch the intersection lists if we're maintaining them
  if (mBuildIntersectionConnectivity) {
    IntersectionConnectivityContainer intersection;
    for (const auto& element: mIntersectionConnectivity) {
      auto pair = element.first;
      const auto& oldintersect = element.second;
      if (flags(pair.i_list, pair.i_node) != 0 and flags(pair.j_list, pair.j_node) != 0) {
        pair.i_node = old2new(pair.i_list, pair.i_node);
        pair.j_node = old2new(pair.j_list, pair.j_node);
        vector<vector<int>> newintersect(numNodeLists);
        for (auto klist = 0u; klist < numNodeLists; ++klist) {
          for (const auto k: oldintersect[klist]) {
            if (flags(klist, k) != 0) newintersect[klist].push_back(old2new(klist, k));
          }
        }
        intersection[pair] = newintersect;
      }
    }
  }

  // You can't check valid yet 'cause the NodeLists have not been resized
  // when we call patch!  The valid method should be checked by whoever called
  // this method after that point.
  //ENSURE(valid());
  TIME_END("ConnectivityMap_patch");
}

//------------------------------------------------------------------------------
// Compute the common neighbors for a pair of nodes.  Note this method 
// returns by value since this information is not stored by ConnectivityMap.
//------------------------------------------------------------------------------
template<typename Dimension>
vector<vector<int> >
ConnectivityMap<Dimension>::
connectivityIntersectionForNodes(const int nodeListi, const int i,
                                 const int nodeListj, const int j,
                                 const FieldList<Dimension, typename Dimension::Vector>& position) const {

  // Pre-conditions.
  TIME_BEGIN("ConnectivityMap_computeIntersectionConnectivity");
  const auto numNodeLists = mNodeLists.size();
  const auto domainDecompIndependent = NodeListRegistrar<Dimension>::instance().domainDecompositionIndependent();
  const auto ghostConnectivity = (mBuildGhostConnectivity or
                                  mBuildOverlapConnectivity or
                                  domainDecompIndependent);
  const auto firstGhostNodei = mNodeLists[nodeListi]->firstGhostNode();
  const auto firstGhostNodej = mNodeLists[nodeListj]->firstGhostNode();
  const bool usePosition = (position.numFields() == numNodeLists);
  REQUIRE(nodeListi < (int)numNodeLists and
          nodeListj < (int)numNodeLists);
  REQUIRE(ghostConnectivity or i < (int)firstGhostNodei or j < (int)firstGhostNodej);
  REQUIRE(position.numFields() == numNodeLists or position.numFields() == 0);

  // Prepare the result.
  vector<vector<int>> result(numNodeLists);

  // If both nodes are internal, we simply intersect their neighbor lists.
  if (ghostConnectivity or (i < (int)firstGhostNodei and j < (int)firstGhostNodej)) {
    const auto& neighborsi = this->connectivityForNode(nodeListi, i);
    const auto& neighborsj = this->connectivityForNode(nodeListj, j);
    CHECK(neighborsi.size() == numNodeLists);
    CHECK(neighborsj.size() == numNodeLists);
    vector<int> neighborsijk;
    Vector posi, posj, b;
    if (usePosition) {
      posi = position(nodeListi, i);
      posj = position(nodeListj, j);
    }
    for (auto klist = 0u; klist < numNodeLists; ++klist) {
      neighborsijk.clear();
      if (domainDecompIndependent) {
        std::set_intersection(neighborsi[klist].begin(), neighborsi[klist].end(),
                              neighborsj[klist].begin(), neighborsj[klist].end(),
                              std::back_inserter(neighborsijk),
                              [&](const int a, const int b) { return mKeys(klist, a) < mKeys(klist, b); });
      } else {
        std::set_intersection(neighborsi[klist].begin(), neighborsi[klist].end(),
                              neighborsj[klist].begin(), neighborsj[klist].end(),
                              std::back_inserter(neighborsijk));
      }
      if (usePosition) {
        std::copy_if(neighborsijk.begin(), neighborsijk.end(), std::back_inserter(result[klist]),
                     [&](int k) { return (closestPointOnSegment(position(klist, k), posi, posj, b)); });
      } else {
        result[klist] = neighborsijk;
      }
    }
  } else if (i < (int)firstGhostNodei) {
    result = this->connectivityForNode(nodeListi, i);
  } else {
    result = this->connectivityForNode(nodeListj, j);
  }
  result[nodeListi].push_back(i);
  result[nodeListj].push_back(j);

  // That's it.
  TIME_END("ConnectivityMap_computeIntersectionConnectivity");
  return result;
}

//------------------------------------------------------------------------------
// Remove connectivity between neighbors.
// NOTE: this method assumes you are passing the indices of the neighbors to
//       remove!
//------------------------------------------------------------------------------
template<typename Dimension>
void
ConnectivityMap<Dimension>::
removeConnectivity(const FieldList<Dimension, vector<vector<int>>>& neighborsToCut) {
  TIME_BEGIN("ConnectivityMap_cutConnectivity");

  const auto numNodeLists = mNodeLists.size();
  REQUIRE(neighborsToCut.numFields() == numNodeLists);

  for (auto nodeListi = 0u; nodeListi < numNodeLists; ++nodeListi) {
    const auto n = mNodeLists[nodeListi]->numNodes();
    for (auto i = 0u; i < n; ++i) {
      const auto& allneighbors = neighborsToCut(nodeListi, i);
      CHECK(allneighbors.size() == 0 or allneighbors.size() == numNodeLists);
      for (auto nodeListj = 0u; nodeListj < allneighbors.size(); ++nodeListj) {
        auto& neighborsi = mConnectivity[mOffsets[nodeListi] + i][nodeListj];
        removeElements(neighborsi, allneighbors[nodeListj]);
      }
    }
  }

  TIME_END("ConnectivityMap_cutConnectivity");
}

//------------------------------------------------------------------------------
// Compute the union of neighbors for a pair of nodes.  Note this method 
// returns by value since this information is not stored by ConnectivityMap.
//------------------------------------------------------------------------------
template<typename Dimension>
vector<vector<int> >
ConnectivityMap<Dimension>::
connectivityUnionForNodes(const int nodeListi, const int i,
                          const int nodeListj, const int j) const {

  // Pre-conditions.
  const unsigned numNodeLists = mNodeLists.size();
  const auto domainDecompIndependent = NodeListRegistrar<Dimension>::instance().domainDecompositionIndependent();
  const auto ghostConnectivity = (mBuildGhostConnectivity or
                                  mBuildOverlapConnectivity or
                                  domainDecompIndependent);
  const unsigned firstGhostNodei = mNodeLists[nodeListi]->firstGhostNode();
  const unsigned firstGhostNodej = mNodeLists[nodeListj]->firstGhostNode();
  CONTRACT_VAR(ghostConnectivity);
  CONTRACT_VAR(firstGhostNodei);
  CONTRACT_VAR(firstGhostNodej);
  REQUIRE(nodeListi < (int)numNodeLists and
          nodeListj < (int)numNodeLists);
  REQUIRE(ghostConnectivity or i < (int)firstGhostNodei or j < (int)firstGhostNodej);

  // Do the deed.
  vector<vector<int> > result(numNodeLists);
  vector<vector<int> > neighborsi = this->connectivityForNode(nodeListi, i);
  vector<vector<int> > neighborsj = this->connectivityForNode(nodeListj, j);
  CHECK(neighborsi.size() == numNodeLists);
  CHECK(neighborsj.size() == numNodeLists);
  for (unsigned k = 0; k != numNodeLists; ++k) {
    sort(neighborsi[k].begin(), neighborsi[k].end());
    sort(neighborsj[k].begin(), neighborsj[k].end());
    set_union(neighborsi[k].begin(), neighborsi[k].end(),
              neighborsj[k].begin(), neighborsj[k].end(),
              back_inserter(result[k]));
  }

  // That's it.
  return result;
}

//------------------------------------------------------------------------------
// Return the connectivity in terms of global node IDs.
//------------------------------------------------------------------------------
template<typename Dimension>
map<int, vector<int> > 
ConnectivityMap<Dimension>::
globalConnectivity(vector<Boundary<Dimension>*>& boundaries) const {

  // Get the set of global node IDs.
  FieldList<Dimension, int> globalIDs = globalNodeIDs<Dimension, typename vector<const NodeList<Dimension>*>::const_iterator>
    (mNodeLists.begin(), mNodeLists.end());

  // Make sure all ghost nodes have the appropriate global IDs.
  for (typename vector<Boundary<Dimension>*>::iterator boundItr = boundaries.begin();
       boundItr != boundaries.end();
       ++boundItr) (*boundItr)->applyFieldListGhostBoundary(globalIDs);
  for (typename vector<Boundary<Dimension>*>::iterator boundItr = boundaries.begin();
       boundItr != boundaries.end();
       ++boundItr) (*boundItr)->finalizeGhostBoundary();

  // Now convert our connectivity to global IDs.
  map<int, vector<int> > result;
  const size_t numNodeLists = mNodeLists.size();
  for (size_t nodeListi = 0; nodeListi != numNodeLists; ++nodeListi) {

    const NodeList<Dimension>* nodeListPtr = mNodeLists[nodeListi];
    for (auto i = 0u; i != nodeListPtr->numInternalNodes(); ++i) {
      const int gid = globalIDs(nodeListi, i);
      result[gid] = vector<int>();

      const vector< vector<int> >& fullConnectivity = connectivityForNode(nodeListPtr, i);
      CHECK(fullConnectivity.size() == numNodeLists);
      for (size_t nodeListj = 0; nodeListj != numNodeLists; ++nodeListj) {
        const vector<int>& connectivity = fullConnectivity[nodeListj];

        for (typename vector<int>::const_iterator jItr = connectivity.begin();
             jItr != connectivity.end();
             ++jItr) result[gid].push_back(globalIDs(nodeListj, *jItr));

      }
      ENSURE(result[gid].size() == numNeighborsForNode(nodeListPtr, i));
    }
  }

  // That's it.
  return result;
}

//------------------------------------------------------------------------------
// Compute the index for the given NodeList in our known set.
//------------------------------------------------------------------------------
template<typename Dimension>
unsigned
ConnectivityMap<Dimension>::
nodeListIndex(const NodeList<Dimension>* nodeListPtr) const {
  return distance(mNodeLists.begin(), 
                  find(mNodeLists.begin(), mNodeLists.end(), nodeListPtr));
}

//------------------------------------------------------------------------------
// Valid test.
//------------------------------------------------------------------------------
template<typename Dimension>
bool
ConnectivityMap<Dimension>::
valid() const {
  TIME_BEGIN("ConnectivityMap_valid");

  const auto domainDecompIndependent = NodeListRegistrar<Dimension>::instance().domainDecompositionIndependent();
  const auto ghostConnectivity = (mBuildGhostConnectivity or
                                  mBuildOverlapConnectivity or
                                  domainDecompIndependent);

  // Check the offsets.
  const auto numNodeLists = mNodeLists.size();
  if (mOffsets.size() != numNodeLists) {
    cerr << "ConnectivityMap::valid: Failed mOffsets.size() == numNodeLists" << endl;
    return false;
  }
  {
    const auto numNodes = (ghostConnectivity ? 
                           mNodeLists.back()->numNodes() : 
                           mNodeLists.back()->numInternalNodes());
    if (mConnectivity.size() != mOffsets.back() + numNodes) {
      cerr << "ConnectivityMap::valid: Failed offset bounding: " << mConnectivity.size() << " != " << mOffsets.back() << " + " << numNodes << endl;
    }
  }

  // Make sure that the NodeLists are listed in the correct sequence, and are
  // FluidNodeLists.
  {
    const NodeListRegistrar<Dimension>& registrar = NodeListRegistrar<Dimension>::instance();
    const vector<string> names = registrar.registeredNames();
    int lastPosition = -1;
    for (typename vector<const NodeList<Dimension>*>::const_iterator itr = mNodeLists.begin();
         itr != mNodeLists.end();
         ++itr) {
      const int newPosition = distance(names.begin(),
                                       find(names.begin(), names.end(), (*itr)->name()));
      if (newPosition <= lastPosition) {
        cerr << "ConnectivityMap::valid: Failed ordering of NodeLists" << endl;
        return false;
      }
      lastPosition = newPosition;
    }
  }

  // Iterate over each NodeList entered.
  for (auto nodeListIDi = 0u; nodeListIDi < numNodeLists; ++nodeListIDi) {

    // Are all internal nodes represented?
    const NodeList<Dimension>* nodeListPtri = mNodeLists[nodeListIDi];
    const auto numNodes = (ghostConnectivity ?
                           nodeListPtri->numNodes() : 
                           nodeListPtri->numInternalNodes());
    //const int firstGhostNodei = nodeListPtri->firstGhostNode();
    if (((nodeListIDi < numNodeLists - 1u) and ((mOffsets[nodeListIDi + 1] - mOffsets[nodeListIDi]) != (int)numNodes)) or
        ((nodeListIDi == numNodeLists - 1u) and ((mConnectivity.size() - (size_t)mOffsets[nodeListIDi]) != numNodes))) {
      cerr << "ConnectivityMap::valid: Failed test that all nodes set for NodeList "
           << mNodeLists[nodeListIDi]->name()
           << endl;
      return false;
    }

    // Iterate over the nodes for this NodeList.
    const int ioff = mOffsets[nodeListIDi];
    for (auto i = 0u; i < numNodes; ++i) {

      // The set of neighbors for this node.  This has to be sized as the number of
      // NodeLists.
      const vector< vector<int> >& allNeighborsForNode = mConnectivity[ioff + i];
      if (allNeighborsForNode.size() != numNodeLists) {
        cerr << "ConnectivityMap::valid: Failed allNeighborsForNode.size() == numNodeLists" << endl;
        return false;
      }

      // Iterate over the sets of NodeList neighbors for this node.
      for (auto nodeListIDj = 0u; nodeListIDj < numNodeLists; ++nodeListIDj) {
        const NodeList<Dimension>* nodeListPtrj = mNodeLists[nodeListIDj];
        //const int firstGhostNodej = nodeListPtrj->firstGhostNode();
        const vector<int>& neighbors = allNeighborsForNode[nodeListIDj];

        // We require that the node IDs be sorted, unique, and of course in a valid range.
        if (neighbors.size() > 0) {
          const auto minNeighbor = *min_element(neighbors.begin(), neighbors.end());
          const auto maxNeighbor = *max_element(neighbors.begin(), neighbors.end());

          if (minNeighbor < 0 or (size_t)maxNeighbor >= nodeListPtrj->numNodes()) {
            cerr << "ConnectivityMap::valid: Failed test that neighbors must be valid IDs: " << minNeighbor << " " << maxNeighbor << " " << nodeListPtrj->numNodes() << endl;
            return false;
          }

          // // When enforcing domain independence the ith node may be a ghost, but all of it's neighbors should
          // // be internal.
          // if (domainDecompIndependent and (i >= firstGhostNodei) and (maxNeighbor > firstGhostNodej)) {
          //   cerr << "ConnectivityMap::valid: Failed test that all neighbors of a ghost node should be internal." << endl;
          //   return false;
          // }

          for (auto k = 1u; k < neighbors.size(); ++k) {
            if (domainDecompIndependent) {
              // In the case of domain decomposition reproducibility, neighbors are sorted
              // by hashed IDs.
              if (mKeys(nodeListIDj, neighbors[k]) < mKeys(nodeListIDj, neighbors[k - 1])) {
                cerr << "ConnectivityMap::valid: Failed test that neighbors must be sorted for node "
                     << i << endl;
                for (vector<int>::const_iterator itr = neighbors.begin();
                     itr != neighbors.end();
                     ++itr) cerr << "(" << *itr << " " << mKeys(nodeListIDj, *itr) << ") ";
                cerr << endl;
                return false;
              }

            } else {
              // Otherwise they should be sorted by local ID.
              if (neighbors[k] <= neighbors[k - 1]) {
                cerr << "ConnectivityMap::valid: Failed test that neighbors must be sorted" << endl;
                for (vector<int>::const_iterator itr = neighbors.begin();
                     itr != neighbors.end();
                     ++itr) cerr << " " << *itr;
                cerr << endl;
                return false;
              }
            }
          }
        }

        // Check that the connectivity is symmetric.
        for (auto j: neighbors) {
          if (ghostConnectivity or ((size_t)j < nodeListPtrj->numInternalNodes())) {
            const vector< vector<int> >& otherNeighbors = connectivityForNode(nodeListPtrj, j);
            if (find(otherNeighbors[nodeListIDi].begin(),
                     otherNeighbors[nodeListIDi].end(),
                     i) == otherNeighbors[nodeListIDi].end()) {
              cerr << "ConnectivityMap::valid: Failed test that neighbors must be symmetric: " 
                   << i << " <> " << j 
                   << "  numneigbors(i)=" << neighbors.size() 
                   << "  numneigbors(j)=" << otherNeighbors[nodeListIDi].size() 
                   << endl;
              cerr << "   " << i << " : ";
              std::copy(neighbors.begin(), neighbors.end(), std::ostream_iterator<int>(std::cerr, " "));
              cerr << endl
                   << "   " << j << " : ";
              std::copy(otherNeighbors[nodeListIDi].begin(), otherNeighbors[nodeListIDi].end(), std::ostream_iterator<int>(std::cerr, " "));
              cerr << endl;
              return false;
            }
          }
        }

      }
    }
  }

  // Check that if we are using domain decompostion independence then the keys 
  // have been calculated.
  if (domainDecompIndependent) {
    for (typename vector<const NodeList<Dimension>*>::const_iterator itr = mNodeLists.begin();
         itr != mNodeLists.end();
         ++itr) {
      if (not mKeys.haveNodeList(**itr)) {
        cerr << "ConnectivityMap::valid: missing information from Keys." << endl;
        return false;
      }
    }
  }

  // Make sure all nodes are listed in the node index traversal stuff.
  if (mNodeTraversalIndices.size() != mNodeLists.size()) {
    cerr << "ConnectivityMap::valid: mNodeTraversalIndices wrong size!" << endl;
    return false;
  }
  for (auto nodeList = 0u; nodeList < numNodeLists; ++nodeList) {
    const auto numExpected = domainDecompIndependent ? mNodeLists[nodeList]->numNodes() : mNodeLists[nodeList]->numInternalNodes();
    bool ok = mNodeTraversalIndices[nodeList].size() == numExpected;
    for (auto i = 0u; i < numExpected; ++i) {
      ok = ok and (count(mNodeTraversalIndices[nodeList].begin(),
                         mNodeTraversalIndices[nodeList].end(),
                         i) == 1);
    }
    if (not ok) {
      cerr << "ConnectivityMap::valid: mNodeTraversalIndices elements messed up!" << endl;
      return false;
    }
  }

  // // Check that the node traversal is ordered correctly.
  // for (int nodeList = 0; nodeList != numNodeLists; ++nodeList) {
  //   if ((domainDecompIndependent and mNodeLists[nodeList]->numNodes() > 0) or
  //       (not domainDecompIndependent and mNodeLists[nodeList]->numInternalNodes() > 0)) {
  //     const int firstGhostNode = mNodeLists[nodeList]->firstGhostNode();
  //     for (const_iterator itr = begin(nodeList); itr < end(nodeList) - 1; ++itr) {
  //       if (not calculatePairInteraction(nodeList, *itr,
  //                                        nodeList, *(itr + 1), 
  //                                        firstGhostNode)) {
  //         cerr << "ConnectivityMap::valid: mNodeTraversalIndices ordered incorrectly." << endl;
  //         cerr << *itr << " "
  //              << *(itr + 1) << " "
  //              << mKeys(nodeList, *itr) << " "
  //              << mKeys(nodeList, *(itr + 1)) << " "
  //              << mNodeLists[nodeList]->positions()(*itr) << " "
  //              << mNodeLists[nodeList]->positions()(*(itr + 1)) << " "
  //              << endl;
  //         for (int i = 0; i != 100; ++i) cerr << mKeys(nodeList, i) << " " << mNodeLists[nodeList]->positions()(i) << " ";
  //         cerr << endl;
  //         return false;
  //       }
  //     }
  //   }
  // }

  // Everything must be OK.
  TIME_END("ConnectivityMap_valid");
  return true;
}

//------------------------------------------------------------------------------
// Internal method to build the connectivity for the requested set of NodeLists.
//------------------------------------------------------------------------------
template<typename Dimension>
void
ConnectivityMap<Dimension>::
computeConnectivity() {
  TIME_BEGIN("ConnectivityMap_computeConnectivity");

  typedef typename Dimension::Vector Vector;
  typedef typename Dimension::SymTensor SymTensor;

  // Pre-conditions.
  BEGIN_CONTRACT_SCOPE
  {
    for (typename vector<const NodeList<Dimension>*>::const_iterator itr = mNodeLists.begin();
         itr != mNodeLists.end();
         ++itr) {
      REQUIRE((**itr).neighbor().valid());
    }
    REQUIRE(mOffsets.size() == mNodeLists.size());
  }
  END_CONTRACT_SCOPE

  const bool domainDecompIndependent = NodeListRegistrar<Dimension>::instance().domainDecompositionIndependent();
  // std::clock_t tpre = std::clock();

  // Do we need to build the ghost connectivity as well?
  const auto ghostConnectivity = (mBuildGhostConnectivity or
                                  mBuildOverlapConnectivity or
                                  domainDecompIndependent);

  // Build ourselves a temporary DataBase with the set of NodeLists.
  // Simultaneously find the maximum kernel extent.
  DataBase<Dimension> dataBase;
  double kernelExtent = 0.0;
  for (typename vector<const NodeList<Dimension>*>::const_iterator itr = mNodeLists.begin();
       itr != mNodeLists.end();
       ++itr) {
    dataBase.appendNodeList(const_cast<NodeList<Dimension>&>(**itr));
    kernelExtent = max(kernelExtent, (**itr).neighbor().kernelExtent());
  }
  const double kernelExtent2 = kernelExtent*kernelExtent;

  // Erase any prior information.
  const unsigned numNodeLists = dataBase.numNodeLists(),
             connectivitySize = mOffsets.back() + (ghostConnectivity ?
                                                   mNodeLists.back()->numNodes() :
                                                   mNodeLists.back()->numInternalNodes());
  const bool ok = (connectivitySize > 0 and mConnectivity.size() == connectivitySize);
  if (ok) {
    CHECK(mNodeTraversalIndices.size() == numNodeLists);
    for (typename ConnectivityStorageType::iterator itr = mConnectivity.begin();
         itr != mConnectivity.end();
         ++itr) {
      CHECK(itr->size() == numNodeLists);
      for (unsigned k = 0; k != numNodeLists; ++k) {
        (*itr)[k].clear();
      }
    }
  } else {
    mConnectivity = ConnectivityStorageType(connectivitySize, vector<vector<int> >(numNodeLists));
    mNodeTraversalIndices = vector<vector<int> >(numNodeLists);
  }
  const auto noldpairs = mNodePairListPtr ? mNodePairListPtr->size() : 0u;
  mNodePairListPtr = std::make_shared<NodePairList>();
  if (noldpairs > 0u) mNodePairListPtr->reserve(noldpairs);
  mIntersectionConnectivity.clear();

  // If we're trying to be domain decomposition independent, we need a key to sort
  // by that will give us a unique ordering regardless of position.  The Morton ordered
  // hash fills the bill.
  using Key = typename KeyTraits::Key;
  if (domainDecompIndependent) mKeys = mortonOrderIndices(dataBase);

  // Fill in the ordering for walking the nodes.
  CHECK(mNodeTraversalIndices.size() == numNodeLists);
  if (domainDecompIndependent) {
    for (auto iNodeList = 0u; iNodeList != numNodeLists; ++iNodeList) {
      const NodeList<Dimension>& nodeList = *mNodeLists[iNodeList];
      mNodeTraversalIndices[iNodeList].resize(nodeList.numNodes());
      vector<pair<int, Key> > keys;
      keys.reserve(nodeList.numNodes());
      for (auto i = 0u; i != nodeList.numNodes(); ++i) keys.push_back(pair<int, Key>(i, mKeys(iNodeList, i)));
      sort(keys.begin(), keys.end(), ComparePairsBySecondElement<pair<int, Key> >());
      for (auto i = 0u; i != nodeList.numNodes(); ++i) mNodeTraversalIndices[iNodeList][i] = keys[i].first;
      CHECK(mNodeTraversalIndices[iNodeList].size() == nodeList.numNodes());
      // std::cerr << "Traversal: ";
      // std::copy(mNodeTraversalIndices[iNodeList].begin(), mNodeTraversalIndices[iNodeList].end(), std::ostream_iterator<int>(std::cerr, " "));
      // std::cerr << std::endl;
    }
  } else {
    for (auto iNodeList = 0u; iNodeList != numNodeLists; ++iNodeList) {
      const NodeList<Dimension>& nodeList = *mNodeLists[iNodeList];
      mNodeTraversalIndices[iNodeList].resize(nodeList.numInternalNodes());
      for (auto i = 0u; i != nodeList.numInternalNodes(); ++i) mNodeTraversalIndices[iNodeList][i] = i;
    }
  }

  // Create a list of flags to keep track of which nodes have been completed thus far.
  FieldList<Dimension, int> flagNodeDone = dataBase.newGlobalFieldList(int());
  flagNodeDone = 0;

  // Get the position and H fields.
  const FieldList<Dimension, Vector> position = dataBase.globalPosition();
  const FieldList<Dimension, SymTensor> H = dataBase.globalHfield();

  // Iterate over the NodeLists.
  // std::clock_t t0, 
  //   tmaster = std::clock_t(0), 
  //   trefine = std::clock_t(0), 
  //   twalk = std::clock_t(0);
  CHECK(mConnectivity.size() == connectivitySize);
  for (auto iiNodeList = 0u; iiNodeList < numNodeLists; ++iiNodeList) {
    const auto etaMax = mNodeLists[iiNodeList]->neighbor().kernelExtent();

    // Iterate over the nodes in this NodeList, and look for any that are not done yet.
    const auto nii = (ghostConnectivity ?
                      mNodeLists[iiNodeList]->numNodes() :
                      mNodeLists[iiNodeList]->numInternalNodes());
    for (auto ii = 0u; ii < nii; ++ii) {
      if (flagNodeDone(iiNodeList, ii) == 0) {

        // Set the master nodes.
        // t0 = std::clock();
        vector<vector<int>> masterLists, coarseNeighbors;
        Neighbor<Dimension>::setMasterNeighborGroup(position(iiNodeList, ii),
                                                    H(iiNodeList, ii),
                                                    mNodeLists.begin(),
                                                    mNodeLists.end(),
                                                    etaMax,
                                                    masterLists,
                                                    coarseNeighbors,
                                                    ghostConnectivity);

        // Iterate over the full of NodeLists again to work on the master nodes.
        for (auto iNodeList = 0u; iNodeList != numNodeLists; ++iNodeList) {
          const auto nmaster = masterLists[iNodeList].size();
#pragma omp parallel 
          {
            NodePairList nodePairs_private;
#pragma omp for schedule(dynamic)
            for (auto k = 0u; k < nmaster; ++k) {
              const auto i = masterLists[iNodeList][k];
              CHECK2(flagNodeDone(iNodeList, i) == 0, "(" << iNodeList << " " << i << ")");

              // Get the state for this node.
              const auto& ri = position(iNodeList, i);
              const auto& Hi = H(iNodeList, i);
              auto&       worki = mNodeLists[iNodeList]->work();
              CHECK2(mOffsets[iNodeList] + i < (int)mConnectivity.size(),
                     iNodeList << " " << i << " " << mOffsets[iNodeList] << " " << mConnectivity.size());
              const auto start = Timing::currentTime();

              // Get the neighbor set we're building for this node.
              auto& neighbors = mConnectivity[mOffsets[iNodeList] + i];
              CHECK2(neighbors.size() == numNodeLists, neighbors.size() << " " << numNodeLists << " " << i);

              // We keep track of the Morton indices.
              vector<vector<pair<int, Key>>> keys(numNodeLists);

              // Iterate over the neighbor NodeLists.
              for (auto jNodeList = 0u; jNodeList != numNodeLists; ++jNodeList) {
                const auto firstGhostNodej = mNodeLists[jNodeList]->firstGhostNode();

                // Iterate over the coarse neighbors in this NodeList.
                // t0 = std::clock();
                for (const auto j:  coarseNeighbors[jNodeList]) {
                  const auto& rj = position(jNodeList, j);
                  const auto& Hj = H(jNodeList, j);

                  // Compute the normalized distance between this pair.
                  const auto rij = ri - rj;
                  const auto eta2i = (Hi*rij).magnitude2();
                  const auto eta2j = (Hj*rij).magnitude2();

                  // If this pair is significant, add it to the list.
                  if (eta2i <= kernelExtent2 or eta2j <= kernelExtent2) {

                    // We don't include self-interactions.
                    if ((iNodeList != jNodeList) or (i != j)) {

                      // Exclude specified pairs.
                      if (!mExcludePairs(iNodeList, i, jNodeList, j))
                      {
                        neighbors[jNodeList].push_back(j);
                        if (calculatePairInteraction(iNodeList, i, jNodeList, j, firstGhostNodej)) nodePairs_private.push_back(NodePairIdxType(i, iNodeList, j, jNodeList));
                        if (domainDecompIndependent) keys[jNodeList].push_back(pair<int, Key>(j, mKeys(jNodeList, j)));
                      }
                    }
                  }
                }
                // twalk += std::clock() - t0;
              }
              CHECK(neighbors.size() == numNodeLists);
              CHECK(keys.size() == numNodeLists);
        
              // We have a few options for how to order the neighbors for this node.
              for (auto jNodeList = 0u; jNodeList != numNodeLists; ++jNodeList) {

                if (domainDecompIndependent) {
                  // Sort in a domain independent manner.
                  CHECK(keys[jNodeList].size() == neighbors[jNodeList].size());
                  sort(keys[jNodeList].begin(), keys[jNodeList].end(), ComparePairsBySecondElement<pair<int, Key>>());
                  for (auto j = 0u; j != neighbors[jNodeList].size(); ++j) neighbors[jNodeList][j] = keys[jNodeList][j].first;
                } else {
                  // Sort in an attempt to be cache friendly.
                  sort(neighbors[jNodeList].begin(), neighbors[jNodeList].end());
                }
              }

              // Flag this master node as done.
              flagNodeDone(iNodeList, i) = 1;
              worki(i) += Timing::difference(start, Timing::currentTime());
            }
            
            // Merge the NodePairList
#pragma omp critical
            mNodePairListPtr->insert(mNodePairListPtr->end(), nodePairs_private.begin(), nodePairs_private.end());
          } // end OMP parallel
        }
      }
    }
  }

  // // If necessary add ghost->internal connectivity.
  // if (ghostConnectivity) {
  //   for (auto iNodeList = 0; iNodeList < numNodeLists; ++iNodeList) {
  //     for (auto i = 0; i < mNodeLists[iNodeList]->numInternalNodes(); ++i) {
  //       const auto& neighborsi = mConnectivity[mOffsets[iNodeList] + i];
  //       CHECK(neighborsi.size() == numNodeLists);
  //       for (auto jNodeList = 0; jNodeList < numNodeLists; ++jNodeList) {
  //         const auto firstGhostNodej = mNodeLists[jNodeList]->firstGhostNode();
  //         for (auto jItr = neighborsi[jNodeList].begin(); jItr < neighborsi[jNodeList].end(); ++jItr) {
  //           const auto j = *jItr;
  //           if (j >= firstGhostNodej) {
  //             auto& neighborsj = mConnectivity[mOffsets[jNodeList] + j];
  //             CHECK(neighborsj.size() == numNodeLists);
  //             neighborsj[iNodeList].push_back(i);
  //             // mNodePairListPtr->push_back(NodePairIdxType(i, iNodeList, j, jNodeList));
  //           }
  //         }
  //       }
  //     }
  //   }

  //   // Flag ghost nodes as done if at least one neighbor was found
  //   for (auto iNodeList = 0; iNodeList < numNodeLists; ++iNodeList) {
  //     for (auto i = mNodeLists[iNodeList]->numInternalNodes(); i < mNodeLists[iNodeList]->numNodes(); ++i) {
  //       const auto& neighborsi = mConnectivity[mOffsets[iNodeList] + i];
  //       if (neighborsi.size() > 0) {
  //         flagNodeDone(iNodeList, i) = 1;
  //       }
  //     }
  //   }
  // }

  // In the domain decompostion independent case, we need to sort the neighbors for ghost
  // nodes as well.
  if (domainDecompIndependent) {
    for (auto iNodeList = 0u; iNodeList != numNodeLists; ++iNodeList) {
      const auto* nodeListPtr = mNodeLists[iNodeList];
      for (auto i = nodeListPtr->firstGhostNode();
           i != nodeListPtr->numNodes();
           ++i) {
        auto& neighbors = mConnectivity[mOffsets[iNodeList] + i];
        CHECK(neighbors.size() == numNodeLists);
        for (auto jNodeList = 0u; jNodeList != numNodeLists; ++jNodeList) {
          vector<pair<int, Key>> keys;
          keys.reserve(neighbors[jNodeList].size());
          for (auto itr = neighbors[jNodeList].begin();
               itr != neighbors[jNodeList].end();
               ++itr) keys.push_back(pair<int, Key>(*itr, mKeys(jNodeList, *itr)));
          CHECK(keys.size() == neighbors[jNodeList].size());
          sort(keys.begin(), keys.end(), ComparePairsBySecondElement<pair<int, Key> >());
          for (auto k = 0u; k != keys.size(); ++k) neighbors[jNodeList][k] = keys[k].first;
        }
      }
    }
  }

  // Sort the NodePairList in order to enforce domain decomposition independence.
  if (domainDecompIndependent) {
    // sort(mNodePairListPtr->begin(), mNodePairListPtr->end(), [this](const NodePairIdxType& a, const NodePairIdxType& b) { return (mKeys(a.i_list, a.i_node) + mKeys(a.j_list, a.j_node)) < (mKeys(b.i_list, b.i_node) + mKeys(b.j_list, b.j_node)); });
    // sort(mNodePairListPtr->begin(), mNodePairListPtr->end(), [this](const NodePairIdxType& a, const NodePairIdxType& b) { return hashKeys(mKeys(a.i_list, a.i_node), mKeys(a.j_list, a.j_node)) < hashKeys(mKeys(b.i_list, b.i_node), mKeys(b.j_list, b.j_node)); });
    sortPairs(*mNodePairListPtr, mKeys);
  } else {
    std::sort(mNodePairListPtr->begin(), mNodePairListPtr->end());
  }
  // mNodePairListPtr->computeLookup();

  // Do we need overlap connectivity?
  if (mBuildOverlapConnectivity) {
    // VERIFY2(ghostConnectivity, "ghost connectivity is required for overlap connectivity");
    TIME_BEGIN("ConnectivityMap_computeOverlapConnectivity");

    // To start out, *all* neighbors of a node (gather and scatter) are overlap neighbors.  Therefore we
    // first just copy the neighbor connectivity.
    mOverlapConnectivity = mConnectivity;

    for (auto iNodeList = 0u; iNodeList < numNodeLists; ++iNodeList) {
      const auto* nodeListPtr = mNodeLists[iNodeList];
      for (auto i = 0u; i < nodeListPtr->numNodes(); ++i) {
        const auto& neighborsi = mConnectivity[mOffsets[iNodeList] + i];
        CHECK(neighborsi.size() == numNodeLists);
        const auto& ri = position(iNodeList, i);
        const auto& Hi = H(iNodeList, i);

        // The points that have i in common are overlap neighbors with one another
        // for (auto jN1 = 0; jN1 < numNodeLists; ++jN1) {
        //   for (const auto j1 : neighborsi[jN1]) {
        //     for (auto jN2 = 0; jN2 < numNodeLists; ++jN2) {
        //       for (const auto j2 : neighborsi[jN2]) {
        //         if (!(jN1 == jN2  && j1 == j2)) {
        //           insertUnique(mOffsets, mOverlapConnectivity, mKeys, domainDecompIndependent,
        //                        jN1, j1, jN2, j2);
        //         }
        //       }
        //     }
        //   }
        // }
        
        // Find all the gather neighbors of i.
        for (auto jN1 = 0u; jN1 < numNodeLists; ++jN1) {
          for (const auto j1: neighborsi[jN1]) {
            const auto& rj1 = position(jN1, j1);
            const auto& Hj1 = H(jN1, j1);
            if ((Hi*(rj1 - ri)).magnitude2() <= kernelExtent2) {                           // Is j1 a gather neighbor of i?

              // Check if i and j1 have overlap directly.
              if ((Hj1*(rj1 - ri)).magnitude2() <= kernelExtent2) {
                insertUnique(mOffsets, mOverlapConnectivity, mKeys, domainDecompIndependent,
                             iNodeList, i, jN1, j1);
                insertUnique(mOffsets, mOverlapConnectivity, mKeys, domainDecompIndependent,
                             jN1, j1, iNodeList, i);
              }

              // Find the gather neighbors of j1, all of which share overlap with i.
              const auto& neighborsj1 = mConnectivity[mOffsets[jN1] + j1];
              for (auto jN2 = 0u; jN2 < numNodeLists; ++jN2) {
                for (const auto j2: neighborsj1[jN2]) {
                  const auto& rj2 = position(jN2, j2);
                  const auto& Hj2 = H(jN2, j2);
                  if ((Hj2*(rj2 - rj1)).magnitude2() <= kernelExtent2) {                   // Is j2 a scatter neighbor of j1?
                    insertUnique(mOffsets, mOverlapConnectivity, mKeys, domainDecompIndependent,
                                 iNodeList, i, jN2, j2);
                    insertUnique(mOffsets, mOverlapConnectivity, mKeys, domainDecompIndependent,
                                 jN2, j2, iNodeList, i);
                  }
                }
              }
            }
          }
        }
      }
    }
    TIME_END("ConnectivityMap_computeOverlapConnectivity");
  }

  // Are we building intersection connectivity?
  if (mBuildIntersectionConnectivity) {
    TIME_BEGIN("ConnectivityMap_precomputeIntersectionConnectivity");
    auto& pairs = *mNodePairListPtr;
    const auto npairs = pairs.size();
#pragma omp parallel
    {
      IntersectionConnectivityContainer intersection_private;
      Vector b;
#pragma omp for
      for (auto k = 0u; k < npairs; ++k) {
        const auto& pair = pairs[k];
        intersection_private[pair] = this->connectivityIntersectionForNodes(pair.i_list, pair.i_node,
                                                                            pair.j_list, pair.j_node,
                                                                            position);
      }
#pragma omp critical
      {
        for (const auto& element: intersection_private) {
          mIntersectionConnectivity[element.first] = element.second;
        }
      } // omp critical
    }   // omp parallel
    TIME_END("ConnectivityMap_precomputeIntersectionConnectivity");
  }

  // {
  //   tpre = allReduce(unsigned(tpre), SPHERAL_OP_SUM) / Process::getTotalNumberOfProcesses() / CLOCKS_PER_SEC;
  //   tmaster = allReduce(unsigned(tmaster), SPHERAL_OP_SUM) / Process::getTotalNumberOfProcesses() / CLOCKS_PER_SEC;
  //   trefine = allReduce(unsigned(trefine), SPHERAL_OP_SUM) / Process::getTotalNumberOfProcesses() / CLOCKS_PER_SEC;
  //   twalk = allReduce(unsigned(twalk), SPHERAL_OP_SUM) / Process::getTotalNumberOfProcesses() / CLOCKS_PER_SEC;
  //   if (Process::getRank() == 0) {
  //     std::cerr << "ConnectivityMap timings (pre, master, refine, walk) = " << tpre << " " << tmaster << " " << trefine << " " << twalk << std::endl;
  //   }
  // }

  mNodePairList.makeUnique();
  
  // Post conditions.
  BEGIN_CONTRACT_SCOPE
  // Make sure that the correct number of nodes have been completed.
  for (auto iNodeList = 0u; iNodeList < numNodeLists; ++iNodeList) {
    const auto n = (ghostConnectivity ? 
                    mNodeLists[iNodeList]->numNodes() :
                    mNodeLists[iNodeList]->numInternalNodes());
    for (auto i = 0u; i < n; ++i) {
      ENSURE2(flagNodeDone(iNodeList, i) == 1,
              "Missed connnectivity for (" << iNodeList << " " << i << ")");
    }
  }
  // Make sure we're ready to be used.
  ENSURE(valid());
  END_CONTRACT_SCOPE

  TIME_END("ConnectivityMap_computeConnectivity");
}

//------------------------------------------------------------------------------
// Remove given pairs from the connectivity in place
//------------------------------------------------------------------------------
template<typename Dimension>
void
ConnectivityMap<Dimension>::
removeConnectivity(std::function<bool(int, int, int, int)> excludePairs)
{
  const auto domainDecompIndependent = NodeListRegistrar<Dimension>::instance().domainDecompositionIndependent();
  const auto numNodeLists = mNodeLists.size();
  for (auto iNodeList = 0u; iNodeList != numNodeLists; ++iNodeList) {
    const auto numNodes = ((domainDecompIndependent or mBuildGhostConnectivity or mBuildOverlapConnectivity) ? 
                           mNodeLists[iNodeList]->numNodes() :
                           mNodeLists[iNodeList]->numInternalNodes());
    for (auto i = 0u; i < numNodes; ++i) {
      auto& neighbors = mConnectivity[i];
      CHECK(neighbors.size() == numNodeLists);
      for (auto jNodeList = 0u; jNodeList < numNodeLists; ++jNodeList) {
        auto& neighborsj = neighbors[jNodeList];
        auto l = 0u;
        for (auto k = 0u; k < neighborsj.size(); ++k)
        {
          const auto j = neighborsj[k];
          if (!excludePairs(iNodeList, i, jNodeList, j))
          {
            neighborsj[l++] = neighborsj[k];
          }
        }
        neighborsj.resize(l);
      }
    }
  }

  const auto npairs = mNodePairList.size();
  auto l = 0u;
  for (auto k = 0u; k < npairs; ++k) {
    const auto iNodeList = mNodePairList[k].i_list;
    const auto jNodeList = mNodePairList[k].j_list;
    const auto i = mNodePairList[k].i_node;
    const auto j = mNodePairList[k].j_node;
    if (!excludePairs(iNodeList, i, jNodeList, j))
    {
      mNodePairList[l++] = mNodePairList[k];
    }
  }
  mNodePairList.resize(l);
}

}<|MERGE_RESOLUTION|>--- conflicted
+++ resolved
@@ -273,19 +273,11 @@
     culledPairs_thread.reserve(npairs);
 #pragma omp for
     for (auto k = 0u; k < npairs; ++k) {
-<<<<<<< HEAD
-      const auto iNodeList = mNodePairList[k].i_list;
-      const auto jNodeList = mNodePairList[k].j_list;
-      const auto i = mNodePairList[k].i_node;
-      const auto j = mNodePairList[k].j_node;
-      if (flags(iNodeList, i) != 0 and flags(jNodeList, j) != 0)
-=======
       const auto iNodeList = currentPairs[k].i_list;
       const auto jNodeList = currentPairs[k].j_list;
       const auto i = currentPairs[k].i_node;
       const auto j = currentPairs[k].j_node;
       if (flags(iNodeList, i) != 0 and flags(jNodeList, j) != 0) {
->>>>>>> fc32ceec
         culledPairs_thread.push_back(NodePairIdxType(old2new(iNodeList, i), iNodeList,
                                                      old2new(jNodeList, j), jNodeList));
     }
