//---------------------------------Spheral++----------------------------------//
// sampleMultipleFields2Lattice.
//
// SPH sample all the Fields in a FieldListSet to a lattice of positions.
// The results are returned as a 
// tuple< vector< vector<Scalar> >,
//        vector< vector<Vector> >,
//        vector< vector<Tensor> >,
//        vector< vector<SymTensor> >
//
// Created by JMO, Wed Nov 16 10:40:07 PST 2005
//----------------------------------------------------------------------------//
#include "sampleMultipleFields2Lattice.hh"
#include "Field/FieldList.hh"
#include "Field/FieldListSet.hh"
#include "Field/Field.hh"
#include "Field/NodeIterators.hh"
#include "NodeList/NodeList.hh"
#include "Neighbor/Neighbor.hh"
#include "Kernel/TableKernel.hh"
#include "Geometry/MathTraits.hh"

#include "Utilities/DBC.hh"

#ifdef USE_MPI
#include "mpi.h"
#include "Distributed/TreeDistributedBoundary.hh"
#include "Distributed/Communicator.hh"
#endif

#include <algorithm>
using std::vector;
using std::tuple;
using std::map;
using std::cout;
using std::cerr;
using std::endl;
using std::min;
using std::max;
using std::abs;

namespace Spheral {

//------------------------------------------------------------------------------
// Compute the step size.
//------------------------------------------------------------------------------
template<typename Dimension>
inline
typename Dimension::Vector
stepSize(const typename Dimension::Vector& xmin,
         const typename Dimension::Vector& xmax,
         const vector<int>& nsample) {
  REQUIRE(nsample.size() == Dimension::nDim);
  for (int i = 0; i != Dimension::nDim; ++i) REQUIRE(nsample[i] > 0);

  typename Dimension::Vector result = xmax - xmin;
  for (int i = 0; i != Dimension::nDim; ++i) result(i) /= nsample[i];
  return result;
}

//------------------------------------------------------------------------------
// Generate the dimension appropriate index.
//------------------------------------------------------------------------------
template<typename Dimension>
inline
vector<int>
makeIndex(const int ix,
          const int iy,
          const int iz) {
  REQUIRE(false);
  return vector<int>();
}

template<>
inline
vector<int>
makeIndex<Dim<1> >(const int ix,
                   const int iy,
                   const int iz) {
  vector<int> result(1);
  result[0] = ix;
  return result;
}

template<>
inline
vector<int>
makeIndex<Dim<2> >(const int ix,
                   const int iy,
                   const int iz) {
  vector<int> result(2);
  result[0] = ix;
  result[1] = iy;
  return result;
}

template<>
inline
vector<int>
makeIndex<Dim<3> >(const int ix,
                   const int iy,
                   const int iz) {
  vector<int> result(3);
  result[0] = ix;
  result[1] = iy;
  result[2] = iz;
  return result;
}

//------------------------------------------------------------------------------
// Compute the indices of the lattice overlapping the given point.
//------------------------------------------------------------------------------
template<typename Dimension>
inline
vector< vector<int> >
latticePoints(const typename Dimension::Vector& ri,
              const typename Dimension::Vector& extent,
              const typename Dimension::Vector& xmin,
              const typename Dimension::Vector& stepSize,
              const vector<int>& nsample) {

  // Pre-conditions.
  REQUIRE(extent.minElement() > 0.0);
  REQUIRE(stepSize.minElement() > 0.0);
  REQUIRE(nsample.size() == Dimension::nDim);
  for (int i = 0; i != Dimension::nDim; ++i) REQUIRE(nsample[i] > 0);

  // Find the min & max indices in each dimension.
  vector<int> imin(size_t(3), 0);
  vector<int> imax(size_t(3), 0);
  int ntot = 1;
  for (int i = 0; i != Dimension::nDim; ++i) {
    imin[i] = max(0, min(nsample[i] - 1, int((ri(i) - extent(i) - xmin(i))/stepSize(i))));
    imax[i] = max(0, min(nsample[i] - 1, int((ri(i) + extent(i) - xmin(i))/stepSize(i)) + 1));
    CHECK(imax[i] - imin[i] >= 0);
    ntot *= imax[i] - imin[i] + 1;
  }
  CHECK(ntot >= 0);

  // Now build the result with the full set of indices.
  vector< vector<int> > result;
  result.reserve(ntot);
  int ix = imin[0];
  int iy = imin[1];
  int iz = imin[2];
  int i = 0;
  while (i < ntot) {
    CHECK(ix >= imin[0] && ix <= imax[0]);
    CHECK(iy >= imin[1] && iy <= imax[1]);
    CHECK(iz >= imin[2] && iz <= imax[2]);
    result.push_back(makeIndex<Dimension>(ix, iy, iz));
    ++i;
    ++ix;
    if (ix > imax[0]) {
      ix = imin[0];
      ++iy;
      if (iy > imax[1]) {
        iy = imin[1];
        ++iz;
      }
    }
  }

  // Post-conditions.
  BEGIN_CONTRACT_SCOPE
  ENSURE(result.size() == ntot);
  for (int i = 0; i != result.size(); ++i) {
    ENSURE(result[i].size() == Dimension::nDim);
    for (int j = 0; j != Dimension::nDim; ++j) {
      ENSURE(result[i][j] >= imin[j] && result[i][j] <= imax[j]);
    }
  }
  END_CONTRACT_SCOPE

  // That's it.
  return result;
}

//------------------------------------------------------------------------------
// Compute the position for the given lattice index.
//------------------------------------------------------------------------------
inline
Dim<1>::Vector
latticePosition(const vector<int>& indices,
                const Dim<1>::Vector& xmin,
                const Dim<1>::Vector& xmax,
                const Dim<1>::Vector& xstep) {
  REQUIRE(indices.size() == 1);
  const Dim<1>::Vector result(xmin.x() + indices[0]*xstep.x());
  REQUIRE(result >= xmin && result <= xmax);
  return result;
}

inline
Dim<2>::Vector
latticePosition(const vector<int>& indices,
                const Dim<2>::Vector& xmin,
                const Dim<2>::Vector& xmax,
                const Dim<2>::Vector& xstep) {
  REQUIRE(indices.size() == 2);
  const Dim<2>::Vector result(xmin.x() + indices[0]*xstep.x(),
                              xmin.y() + indices[1]*xstep.y());
  REQUIRE(result >= xmin && result <= xmax);
  return result;
}

inline
Dim<3>::Vector
latticePosition(const vector<int>& indices,
                const Dim<3>::Vector& xmin,
                const Dim<3>::Vector& xmax,
                const Dim<3>::Vector& xstep) {
  REQUIRE(indices.size() == 3);
  const Dim<3>::Vector result(xmin.x() + indices[0]*xstep.x(),
                              xmin.y() + indices[1]*xstep.y(),
                              xmin.z() + indices[2]*xstep.z());
  REQUIRE(result >= xmin && result <= xmax);
  return result;
}

//------------------------------------------------------------------------------
// A simple minded mapping of lattice index to domain.
//------------------------------------------------------------------------------
inline
int
domainForLatticeIndex(const int i,
                      const int nlocal,
                      const int remainder) {
  REQUIRE(nlocal > 0);
  const int off = remainder*(nlocal + 1);
  return min(i, off)/(nlocal + 1) + max(0, i - off)/nlocal;
}

//------------------------------------------------------------------------------
// Convert the tuple of indices into the flat index for the lattice arrays.
//------------------------------------------------------------------------------
inline
int
latticeIndex(const vector<int>& indices,
             const vector<int>& nsample) {
  REQUIRE(indices.size() == nsample.size());
  REQUIRE(nsample.size() == 1 ||
          nsample.size() == 2 ||
          nsample.size() == 3);
  if (nsample.size() == 1) {
    return indices[0];
  } else if (nsample.size() == 2) {
    return indices[1]*nsample[0] + indices[0];
  } else {
    return (indices[2]*nsample[1]*nsample[0] + 
            indices[1]*nsample[0] + 
            indices[0]);
  }
}

inline
int
localLatticeIndex(const int iglobal,
                  const int nlocal,
                  const int remainder) {
  const int domain = domainForLatticeIndex(iglobal, nlocal, remainder);
  return iglobal - min(domain, remainder)*(nlocal + 1) - max(0, domain - remainder)*nlocal;
}

//------------------------------------------------------------------------------
// Adjust the normalization so that it smoothly goes back to 1 as it falls
// below a critical threshold.
//------------------------------------------------------------------------------
inline
double
adjustNormalization(const double x) {
  //return x > 1.0 ? x : 1.0 - 0.1*std::sin(M_PI*x*x);
  return x > 0.5 ? x : 1.0 - 0.5*std::sin(M_PI*x);
}

//------------------------------------------------------------------------------
// The sample function itself.
//------------------------------------------------------------------------------
template<typename Dimension>
void
sampleMultipleFields2LatticeMash(const FieldListSet<Dimension>& fieldListSet,
                                 const FieldList<Dimension, typename Dimension::Vector>& position,
                                 const FieldList<Dimension, typename Dimension::Scalar>& weight,
                                 const FieldList<Dimension, typename Dimension::SymTensor>& Hfield,
                                 const FieldList<Dimension, int>& mask,
                                 const TableKernel<Dimension>& W,
                                 const typename Dimension::Vector& xmin,
                                 const typename Dimension::Vector& xmax,
                                 const vector<int>& nsample,
                                 vector< vector<typename Dimension::Scalar> >& scalarValues,
                                 vector< vector<typename Dimension::Vector> >& vectorValues,
                                 vector< vector<typename Dimension::Tensor> >& tensorValues,
                                 vector< vector<typename Dimension::SymTensor> >& symTensorValues) {

  // Some convenient typedefs.
  typedef typename Dimension::Scalar Scalar;
  typedef typename Dimension::Vector Vector;
  typedef typename Dimension::Tensor Tensor;
  typedef typename Dimension::SymTensor SymTensor;

  // Sizes of stuff.
  const size_t numScalarFieldLists = fieldListSet.ScalarFieldLists.size();
  const size_t numVectorFieldLists = fieldListSet.VectorFieldLists.size();
  const size_t numTensorFieldLists = fieldListSet.TensorFieldLists.size();
  const size_t numSymTensorFieldLists = fieldListSet.SymTensorFieldLists.size();

  // Pre-conditions.
  for (typename vector< FieldList<Dimension, Scalar> >::const_iterator fieldListItr = fieldListSet.ScalarFieldLists.begin();
       fieldListItr != fieldListSet.ScalarFieldLists.end();
       ++fieldListItr) {
    const FieldList<Dimension, Scalar>& fieldList = *fieldListItr;
    for (int i = 0; i != fieldList.numFields(); ++i) {
      VERIFY(position.haveNodeList(*fieldList[i]->nodeListPtr()));
      VERIFY(weight.haveNodeList(*fieldList[i]->nodeListPtr()));
      VERIFY(Hfield.haveNodeList(*fieldList[i]->nodeListPtr()));
      VERIFY(mask.haveNodeList(*fieldList[i]->nodeListPtr()));
    }
  }
  for (typename vector< FieldList<Dimension, Vector> >::const_iterator fieldListItr = fieldListSet.VectorFieldLists.begin();
       fieldListItr != fieldListSet.VectorFieldLists.end();
       ++fieldListItr) {
    const FieldList<Dimension, Vector>& fieldList = *fieldListItr;
    for (int i = 0; i < fieldList.numFields(); ++i) {
      VERIFY(position.haveNodeList(*fieldList[i]->nodeListPtr()));
      VERIFY(weight.haveNodeList(*fieldList[i]->nodeListPtr()));
      VERIFY(Hfield.haveNodeList(*fieldList[i]->nodeListPtr()));
      VERIFY(mask.haveNodeList(*fieldList[i]->nodeListPtr()));
    }
  }
  for (typename vector< FieldList<Dimension, Tensor> >::const_iterator fieldListItr = fieldListSet.TensorFieldLists.begin();
       fieldListItr != fieldListSet.TensorFieldLists.end();
       ++fieldListItr) {
    const FieldList<Dimension, Tensor>& fieldList = *fieldListItr;
    for (int i = 0; i < fieldList.numFields(); ++i) {
      VERIFY(position.haveNodeList(*fieldList[i]->nodeListPtr()));
      VERIFY(weight.haveNodeList(*fieldList[i]->nodeListPtr()));
      VERIFY(Hfield.haveNodeList(*fieldList[i]->nodeListPtr()));
      VERIFY(mask.haveNodeList(*fieldList[i]->nodeListPtr()));
    }
  }
  for (typename vector< FieldList<Dimension, SymTensor> >::const_iterator fieldListItr = fieldListSet.SymTensorFieldLists.begin();
       fieldListItr != fieldListSet.SymTensorFieldLists.end();
       ++fieldListItr) {
    const FieldList<Dimension, SymTensor>& fieldList = *fieldListItr;
    for (int i = 0; i < fieldList.numFields(); ++i) {
      VERIFY(position.haveNodeList(*fieldList[i]->nodeListPtr()));
      VERIFY(weight.haveNodeList(*fieldList[i]->nodeListPtr()));
      VERIFY(Hfield.haveNodeList(*fieldList[i]->nodeListPtr()));
      VERIFY(mask.haveNodeList(*fieldList[i]->nodeListPtr()));
    }
  }
  VERIFY(position.numFields() == weight.numFields());
  VERIFY(position.numFields() == Hfield.numFields());
  VERIFY(position.numFields() == mask.numFields());
  for (int i = 0; i != position.numFields(); ++i) {
    VERIFY(position[i]->nodeListPtr() == weight[i]->nodeListPtr());
    VERIFY(position[i]->nodeListPtr() == Hfield[i]->nodeListPtr());
    VERIFY(position[i]->nodeListPtr() == mask[i]->nodeListPtr());
  }
  VERIFY(xmin < xmax);
  VERIFY(nsample.size() == Dimension::nDim);
  for (int i = 0; i != Dimension::nDim; ++i) VERIFY(nsample[i] > 0);

  // Get the parallel geometry.
  const auto procID = Process::getRank();
  const auto numProcs = Process::getTotalNumberOfProcesses();
  CHECK(numProcs > 0);

  // We need to exclude any nodes that come from the Distributed boundary condition.
#ifdef USE_MPI
  TreeDistributedBoundary<Dimension>& distributedBoundary = TreeDistributedBoundary<Dimension>::instance();
#endif

  // Compute the total number of sample points.
  int ntotal = 1;
  for (int i = 0; i != Dimension::nDim; ++i) ntotal *= nsample[i];
  CHECK(ntotal > 0);

  // Compute the local number of sample points (needed as input to domainForLatticeIndex.
  const int nlocal = ntotal / numProcs;
  const int nremainder = ntotal % numProcs;
  CHECK(nlocal*numProcs + nremainder == ntotal);

  // Compute the step size.
  const Vector xstep = stepSize<Dimension>(xmin, xmax, nsample);

  // Size of the kernel.
  const double kernelExtent = W.kernelExtent();

  // Prepare the result.
  const int nlocalsizing = nlocal + (procID < nremainder ? 1 : 0);
  scalarValues = vector<vector<Scalar> >();
  vectorValues = vector<vector<Vector> >();
  tensorValues = vector<vector<Tensor> >();
  symTensorValues = vector<vector<SymTensor> >();
  for (int i = 0; i != numScalarFieldLists; ++i) scalarValues.push_back(vector<Scalar>(nlocalsizing, 0.0));
  for (int i = 0; i != numVectorFieldLists; ++i) vectorValues.push_back(vector<Vector>(nlocalsizing, Vector()));
  for (int i = 0; i != numTensorFieldLists; ++i) tensorValues.push_back(vector<Tensor>(nlocalsizing, Tensor()));
  for (int i = 0; i != numSymTensorFieldLists; ++i) symTensorValues.push_back(vector<SymTensor>(nlocalsizing, SymTensor()));
  vector<Scalar> normalization(nlocalsizing, 0.0);

  // This data structure is how we store the locally computed values, which
  // are then reduced in parallel to the final result.
  // Note this is indexed by the global lattice index, not local.
  typedef tuple<vector<Scalar>,
                vector<Vector>,
                vector<Tensor>,
                vector<SymTensor>,
                Scalar> LocalElement;
  typedef map<int, LocalElement> LocalStorage;
  LocalStorage localResult;

  // Loop over the positions.
  for (AllNodeIterator<Dimension> nodeItr = position.nodeBegin();
       nodeItr != position.nodeEnd();
       ++nodeItr) {

#ifdef USE_MPI
    const bool useNode = (numProcs == 1 ? true :
                          count(distributedBoundary.ghostNodes(*(nodeItr.nodeListPtr())).begin(),
                                distributedBoundary.ghostNodes(*(nodeItr.nodeListPtr())).end(),
                                nodeItr.nodeID()) == 0);
#else
    const bool useNode = true;
#endif
    if (useNode and mask(nodeItr) == 1) {

      // Sample node (i) state.
      const Vector& ri = position(nodeItr);
      const SymTensor& Hi = Hfield(nodeItr);
      const Scalar& weighti = weight(nodeItr);
      const Vector extent = nodeItr.nodeListPtr()->neighbor().HExtent(Hi, kernelExtent);
      const Scalar Hdeti = Hi.Determinant();

      // Compute the set of lattice positions this node contributes to.
      const vector< vector<int> > ids = latticePoints<Dimension>(ri, extent, 
                                                                 xmin, xstep, nsample);

      // Iterate over the points.
      for (vector< vector<int> >::const_iterator itr = ids.begin();
           itr != ids.end();
           ++itr) {

        // Compute the sample position and index into the lattice sample array.
        const Vector rj = latticePosition(*itr, xmin, xmax, xstep);
        const int j = latticeIndex(*itr, nsample);
        CHECK(rj >= xmin && rj <= xmax);
        CHECK(j >= 0 && j < ntotal);

        // Do we have an entry for this point?
        if (localResult.find(j) == localResult.end()) {
          localResult[j] = LocalElement(vector<Scalar>(numScalarFieldLists, 0.0),
                                        vector<Vector>(numVectorFieldLists, Vector::zero),
                                        vector<Tensor>(numTensorFieldLists, Tensor::zero),
                                        vector<SymTensor>(numSymTensorFieldLists, SymTensor::zero),
                                        0.0);
        }

        // Contribution of the SPH point to this position.
        const Vector rij = ri - rj;
        const Scalar etai = (Hi*rij).magnitude();
        const Scalar Wi = W(etai, Hdeti);
        const Scalar thpt = weighti*Wi;

        // Scalar fields.
        {
          vector<Scalar>& samples = std::get<0>(localResult[j]);
          for (int k = 0; k != numScalarFieldLists; ++k) {
            CHECK(k < samples.size());
            const FieldList<Dimension, Scalar>& fieldList = fieldListSet.ScalarFieldLists[k];
            if (fieldList.haveNodeList(*nodeItr.nodeListPtr()))
              samples[k] += thpt*fieldList(nodeItr);
          }
        }
          
        // Vector fields.
        {
          vector<Vector>& samples = std::get<1>(localResult[j]);
          for (int k = 0; k != numVectorFieldLists; ++k) {
            CHECK(k < samples.size());
            const FieldList<Dimension, Vector>& fieldList = fieldListSet.VectorFieldLists[k];
            if (fieldList.haveNodeList(*nodeItr.nodeListPtr()))
              samples[k] += thpt*fieldList(nodeItr);
          }
        }
          
        // Tensor fields.
        {
          vector<Tensor>& samples = std::get<2>(localResult[j]);
          for (int k = 0; k != numTensorFieldLists; ++k) {
            CHECK(k < samples.size());
            const FieldList<Dimension, Tensor>& fieldList = fieldListSet.TensorFieldLists[k];
            if (fieldList.haveNodeList(*nodeItr.nodeListPtr()))
              samples[k] += thpt*fieldList(nodeItr);
          }
        }
          
        // SymTensor fields.
        {
          vector<SymTensor>& samples = std::get<3>(localResult[j]);
          for (int k = 0; k != numSymTensorFieldLists; ++k) {
            CHECK(k < samples.size());
            const FieldList<Dimension, SymTensor>& fieldList = fieldListSet.SymTensorFieldLists[k];
            if (fieldList.haveNodeList(*nodeItr.nodeListPtr()))
              samples[k] += thpt*fieldList(nodeItr);
          }
        }
          
        // Normalization.
        std::get<4>(localResult[j]) += thpt;

      }
    }
  }

  // In parallel we have to reduce the elements across processors.

  // Calculate the size of the packed data per position.
  const int sizeOfElement = (numScalarFieldLists*DataTypeTraits<Scalar>::numElements(0.0)*sizeof(typename DataTypeTraits<Scalar>::ElementType) +
                             numVectorFieldLists*DataTypeTraits<Vector>::numElements(Vector::zero)*sizeof(typename DataTypeTraits<Vector>::ElementType) +
                             numTensorFieldLists*DataTypeTraits<Tensor>::numElements(Tensor::zero)*sizeof(typename DataTypeTraits<Tensor>::ElementType) +
                             numSymTensorFieldLists*DataTypeTraits<SymTensor>::numElements(SymTensor::zero)*sizeof(typename DataTypeTraits<SymTensor>::ElementType) +
                             DataTypeTraits<Scalar>::numElements(0.0)*sizeof(typename DataTypeTraits<Scalar>::ElementType));

  // Figure out what we have to send to other processors.
  // In the process we transfer any of our local values we've accumulated to the final result.
  vector< vector<int> > sendIndicesBuffers(numProcs);
  vector< vector<char> > sendValuesBuffers(numProcs);
  for (typename LocalStorage::const_iterator itr = localResult.begin();
       itr != localResult.end();
       ++itr) {
    const int j = itr->first;
    const int jdomain = domainForLatticeIndex(j, nlocal, nremainder);
    const int jlocal = localLatticeIndex(j, nlocal, nremainder);

    // Does this element belong to this processor?
    if (jdomain == procID) {
      CHECK(jlocal >= 0 and jlocal < nlocalsizing);
      
      // Scalar fields.
      {
        const vector<Scalar>& localSamples = std::get<0>(itr->second);
        for (int k = 0; k != numScalarFieldLists; ++k) {
          CHECK(k < localSamples.size());
          CHECK(k < scalarValues.size() and jlocal < scalarValues[k].size());
          scalarValues[k][jlocal] += localSamples[k];
        }
      }
      
      // Vector fields.
      {
        const vector<Vector>& localSamples = std::get<1>(itr->second);
        for (int k = 0; k != numVectorFieldLists; ++k) {
          CHECK(k < localSamples.size());
          CHECK(k < vectorValues.size() and jlocal < vectorValues[k].size());
          vectorValues[k][jlocal] += localSamples[k];
        }
      }
      
      // Tensor fields.
      {
        const vector<Tensor>& localSamples = std::get<2>(itr->second);
        for (int k = 0; k != numTensorFieldLists; ++k) {
          CHECK(k < localSamples.size());
          CHECK(k < tensorValues.size() and jlocal < tensorValues[k].size());
          tensorValues[k][jlocal] += localSamples[k];
        }
      }
      
      // SymTensor fields.
      {
        const vector<SymTensor>& localSamples = std::get<3>(itr->second);
        for (int k = 0; k != numSymTensorFieldLists; ++k) {
          CHECK(k < localSamples.size());
          CHECK(k < symTensorValues.size() and jlocal < symTensorValues[k].size());
          symTensorValues[k][jlocal] += localSamples[k];
        }
      }

      // Normalization.
      normalization[jlocal] += std::get<4>(itr->second);

    } else {

      // We have to send this data to another processor, so pack it up.
      CHECK(jdomain < sendIndicesBuffers.size());
      CHECK(jdomain < sendValuesBuffers.size());
      sendIndicesBuffers[jdomain].push_back(jlocal);

      // Scalar fields.
      {
        const vector<Scalar>& localSamples = std::get<0>(itr->second);
        for (int k = 0; k != numScalarFieldLists; ++k) {
          CHECK(k < localSamples.size());
          packElement(localSamples[k], sendValuesBuffers[jdomain]);
        }
      }

      // Vector fields.
      {
        const vector<Vector>& localSamples = std::get<1>(itr->second);
        for (int k = 0; k != numVectorFieldLists; ++k) {
          CHECK(k < localSamples.size());
          packElement(localSamples[k], sendValuesBuffers[jdomain]);
        }
      }

      // Tensor fields.
      {
        const vector<Tensor>& localSamples = std::get<2>(itr->second);
        for (int k = 0; k != numTensorFieldLists; ++k) {
          CHECK(k < localSamples.size());
          packElement(localSamples[k], sendValuesBuffers[jdomain]);
        }
      }

      // SymTensor fields.
      {
        const vector<SymTensor>& localSamples = std::get<3>(itr->second);
        for (int k = 0; k != numSymTensorFieldLists; ++k) {
          CHECK(k < localSamples.size());
          packElement(localSamples[k], sendValuesBuffers[jdomain]);
        }
      }

      // Normalization.
      packElement(std::get<4>(itr->second), sendValuesBuffers[jdomain]);

    }
  }

#ifdef USE_MPI
  vector<MPI_Request> sendRequests;
  sendRequests.reserve(3*(numProcs - 1));
  if (numProcs > 1) {
    // Send everyone all the information we have for them.
    vector<int> numSends(numProcs);
    for (int sendProc = 0; sendProc != numProcs; ++sendProc) {
      if (sendProc != procID) {
        numSends[sendProc] = sendIndicesBuffers[sendProc].size();
        CHECK(sendValuesBuffers[sendProc].size() == numSends[sendProc]*sizeOfElement);
<<<<<<< HEAD
        MPI_Isend(&numSends[sendProc], 1, MPI_INT, sendProc, 1, Communicator::communicator(), &sendRequests[bufIndex]);
        MPI_Isend(&(*sendIndicesBuffers[sendProc].begin()), numSends[sendProc], MPI_INT, sendProc, 2, Communicator::communicator(), &sendRequests[(numProcs - 1) + bufIndex]);
        MPI_Isend(&(*sendValuesBuffers[sendProc].begin()), numSends[sendProc]*sizeOfElement, MPI_CHAR, sendProc, 3, Communicator::communicator(), &sendRequests[2*(numProcs - 1) + bufIndex]);
=======
        sendRequests.push_back(MPI_Request());
        MPI_Isend(&numSends[sendProc], 1, MPI_INT, sendProc, 1, Communicator::communicator(), &sendRequests.back());
        if (numSends[sendProc] > 0) {
          sendRequests.push_back(MPI_Request());
          MPI_Isend(&(*sendIndicesBuffers[sendProc].begin()), numSends[sendProc], MPI_INT, sendProc, 2, Communicator::communicator(), &sendRequests.back());
          sendRequests.push_back(MPI_Request());
          MPI_Isend(&(*sendValuesBuffers[sendProc].begin()), numSends[sendProc]*sizeOfElement, MPI_CHAR, sendProc, 3, Communicator::communicator(), &sendRequests.back());
        }
>>>>>>> 34c27cf5
      }
    }
    CHECK(sendRequests.size() <= 3*(numProcs - 1));

    // Post receives to see how many indices other processors are sending to us.
    vector<int> numReceiveNodes(size_t(numProcs), 0);
    vector<MPI_Request> recvRequests0(numProcs - 1);
    for (int recvProc = 0; recvProc != numProcs; ++recvProc) {
      if (recvProc != procID) {
        const int bufIndex = recvProc > procID ? recvProc - 1 : recvProc;
        MPI_Irecv(&numReceiveNodes[recvProc], 1, MPI_INT, recvProc, 1, Communicator::communicator(), &recvRequests0[bufIndex]);
      }
    }

    // Wait until we have the sizes from everyone.
    if (not recvRequests0.empty()) {
      vector<MPI_Status> recvStatus(recvRequests0.size());
      MPI_Waitall(recvRequests0.size(), &(*recvRequests0.begin()), &(*recvStatus.begin()));
    }

    // Size up the receive buffers.
    vector<vector<int>> recvIndicesBuffers(numProcs);
    vector<vector<char>> recvValuesBuffers(numProcs);
    for (int recvProc = 0; recvProc != numProcs; ++recvProc) {
      recvIndicesBuffers[recvProc].resize(numReceiveNodes[recvProc]);
      recvValuesBuffers[recvProc].resize(numReceiveNodes[recvProc]*sizeOfElement);
    }

    // Post receives for the nodal data.
    vector<MPI_Request> recvRequests1;
    recvRequests1.reserve(2*(numProcs - 1));
    for (int recvProc = 0; recvProc != numProcs; ++recvProc) {
<<<<<<< HEAD
      if (recvProc != procID) {
        const int bufIndex = recvProc > procID ? recvProc - 1 : recvProc;
        MPI_Irecv(&(*recvIndicesBuffers[recvProc].begin()), numReceiveNodes[recvProc], MPI_INT, recvProc, 2, Communicator::communicator(), &recvRequests1[bufIndex]);
        MPI_Irecv(&(*recvValuesBuffers[recvProc].begin()), numReceiveNodes[recvProc]*sizeOfElement, MPI_CHAR, recvProc, 3, Communicator::communicator(), &recvRequests1[numProcs - 1 + bufIndex]);
=======
      if (recvProc != procID and numReceiveNodes[recvProc] > 0) {
        recvRequests1.push_back(MPI_Request());
        MPI_Irecv(&(*recvIndicesBuffers[recvProc].begin()), numReceiveNodes[recvProc], MPI_INT, recvProc, 2, Communicator::communicator(), &recvRequests1.back());
        recvRequests1.push_back(MPI_Request());
        MPI_Irecv(&(*recvValuesBuffers[recvProc].begin()), numReceiveNodes[recvProc]*sizeOfElement, MPI_CHAR, recvProc, 3, Communicator::communicator(), &recvRequests1.back());
>>>>>>> 34c27cf5
      }
    }
    CHECK(recvRequests1.size() <= 2*(numProcs - 1));

    // Wait until we have the full receive data.
    if (not recvRequests1.empty()) {
      vector<MPI_Status> recvStatus(recvRequests1.size());
      MPI_Waitall(recvRequests1.size(), &(*recvRequests1.begin()), &(*recvStatus.begin()));
    }

    // Now unpack the receive values and add them onto our local values.
    for (int recvProc = 0; recvProc != numProcs; ++recvProc) {
      if (recvProc != procID) {
        const vector<char>& buffer = recvValuesBuffers[recvProc];
        CHECK(buffer.size() % sizeOfElement == 0);
        vector<char>::const_iterator bufItr = buffer.begin();
        for (int i = 0; i != numReceiveNodes[recvProc]; ++i) {
          const int jlocal = recvIndicesBuffers[recvProc][i];
          CHECK(jlocal >= 0 and jlocal < nlocalsizing);

          // Scalar Fields.
          {
            Scalar element;
            for (int k = 0; k != numScalarFieldLists; ++k) {
              CHECK(k < scalarValues.size() and jlocal < scalarValues[k].size());
              unpackElement(element, bufItr, buffer.end());
              scalarValues[k][jlocal] += element;
            }
          }

          // Vector Fields.
          {
            Vector element;
            for (int k = 0; k != numVectorFieldLists; ++k) {
              CHECK(k < vectorValues.size() and jlocal < vectorValues[k].size());
              unpackElement(element, bufItr, buffer.end());
              vectorValues[k][jlocal] += element;
            }
          }

          // Tensor Fields.
          {
            Tensor element;
            for (int k = 0; k != numTensorFieldLists; ++k) {
              CHECK(k < tensorValues.size() and jlocal < tensorValues[k].size());
              unpackElement(element, bufItr, buffer.end());
              tensorValues[k][jlocal] += element;
            }
          }

          // SymTensor Fields.
          {
            SymTensor element;
            for (int k = 0; k != numSymTensorFieldLists; ++k) {
              CHECK(k < symTensorValues.size() and jlocal < symTensorValues[k].size());
              unpackElement(element, bufItr, buffer.end());
              symTensorValues[k][jlocal] += element;
            }
          }

          // Normalization.
          {
            Scalar thpt;
            unpackElement(thpt, bufItr, buffer.end());
            normalization[jlocal] += thpt;
          }

        }
        CHECK(bufItr == buffer.end());
      }
    }
    MPI_Barrier(Communicator::communicator());
  }
#endif

  // Adjust the normalizations, so that if we're getting into vacuum we go gently.
  for (int i = 0; i != nlocalsizing; ++i) normalization[i] = adjustNormalization(normalization[i]);

  // Now normalize our local values.
  // Scalars
  {
    for (int k = 0; k != scalarValues.size(); ++k) {
      vector<Scalar>& vals = scalarValues[k];
      for (int i = 0; i != nlocalsizing; ++i) vals[i] *= normalization[i]/(FastMath::square(normalization[i]) + 1.0e-50);
    }
  }

  // Vectors
  {
    for (int k = 0; k != vectorValues.size(); ++k) {
      vector<Vector>& vals = vectorValues[k];
      for (int i = 0; i != nlocalsizing; ++i) vals[i] *= normalization[i]/(FastMath::square(normalization[i]) + 1.0e-50);
    }
  }

  // Tensors
  {
    for (int k = 0; k != tensorValues.size(); ++k) {
      vector<Tensor>& vals = tensorValues[k];
      for (int i = 0; i != nlocalsizing; ++i) vals[i] *= normalization[i]/(FastMath::square(normalization[i]) + 1.0e-50);
    }
  }

  // SymTensors
  {
    for (int k = 0; k != symTensorValues.size(); ++k) {
      vector<SymTensor>& vals = symTensorValues[k];
      for (int i = 0; i != nlocalsizing; ++i) vals[i] *= normalization[i]/(FastMath::square(normalization[i]) + 1.0e-50);
    }
  }

#ifdef USE_MPI
  // Wait until all our sends are completed.
  if (numProcs > 1 and not sendRequests.empty()) {
    vector<MPI_Status> sendStatus(sendRequests.size());
    MPI_Waitall(sendRequests.size(), &(*sendRequests.begin()), &(*sendStatus.begin()));
  }
  MPI_Barrier(Communicator::communicator());
#endif

  // That's it.
}

}<|MERGE_RESOLUTION|>--- conflicted
+++ resolved
@@ -639,11 +639,6 @@
       if (sendProc != procID) {
         numSends[sendProc] = sendIndicesBuffers[sendProc].size();
         CHECK(sendValuesBuffers[sendProc].size() == numSends[sendProc]*sizeOfElement);
-<<<<<<< HEAD
-        MPI_Isend(&numSends[sendProc], 1, MPI_INT, sendProc, 1, Communicator::communicator(), &sendRequests[bufIndex]);
-        MPI_Isend(&(*sendIndicesBuffers[sendProc].begin()), numSends[sendProc], MPI_INT, sendProc, 2, Communicator::communicator(), &sendRequests[(numProcs - 1) + bufIndex]);
-        MPI_Isend(&(*sendValuesBuffers[sendProc].begin()), numSends[sendProc]*sizeOfElement, MPI_CHAR, sendProc, 3, Communicator::communicator(), &sendRequests[2*(numProcs - 1) + bufIndex]);
-=======
         sendRequests.push_back(MPI_Request());
         MPI_Isend(&numSends[sendProc], 1, MPI_INT, sendProc, 1, Communicator::communicator(), &sendRequests.back());
         if (numSends[sendProc] > 0) {
@@ -652,7 +647,6 @@
           sendRequests.push_back(MPI_Request());
           MPI_Isend(&(*sendValuesBuffers[sendProc].begin()), numSends[sendProc]*sizeOfElement, MPI_CHAR, sendProc, 3, Communicator::communicator(), &sendRequests.back());
         }
->>>>>>> 34c27cf5
       }
     }
     CHECK(sendRequests.size() <= 3*(numProcs - 1));
@@ -685,18 +679,11 @@
     vector<MPI_Request> recvRequests1;
     recvRequests1.reserve(2*(numProcs - 1));
     for (int recvProc = 0; recvProc != numProcs; ++recvProc) {
-<<<<<<< HEAD
-      if (recvProc != procID) {
-        const int bufIndex = recvProc > procID ? recvProc - 1 : recvProc;
-        MPI_Irecv(&(*recvIndicesBuffers[recvProc].begin()), numReceiveNodes[recvProc], MPI_INT, recvProc, 2, Communicator::communicator(), &recvRequests1[bufIndex]);
-        MPI_Irecv(&(*recvValuesBuffers[recvProc].begin()), numReceiveNodes[recvProc]*sizeOfElement, MPI_CHAR, recvProc, 3, Communicator::communicator(), &recvRequests1[numProcs - 1 + bufIndex]);
-=======
       if (recvProc != procID and numReceiveNodes[recvProc] > 0) {
         recvRequests1.push_back(MPI_Request());
         MPI_Irecv(&(*recvIndicesBuffers[recvProc].begin()), numReceiveNodes[recvProc], MPI_INT, recvProc, 2, Communicator::communicator(), &recvRequests1.back());
         recvRequests1.push_back(MPI_Request());
         MPI_Irecv(&(*recvValuesBuffers[recvProc].begin()), numReceiveNodes[recvProc]*sizeOfElement, MPI_CHAR, recvProc, 3, Communicator::communicator(), &recvRequests1.back());
->>>>>>> 34c27cf5
       }
     }
     CHECK(recvRequests1.size() <= 2*(numProcs - 1));
