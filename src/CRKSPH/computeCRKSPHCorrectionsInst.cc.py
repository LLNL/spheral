text = """
//------------------------------------------------------------------------------
// Explicit instantiation.
//------------------------------------------------------------------------------
#include "Geometry/Dimension.hh"
#include "computeCRKSPHCorrections.cc"

namespace Spheral {
  namespace CRKSPHSpace {
<<<<<<< HEAD
    template void computeCRKSPHCorrections(const FieldSpace::FieldList<Dim<%(ndim)s> , Dim<%(ndim)s> ::Scalar>& m0,
                                           const FieldSpace::FieldList<Dim<%(ndim)s> , Dim<%(ndim)s> ::Vector>& m1,
                                           const FieldSpace::FieldList<Dim<%(ndim)s> , Dim<%(ndim)s> ::SymTensor>& m2,
                                           const FieldSpace::FieldList<Dim<%(ndim)s> , Dim<%(ndim)s> ::ThirdRankTensor>& m3,
                                           const FieldSpace::FieldList<Dim<%(ndim)s> , Dim<%(ndim)s> ::FourthRankTensor>& m4,
                                           const FieldSpace::FieldList<Dim<%(ndim)s> , Dim<%(ndim)s> ::Vector>& gradm0,
                                           const FieldSpace::FieldList<Dim<%(ndim)s> , Dim<%(ndim)s> ::Tensor>& gradm1,
                                           const FieldSpace::FieldList<Dim<%(ndim)s> , Dim<%(ndim)s> ::ThirdRankTensor>& gradm2,
                                           const FieldSpace::FieldList<Dim<%(ndim)s> , Dim<%(ndim)s> ::FourthRankTensor>& gradm3,
                                           const FieldSpace::FieldList<Dim<%(ndim)s> , Dim<%(ndim)s> ::FifthRankTensor>& gradm4,
                                           const CRKOrder correctionOrder,
                                           FieldList<Dim< %(ndim)s >, Dim< %(ndim)s >::Scalar>&,
                                           FieldList<Dim< %(ndim)s >, Dim< %(ndim)s >::Vector>&,
=======
    template void computeCRKSPHCorrections(const ConnectivityMap<Dim< %(ndim)s > >&, 
                                           const TableKernel<Dim< %(ndim)s > >&, 
                                           const FieldList<Dim< %(ndim)s >, Dim< %(ndim)s >::Scalar>&,
                                           const FieldList<Dim< %(ndim)s >, Dim< %(ndim)s >::Vector>&,
                                           const FieldList<Dim< %(ndim)s >, Dim< %(ndim)s >::SymTensor>&,
                                           const int correctionOrder,
                                           FieldList<Dim< %(ndim)s >, Dim< %(ndim)s >::Scalar>&,
                                           FieldList<Dim< %(ndim)s >, Dim< %(ndim)s >::Vector>&,
                                           FieldList<Dim< %(ndim)s >, Dim< %(ndim)s >::Tensor>&,
                                           FieldList<Dim< %(ndim)s >, Dim< %(ndim)s >::Vector>&,
                                           FieldList<Dim< %(ndim)s >, Dim< %(ndim)s >::Tensor>&,
                                           FieldList<Dim< %(ndim)s >, Dim< %(ndim)s >::ThirdRankTensor>&);

    template void computeZerothCRKSPHCorrections(const ConnectivityMap<Dim< %(ndim)s > >&, 
                                           const TableKernel<Dim< %(ndim)s > >&, 
                                           const FieldList<Dim< %(ndim)s >, Dim< %(ndim)s >::Scalar>&,
                                           const FieldList<Dim< %(ndim)s >, Dim< %(ndim)s >::Vector>&,
                                           const FieldList<Dim< %(ndim)s >, Dim< %(ndim)s >::SymTensor>&,
                                           FieldList<Dim< %(ndim)s >, Dim< %(ndim)s >::Scalar>&,
                                           FieldList<Dim< %(ndim)s >, Dim< %(ndim)s >::Vector>&);

    template void computeLinearCRKSPHCorrections(const ConnectivityMap<Dim< %(ndim)s > >&, 
                                           const TableKernel<Dim< %(ndim)s > >&, 
                                           const FieldList<Dim< %(ndim)s >, Dim< %(ndim)s >::Scalar>&,
                                           const FieldList<Dim< %(ndim)s >, Dim< %(ndim)s >::Vector>&,
                                           const FieldList<Dim< %(ndim)s >, Dim< %(ndim)s >::SymTensor>&,
                                           FieldList<Dim< %(ndim)s >, Dim< %(ndim)s >::Scalar>&,
                                           FieldList<Dim< %(ndim)s >, Dim< %(ndim)s >::Vector>&,
                                           FieldList<Dim< %(ndim)s >, Dim< %(ndim)s >::Vector>&,
                                           FieldList<Dim< %(ndim)s >, Dim< %(ndim)s >::Tensor>&);

    template void computeQuadraticCRKSPHCorrections(const ConnectivityMap<Dim< %(ndim)s > >&, 
                                           const TableKernel<Dim< %(ndim)s > >&, 
                                           const FieldList<Dim< %(ndim)s >, Dim< %(ndim)s >::Scalar>&,
                                           const FieldList<Dim< %(ndim)s >, Dim< %(ndim)s >::Vector>&,
                                           const FieldList<Dim< %(ndim)s >, Dim< %(ndim)s >::SymTensor>&,
                                           FieldList<Dim< %(ndim)s >, Dim< %(ndim)s >::Scalar>&,
                                           FieldList<Dim< %(ndim)s >, Dim< %(ndim)s >::Vector>&,
                                           FieldList<Dim< %(ndim)s >, Dim< %(ndim)s >::Tensor>&,
                                           FieldList<Dim< %(ndim)s >, Dim< %(ndim)s >::Vector>&,
                                           FieldList<Dim< %(ndim)s >, Dim< %(ndim)s >::Tensor>&,
                                           FieldList<Dim< %(ndim)s >, Dim< %(ndim)s >::ThirdRankTensor>&);

    template void computeQuadraticCRKSPHCorrectionsMike(const ConnectivityMap<Dim< %(ndim)s > >&, 
                                           const TableKernel<Dim< %(ndim)s > >&, 
                                           const FieldList<Dim< %(ndim)s >, Dim< %(ndim)s >::Scalar>&,
                                           const FieldList<Dim< %(ndim)s >, Dim< %(ndim)s >::Vector>&,
                                           const FieldList<Dim< %(ndim)s >, Dim< %(ndim)s >::SymTensor>&,
                                           FieldList<Dim< %(ndim)s >, Dim< %(ndim)s >::Scalar>&,
                                           FieldList<Dim< %(ndim)s >, Dim< %(ndim)s >::Vector>&,
                                           FieldList<Dim< %(ndim)s >, Dim< %(ndim)s >::Tensor>&,
                                           FieldList<Dim< %(ndim)s >, Dim< %(ndim)s >::Vector>&,
                                           FieldList<Dim< %(ndim)s >, Dim< %(ndim)s >::Tensor>&,
                                           FieldList<Dim< %(ndim)s >, Dim< %(ndim)s >::ThirdRankTensor>&);

    template void computeCRKSPHCorrections(const ConnectivityMap<Dim< %(ndim)s > >&, 
                                           const TableKernel<Dim< %(ndim)s > >&, 
                                           const FieldList<Dim< %(ndim)s >, Dim< %(ndim)s >::Scalar>&,
                                           const FieldList<Dim< %(ndim)s >, Dim< %(ndim)s >::Vector>&,
                                           const FieldList<Dim< %(ndim)s >, Dim< %(ndim)s >::SymTensor>&,
                                           const NodeCoupling& nodeCoupling,
                                           FieldList<Dim< %(ndim)s >, Dim< %(ndim)s >::Scalar>&,
                                           FieldList<Dim< %(ndim)s >, Dim< %(ndim)s >::Vector>&,
                                           FieldList<Dim< %(ndim)s >, Dim< %(ndim)s >::Vector>&,
>>>>>>> 69fa69ef
                                           FieldList<Dim< %(ndim)s >, Dim< %(ndim)s >::Tensor>&,
                                           FieldList<Dim< %(ndim)s >, Dim< %(ndim)s >::Vector>&,
                                           FieldList<Dim< %(ndim)s >, Dim< %(ndim)s >::Tensor>&,
                                           FieldList<Dim< %(ndim)s >, Dim< %(ndim)s >::ThirdRankTensor>&);

    template void computeZerothCRKSPHCorrections(const FieldSpace::FieldList<Dim<%(ndim)s> , Dim<%(ndim)s> ::Scalar>& m0,
                                                 const FieldSpace::FieldList<Dim<%(ndim)s> , Dim<%(ndim)s> ::Vector>& gradm0,
                                                 FieldList<Dim< %(ndim)s >, Dim< %(ndim)s >::Scalar>&,
                                                 FieldList<Dim< %(ndim)s >, Dim< %(ndim)s >::Vector>&);

    template void computeLinearCRKSPHCorrections(const FieldSpace::FieldList<Dim<%(ndim)s> , Dim<%(ndim)s> ::Scalar>& m0,
                                                 const FieldSpace::FieldList<Dim<%(ndim)s> , Dim<%(ndim)s> ::Vector>& m1,
                                                 const FieldSpace::FieldList<Dim<%(ndim)s> , Dim<%(ndim)s> ::SymTensor>& m2,
                                                 const FieldSpace::FieldList<Dim<%(ndim)s> , Dim<%(ndim)s> ::Vector>& gradm0,
                                                 const FieldSpace::FieldList<Dim<%(ndim)s> , Dim<%(ndim)s> ::Tensor>& gradm1,
                                                 const FieldSpace::FieldList<Dim<%(ndim)s> , Dim<%(ndim)s> ::ThirdRankTensor>& gradm2,
                                                 FieldList<Dim< %(ndim)s >, Dim< %(ndim)s >::Scalar>&,
                                                 FieldList<Dim< %(ndim)s >, Dim< %(ndim)s >::Vector>&,
                                                 FieldList<Dim< %(ndim)s >, Dim< %(ndim)s >::Vector>&,
                                                 FieldList<Dim< %(ndim)s >, Dim< %(ndim)s >::Tensor>&);

    template void computeQuadraticCRKSPHCorrections(const FieldSpace::FieldList<Dim<%(ndim)s> , Dim<%(ndim)s> ::Scalar>& m0,
                                                    const FieldSpace::FieldList<Dim<%(ndim)s> , Dim<%(ndim)s> ::Vector>& m1,
                                                    const FieldSpace::FieldList<Dim<%(ndim)s> , Dim<%(ndim)s> ::SymTensor>& m2,
                                                    const FieldSpace::FieldList<Dim<%(ndim)s> , Dim<%(ndim)s> ::ThirdRankTensor>& m3,
                                                    const FieldSpace::FieldList<Dim<%(ndim)s> , Dim<%(ndim)s> ::FourthRankTensor>& m4,
                                                    const FieldSpace::FieldList<Dim<%(ndim)s> , Dim<%(ndim)s> ::Vector>& gradm0,
                                                    const FieldSpace::FieldList<Dim<%(ndim)s> , Dim<%(ndim)s> ::Tensor>& gradm1,
                                                    const FieldSpace::FieldList<Dim<%(ndim)s> , Dim<%(ndim)s> ::ThirdRankTensor>& gradm2,
                                                    const FieldSpace::FieldList<Dim<%(ndim)s> , Dim<%(ndim)s> ::FourthRankTensor>& gradm3,
                                                    const FieldSpace::FieldList<Dim<%(ndim)s> , Dim<%(ndim)s> ::FifthRankTensor>& gradm4,
                                                    FieldList<Dim< %(ndim)s >, Dim< %(ndim)s >::Scalar>&,
                                                    FieldList<Dim< %(ndim)s >, Dim< %(ndim)s >::Vector>&,
                                                    FieldList<Dim< %(ndim)s >, Dim< %(ndim)s >::Tensor>&,
                                                    FieldList<Dim< %(ndim)s >, Dim< %(ndim)s >::Vector>&,
                                                    FieldList<Dim< %(ndim)s >, Dim< %(ndim)s >::Tensor>&,
                                                    FieldList<Dim< %(ndim)s >, Dim< %(ndim)s >::ThirdRankTensor>&);
  }
}

"""<|MERGE_RESOLUTION|>--- conflicted
+++ resolved
@@ -7,21 +7,6 @@
 
 namespace Spheral {
   namespace CRKSPHSpace {
-<<<<<<< HEAD
-    template void computeCRKSPHCorrections(const FieldSpace::FieldList<Dim<%(ndim)s> , Dim<%(ndim)s> ::Scalar>& m0,
-                                           const FieldSpace::FieldList<Dim<%(ndim)s> , Dim<%(ndim)s> ::Vector>& m1,
-                                           const FieldSpace::FieldList<Dim<%(ndim)s> , Dim<%(ndim)s> ::SymTensor>& m2,
-                                           const FieldSpace::FieldList<Dim<%(ndim)s> , Dim<%(ndim)s> ::ThirdRankTensor>& m3,
-                                           const FieldSpace::FieldList<Dim<%(ndim)s> , Dim<%(ndim)s> ::FourthRankTensor>& m4,
-                                           const FieldSpace::FieldList<Dim<%(ndim)s> , Dim<%(ndim)s> ::Vector>& gradm0,
-                                           const FieldSpace::FieldList<Dim<%(ndim)s> , Dim<%(ndim)s> ::Tensor>& gradm1,
-                                           const FieldSpace::FieldList<Dim<%(ndim)s> , Dim<%(ndim)s> ::ThirdRankTensor>& gradm2,
-                                           const FieldSpace::FieldList<Dim<%(ndim)s> , Dim<%(ndim)s> ::FourthRankTensor>& gradm3,
-                                           const FieldSpace::FieldList<Dim<%(ndim)s> , Dim<%(ndim)s> ::FifthRankTensor>& gradm4,
-                                           const CRKOrder correctionOrder,
-                                           FieldList<Dim< %(ndim)s >, Dim< %(ndim)s >::Scalar>&,
-                                           FieldList<Dim< %(ndim)s >, Dim< %(ndim)s >::Vector>&,
-=======
     template void computeCRKSPHCorrections(const ConnectivityMap<Dim< %(ndim)s > >&, 
                                            const TableKernel<Dim< %(ndim)s > >&, 
                                            const FieldList<Dim< %(ndim)s >, Dim< %(ndim)s >::Scalar>&,
@@ -86,44 +71,11 @@
                                            FieldList<Dim< %(ndim)s >, Dim< %(ndim)s >::Scalar>&,
                                            FieldList<Dim< %(ndim)s >, Dim< %(ndim)s >::Vector>&,
                                            FieldList<Dim< %(ndim)s >, Dim< %(ndim)s >::Vector>&,
->>>>>>> 69fa69ef
                                            FieldList<Dim< %(ndim)s >, Dim< %(ndim)s >::Tensor>&,
+                                           FieldList<Dim< %(ndim)s >, Dim< %(ndim)s >::Scalar>&,
                                            FieldList<Dim< %(ndim)s >, Dim< %(ndim)s >::Vector>&,
-                                           FieldList<Dim< %(ndim)s >, Dim< %(ndim)s >::Tensor>&,
-                                           FieldList<Dim< %(ndim)s >, Dim< %(ndim)s >::ThirdRankTensor>&);
-
-    template void computeZerothCRKSPHCorrections(const FieldSpace::FieldList<Dim<%(ndim)s> , Dim<%(ndim)s> ::Scalar>& m0,
-                                                 const FieldSpace::FieldList<Dim<%(ndim)s> , Dim<%(ndim)s> ::Vector>& gradm0,
-                                                 FieldList<Dim< %(ndim)s >, Dim< %(ndim)s >::Scalar>&,
-                                                 FieldList<Dim< %(ndim)s >, Dim< %(ndim)s >::Vector>&);
-
-    template void computeLinearCRKSPHCorrections(const FieldSpace::FieldList<Dim<%(ndim)s> , Dim<%(ndim)s> ::Scalar>& m0,
-                                                 const FieldSpace::FieldList<Dim<%(ndim)s> , Dim<%(ndim)s> ::Vector>& m1,
-                                                 const FieldSpace::FieldList<Dim<%(ndim)s> , Dim<%(ndim)s> ::SymTensor>& m2,
-                                                 const FieldSpace::FieldList<Dim<%(ndim)s> , Dim<%(ndim)s> ::Vector>& gradm0,
-                                                 const FieldSpace::FieldList<Dim<%(ndim)s> , Dim<%(ndim)s> ::Tensor>& gradm1,
-                                                 const FieldSpace::FieldList<Dim<%(ndim)s> , Dim<%(ndim)s> ::ThirdRankTensor>& gradm2,
-                                                 FieldList<Dim< %(ndim)s >, Dim< %(ndim)s >::Scalar>&,
-                                                 FieldList<Dim< %(ndim)s >, Dim< %(ndim)s >::Vector>&,
-                                                 FieldList<Dim< %(ndim)s >, Dim< %(ndim)s >::Vector>&,
-                                                 FieldList<Dim< %(ndim)s >, Dim< %(ndim)s >::Tensor>&);
-
-    template void computeQuadraticCRKSPHCorrections(const FieldSpace::FieldList<Dim<%(ndim)s> , Dim<%(ndim)s> ::Scalar>& m0,
-                                                    const FieldSpace::FieldList<Dim<%(ndim)s> , Dim<%(ndim)s> ::Vector>& m1,
-                                                    const FieldSpace::FieldList<Dim<%(ndim)s> , Dim<%(ndim)s> ::SymTensor>& m2,
-                                                    const FieldSpace::FieldList<Dim<%(ndim)s> , Dim<%(ndim)s> ::ThirdRankTensor>& m3,
-                                                    const FieldSpace::FieldList<Dim<%(ndim)s> , Dim<%(ndim)s> ::FourthRankTensor>& m4,
-                                                    const FieldSpace::FieldList<Dim<%(ndim)s> , Dim<%(ndim)s> ::Vector>& gradm0,
-                                                    const FieldSpace::FieldList<Dim<%(ndim)s> , Dim<%(ndim)s> ::Tensor>& gradm1,
-                                                    const FieldSpace::FieldList<Dim<%(ndim)s> , Dim<%(ndim)s> ::ThirdRankTensor>& gradm2,
-                                                    const FieldSpace::FieldList<Dim<%(ndim)s> , Dim<%(ndim)s> ::FourthRankTensor>& gradm3,
-                                                    const FieldSpace::FieldList<Dim<%(ndim)s> , Dim<%(ndim)s> ::FifthRankTensor>& gradm4,
-                                                    FieldList<Dim< %(ndim)s >, Dim< %(ndim)s >::Scalar>&,
-                                                    FieldList<Dim< %(ndim)s >, Dim< %(ndim)s >::Vector>&,
-                                                    FieldList<Dim< %(ndim)s >, Dim< %(ndim)s >::Tensor>&,
-                                                    FieldList<Dim< %(ndim)s >, Dim< %(ndim)s >::Vector>&,
-                                                    FieldList<Dim< %(ndim)s >, Dim< %(ndim)s >::Tensor>&,
-                                                    FieldList<Dim< %(ndim)s >, Dim< %(ndim)s >::ThirdRankTensor>&);
+                                           FieldList<Dim< %(ndim)s >, Dim< %(ndim)s >::Vector>&,
+                                           FieldList<Dim< %(ndim)s >, Dim< %(ndim)s >::Tensor>&);
   }
 }
 
