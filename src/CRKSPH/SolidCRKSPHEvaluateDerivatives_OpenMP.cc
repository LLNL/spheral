namespace Spheral {

//------------------------------------------------------------------------------
// Determine the principle derivatives.
//------------------------------------------------------------------------------
template<typename Dimension>
void
SolidCRKSPHHydroBase<Dimension>::
evaluateDerivatives(const typename Dimension::Scalar time,
                    const typename Dimension::Scalar dt,
                    const DataBase<Dimension>& dataBase,
                    const State<Dimension>& state,
                    StateDerivatives<Dimension>& derivatives) const {

  // Get the ArtificialViscosity.
  auto& Q = this->artificialViscosity();

  // The kernels and such.
  const auto& W = this->kernel();
  const auto& WQ = this->PiKernel();
  const auto& smoothingScaleMethod = this->smoothingScaleMethod();

  // A few useful constants we'll use in the following loop.
  const double tiny = 1.0e-30;
  const auto compatibleEnergy = this->compatibleEnergyEvolution();
  const auto XSPH = this->XSPH();
  const auto epsTensile = this->epsilonTensile();
  const auto order = this->correctionOrder();
  const auto correctionMin = this->correctionMin();
  const auto correctionMax = this->correctionMax();

  // The connectivity.
  const auto& connectivityMap = dataBase.connectivityMap();
  const auto& nodeLists = connectivityMap.nodeLists();
  const auto  numNodeLists = nodeLists.size();

  // Get the state and derivative FieldLists.
  // State FieldLists.
  const auto mass = state.fields(HydroFieldNames::mass, 0.0);
  const auto volume = state.fields(HydroFieldNames::volume, 0.0);
  const auto position = state.fields(HydroFieldNames::position, Vector::zero);
  const auto velocity = state.fields(HydroFieldNames::velocity, Vector::zero);
  const auto massDensity = state.fields(HydroFieldNames::massDensity, 0.0);
  const auto specificThermalEnergy = state.fields(HydroFieldNames::specificThermalEnergy, 0.0);
  const auto entropy = state.fields(HydroFieldNames::entropy, Scalar());
  const auto H = state.fields(HydroFieldNames::H, SymTensor::zero);
  const auto pressure = state.fields(HydroFieldNames::pressure, 0.0);
  const auto soundSpeed = state.fields(HydroFieldNames::soundSpeed, 0.0);
  const auto S = state.fields(SolidFieldNames::deviatoricStress, SymTensor::zero);
  const auto mu = state.fields(SolidFieldNames::shearModulus, 0.0);
  const auto damage = state.fields(SolidFieldNames::effectiveTensorDamage, SymTensor::zero);
  const auto gradDamage = state.fields(SolidFieldNames::damageGradient, Vector::zero);
  const auto fragIDs = state.fields(SolidFieldNames::fragmentIDs, int(1));
  const auto pTypes = state.fields(SolidFieldNames::particleTypes, int(0));
  const auto A = state.fields(HydroFieldNames::A_CRKSPH, 0.0);
  const auto B = state.fields(HydroFieldNames::B_CRKSPH, Vector::zero);
  const auto C = state.fields(HydroFieldNames::C_CRKSPH, Tensor::zero);
  const auto gradA = state.fields(HydroFieldNames::gradA_CRKSPH, Vector::zero);
  const auto gradB = state.fields(HydroFieldNames::gradB_CRKSPH, Tensor::zero);
  const auto gradC = state.fields(HydroFieldNames::gradC_CRKSPH, ThirdRankTensor::zero);
  const auto surfacePoint = state.fields(HydroFieldNames::surfacePoint, 0);
  CHECK(mass.size() == numNodeLists);
  CHECK(position.size() == numNodeLists);
  CHECK(velocity.size() == numNodeLists);
  CHECK(massDensity.size() == numNodeLists);
  CHECK(specificThermalEnergy.size() == numNodeLists);
  CHECK(entropy.size() == numNodeLists);
  CHECK(H.size() == numNodeLists);
  CHECK(pressure.size() == numNodeLists);
  CHECK(soundSpeed.size() == numNodeLists);
  CHECK(S.size() == numNodeLists);
  CHECK(mu.size() == numNodeLists);
  CHECK(damage.size() == numNodeLists);
  CHECK(gradDamage.size() == numNodeLists);
  CHECK(fragIDs.size() == numNodeLists);
  CHECK(pTypes.size() == numNodeLists);
  CHECK(A.size() == numNodeLists);
  CHECK(B.size() == numNodeLists);
  CHECK(C.size() == numNodeLists or order != CRKOrder::QuadraticOrder);
  CHECK(gradA.size() == numNodeLists);
  CHECK(gradB.size() == numNodeLists);
  CHECK(gradC.size() == numNodeLists or order != CRKOrder::QuadraticOrder);
  CHECK(surfacePoint.size() == numNodeLists);

  // Derivative FieldLists.
  auto DxDt = derivatives.fields(IncrementFieldList<Dimension, Vector>::prefix() + HydroFieldNames::position, Vector::zero);
  auto DrhoDt = derivatives.fields(IncrementFieldList<Dimension, Scalar>::prefix() + HydroFieldNames::massDensity, 0.0);
  auto DvDt = derivatives.fields(HydroFieldNames::hydroAcceleration, Vector::zero);
  auto DepsDt = derivatives.fields(IncrementFieldList<Dimension, Scalar>::prefix() + HydroFieldNames::specificThermalEnergy, 0.0);
  auto DvDx = derivatives.fields(HydroFieldNames::velocityGradient, Tensor::zero);
  auto localDvDx = derivatives.fields(HydroFieldNames::internalVelocityGradient, Tensor::zero);
  auto DHDt = derivatives.fields(IncrementFieldList<Dimension, SymTensor>::prefix() + HydroFieldNames::H, SymTensor::zero);
  auto Hideal = derivatives.fields(ReplaceBoundedFieldList<Dimension, SymTensor>::prefix() + HydroFieldNames::H, SymTensor::zero);
  auto maxViscousPressure = derivatives.fields(HydroFieldNames::maxViscousPressure, 0.0);
  auto effViscousPressure = derivatives.fields(HydroFieldNames::effectiveViscousPressure, 0.0);
  auto viscousWork = derivatives.fields(HydroFieldNames::viscousWork, 0.0);
  auto pairAccelerations = derivatives.fields(HydroFieldNames::pairAccelerations, vector<Vector>());
  auto XSPHDeltaV = derivatives.fields(HydroFieldNames::XSPHDeltaV, Vector::zero);
  auto weightedNeighborSum = derivatives.fields(HydroFieldNames::weightedNeighborSum, 0.0);
  auto massSecondMoment = derivatives.fields(HydroFieldNames::massSecondMoment, SymTensor::zero);
  auto DSDt = derivatives.fields(IncrementFieldList<Dimension, SymTensor>::prefix() + SolidFieldNames::deviatoricStress, SymTensor::zero);
  auto gradRho = derivatives.fields(HydroFieldNames::massDensityGradient, Vector::zero);
  CHECK(DxDt.size() == numNodeLists);
  CHECK(DrhoDt.size() == numNodeLists);
  CHECK(DvDt.size() == numNodeLists);
  CHECK(DepsDt.size() == numNodeLists);
  CHECK(DvDx.size() == numNodeLists);
  CHECK(localDvDx.size() == numNodeLists);
  CHECK(DHDt.size() == numNodeLists);
  CHECK(Hideal.size() == numNodeLists);
  CHECK(maxViscousPressure.size() == numNodeLists);
  CHECK(effViscousPressure.size() == numNodeLists);
  CHECK(viscousWork.size() == numNodeLists);
  CHECK(pairAccelerations.size() == numNodeLists);
  CHECK(XSPHDeltaV.size() == numNodeLists);
  CHECK(weightedNeighborSum.size() == numNodeLists);
  CHECK(massSecondMoment.size() == numNodeLists);
  CHECK(DSDt.size() == numNodeLists);
  CHECK(gradRho.size() == numNodeLists);

  // Size up the pair-wise accelerations before we start.
  if (compatibleEnergy) {
    auto nodeListi = 0;
    for (auto itr = dataBase.fluidNodeListBegin();
         itr != dataBase.fluidNodeListEnd();
         ++itr, ++nodeListi) {
      for (int i = 0; i != (*itr)->numInternalNodes(); ++i) {
        pairAccelerations(nodeListi, i).reserve(connectivityMap.numNeighborsForNode(*itr, i));
      }
    }
  }

  // Some scratch variables.
  Scalar Ai, Aj;
  Vector gradAi, gradAj, forceij, forceji;
  Vector Bi = Vector::zero, Bj = Vector::zero;
  Tensor Ci = Tensor::zero, Cj = Tensor::zero;
  Tensor gradBi = Tensor::zero, gradBj = Tensor::zero;
  ThirdRankTensor gradCi = ThirdRankTensor::zero, gradCj = ThirdRankTensor::zero;
  Scalar gWi, gWj, Wi, Wj, gW0i, gW0j, W0i, W0j;
  Vector gradWi, gradWj, gradW0i, gradW0j;
  Vector deltagrad;

  // Start our big loop over all FluidNodeLists.
  size_t nodeListi = 0;
  for (auto itr = dataBase.solidNodeListBegin();
       itr != dataBase.solidNodeListEnd();
       ++itr, ++nodeListi) {
    const auto& nodeList = **itr;
    const auto  firstGhostNodei = nodeList.firstGhostNode();
    const auto  hmin = nodeList.hmin();
    const auto  hmax = nodeList.hmax();
    const auto  hminratio = nodeList.hminratio();
    const auto  maxNumNeighbors = nodeList.maxNumNeighbors();
    const auto  nPerh = nodeList.nodesPerSmoothingScale();

    // Get the work field for this NodeList.
    auto& workFieldi = nodeList.work();

    // Build the functor we use to compute the effective coupling between nodes.
    DamagedNodeCouplingWithFrags<Dimension> coupling(damage, gradDamage, H, fragIDs);

    // Check if we can identify a reference density.
    Scalar rho0 = 0.0;
    try {
      rho0 = dynamic_cast<const SolidEquationOfState<Dimension>&>(nodeList.equationOfState()).referenceDensity();
      // cerr << "Setting reference density to " << rho0 << endl;
    } catch(...) {
      // cerr << "BLAGO!" << endl;
    }

    // Iterate over the internal nodes in this NodeList.
    const auto ni = connectivityMap.numNodes(nodeListi);
#pragma omp parallel for                                \
  firstprivate(Ai, Aj,                                  \
               gradAi, gradAj, forceij, forceji,        \
               Bi, Bj,                                  \
               Ci, Cj,                                  \
               gradBi, gradBj,                          \
               gradCi, gradCj,                          \
               gWi, gWj, Wi, Wj, gW0i, gW0j, W0i, W0j,  \
               gradWi, gradWj, gradW0i, gradW0j,        \
               deltagrad)
    for (auto iItr = 0; iItr < ni; ++iItr) {
      const auto i = connectivityMap.ithNode(nodeListi, iItr);

      // Prepare to accumulate the time.
      const auto start = Timing::currentTime();
      size_t ncalc = 0;

      // Get the state for node i.
      const auto& ri = position(nodeListi, i);
      const auto  mi = mass(nodeListi, i);
      const auto& vi = velocity(nodeListi, i);
      const auto  rhoi = massDensity(nodeListi, i);
      const auto  epsi = specificThermalEnergy(nodeListi, i);
      const auto  si = entropy(nodeListi, i);
      const auto  Pi = pressure(nodeListi, i);
      const auto& Hi = H(nodeListi, i);
      const auto  ci = soundSpeed(nodeListi, i);
      const auto& Si = S(nodeListi, i);
      const auto  mui = mu(nodeListi, i);
      const auto  pTypei = pTypes(nodeListi, i);
      Ai = A(nodeListi, i);
      gradAi = gradA(nodeListi, i);
      if (order != CRKOrder::ZerothOrder) {
        Bi = B(nodeListi, i);
        gradBi = gradB(nodeListi, i);
      }
      if (order == CRKOrder::QuadraticOrder) {
        Ci = C(nodeListi, i);
        gradCi = gradC(nodeListi, i);
      }
      const auto Hdeti = Hi.Determinant();
      const auto weighti = volume(nodeListi, i);  // Change CRKSPH weights here if need be!
      CHECK(mi > 0.0);
      CHECK(rhoi > 0.0);
      CHECK(Ai > 0.0);
      CHECK(Hdeti > 0.0);
      CHECK(weighti > 0.0);

      auto& DxDti = DxDt(nodeListi, i);
      auto& DrhoDti = DrhoDt(nodeListi, i);
      auto& DvDti = DvDt(nodeListi, i);
      auto& DepsDti = DepsDt(nodeListi, i);
      auto& DvDxi = DvDx(nodeListi, i);
      auto& localDvDxi = localDvDx(nodeListi, i);
      auto& DHDti = DHDt(nodeListi, i);
      auto& Hideali = Hideal(nodeListi, i);
      auto& maxViscousPressurei = maxViscousPressure(nodeListi, i);
      auto& effViscousPressurei = effViscousPressure(nodeListi, i);
      auto& viscousWorki = viscousWork(nodeListi, i);
      auto& pairAccelerationsi = pairAccelerations(nodeListi, i);
      auto& XSPHDeltaVi = XSPHDeltaV(nodeListi, i);
      auto& weightedNeighborSumi = weightedNeighborSum(nodeListi, i);
      auto& massSecondMomenti = massSecondMoment(nodeListi, i);
      auto& DSDti = DSDt(nodeListi, i);
      auto& gradRhoi = gradRho(nodeListi, i);
      auto& worki = workFieldi(i);

      // Get the connectivity info for this node.
      const auto& fullConnectivity = connectivityMap.connectivityForNode(&nodeList, i);

      // Iterate over the NodeLists.
      for (auto nodeListj = 0; nodeListj != numNodeLists; ++nodeListj) {

        // Connectivity of this node with this NodeList.  We only need to proceed if
        // there are some nodes in this list.
        const auto& connectivity = fullConnectivity[nodeListj];
        if (connectivity.size() > 0) {

          // Loop over the neighbors.
#pragma vector always
          for (auto jItr = connectivity.begin();
               jItr != connectivity.end();
               ++jItr) {
            const int j = *jItr;
            ++ncalc;

            // Get the state for node j
            const auto& rj = position(nodeListj, j);
            const auto  mj = mass(nodeListj, j);
            const auto& vj = velocity(nodeListj, j);
            const auto  rhoj = massDensity(nodeListj, j);
            const auto  epsj = specificThermalEnergy(nodeListj, j);
            const auto  sj = entropy(nodeListj, j);
            const auto  Pj = pressure(nodeListj, j);
            const auto& Hj = H(nodeListj, j);
            const auto  cj = soundSpeed(nodeListj, j);
            const auto  pTypej = pTypes(nodeListj, j);
            Aj = A(nodeListj, j);
            gradAj = gradA(nodeListj, j);
            if (order != CRKOrder::ZerothOrder) {
              Bj = B(nodeListj, j);
              gradBj = gradB(nodeListj, j);
            }
            if (order == CRKOrder::QuadraticOrder) {
              Cj = C(nodeListj, j);
              gradCj = gradC(nodeListj, j);
            }
            const auto& Sj = S(nodeListj, j);
            const auto  Hdetj = Hj.Determinant();
            const auto  weightj = volume(nodeListj, j);     // Change CRKSPH weights here if need be!
            CHECK(mj > 0.0);
            CHECK(rhoj > 0.0);
            CHECK(Hdetj > 0.0);
            CHECK(weightj > 0.0);

            // Flag if at least one particle is free (0).
            const auto freeParticle = (pTypei == 0 or pTypej == 0);

            // Node displacement.
            const auto rij = ri - rj;
            const auto etai = Hi*rij;
            const auto etaj = Hj*rij;
            const auto etaMagi = etai.magnitude();
            const auto etaMagj = etaj.magnitude();
            CHECK(etaMagi >= 0.0);
            CHECK(etaMagj >= 0.0);
            const auto vij = vi - vj;

            // Symmetrized kernel weight and gradient.
            CRKSPHKernelAndGradient(Wj, gWj, gradWj, W, CRKSPHHydroBase<Dimension>::correctionOrder(),  rij,  etai, Hi, Hdeti,  etaj, Hj, Hdetj, Ai, Bi, Ci, gradAi, gradBi, gradCi);
            CRKSPHKernelAndGradient(Wi, gWi, gradWi, W, CRKSPHHydroBase<Dimension>::correctionOrder(), -rij, -etaj, Hj, Hdetj, -etai, Hi, Hdeti, Aj, Bj, Cj, gradAj, gradBj, gradCj);
            deltagrad = gradWj - gradWi;
            const auto gradWSPHi = (Hi*etai.unitVector())*W.gradValue(etai.magnitude(), Hdeti);

            // Find the damaged pair weighting scaling.
            const auto fij = coupling(nodeListi, i, nodeListj, j);
            CHECK(fij >= 0.0 and fij <= 1.0);

            // // Find the effective weights of i->j and j->i.
            // // const auto wi = 2.0*weighti*weightj/(weighti + weightj);
            // const auto wij = 0.5*(weighti + weightj);

            // Zero'th and second moment of the node distribution -- used for the
            // ideal H calculation.
            const auto fweightij = nodeListi == nodeListj ? 1.0 : mj*rhoi/(mi*rhoj);
            const auto rij2 = rij.magnitude2();
            const auto thpt = rij.selfdyad()*safeInvVar(rij2*rij2*rij2);
            weightedNeighborSumi += fweightij*std::abs(gWi);
            massSecondMomenti +=    fweightij*gradWSPHi.magnitude2()*thpt;

            // Compute the artificial viscous pressure (Pi = P/rho^2 actually).
            const auto QPiij = Q.Piij(nodeListi, i, nodeListj, j,
                                      ri, etai, vi, rhoi, ci, Hi,
                                      rj, etaj, vj, rhoj, cj, Hj);
            const auto Qaccij = (rhoi*rhoi*QPiij.first + rhoj*rhoj*QPiij.second).dot(deltagrad);
            // const auto workQij = 0.5*(vij.dot(Qaccij));
            const auto workQi = rhoj*rhoj*QPiij.second.dot(vij).dot(deltagrad);                // CRK
            const auto Qi = rhoi*rhoi*(QPiij.first. diagonalElements().maxAbsElement());
            maxViscousPressurei = max(maxViscousPressurei, 4.0*Qi);                                 // We need tighter timestep controls on the Q with CRK
            effViscousPressurei += weightj * Qi * Wj;
            viscousWorki += 0.5*weighti*weightj/mi*workQi;

            // Velocity gradient.
            DvDxi -= weightj*vij.dyad(gradWj);
            localDvDxi -= fij*weightj*vij.dyad(gradWj);

            // Mass density gradient.
            gradRhoi += weightj*(rhoj - rhoi)*gradWj;

            // We treat positive and negative pressures distinctly, so split 'em up.
            const auto Pposi = max(0.0, Pi),
                       Pnegi = min(0.0, Pi),
                       Pposj = max(0.0, Pj),
                       Pnegj = min(0.0, Pj);

            // Compute the stress tensors.
            SymTensor sigmai, sigmaj;
            if (nodeListi == nodeListj) {
              sigmai = Si - Pnegi*SymTensor::one;
              sigmaj = Sj - Pnegj*SymTensor::one;
            }

            // We decide between RK and CRK for the momentum and energy equations based on the surface condition.
            // Momentum
            forceij = (true ? // surfacePoint(nodeListi, i) <= 1 ? 
<<<<<<< HEAD
                       0.5*wij*wij*((Pposi + Pposj)*deltagrad - fij*(sigmai + sigmaj)*deltagrad + Qaccij) :                    // Type III CRK interpoint force.
                       mi*wij*(((Pposj - Pposi)*gradWj - fij*(sigmaj - sigmai)*gradWj)/rhoi + rhoi*QPiij.first.dot(gradWj)));  // RK
            if (freeParticle) DvDti -= forceij/mi;
=======
                       0.5*weighti*weightj*((Pposi + Pposj)*deltagrad - fij*(sigmai + sigmaj)*deltagrad + Qaccij) :                // Type III CRK interpoint force.
                       mi*weightj*(((Pposj - Pposi)*gradWj - fij*(sigmaj - sigmai)*gradWj)/rhoi + rhoi*QPiij.first.dot(gradWj)));  // RK
            DvDti -= forceij/mi;
>>>>>>> 4270ef2e
            if (compatibleEnergy) pairAccelerationsi.push_back(-forceij/mi);

            // Energy
            DepsDti += (true ? // surfacePoint(nodeListi, i) <= 1 ?
                        0.5*weighti*weightj*(Pposj*vij.dot(deltagrad) - fij*sigmaj.dot(vij).dot(deltagrad) + workQi)/mi :          // CRK
                        weightj*rhoi*QPiij.first.dot(vij).dot(gradWj));                                                            // RK, Q term only -- adiabatic portion added later

            // Estimate of delta v (for XSPH).
            XSPHDeltaVi -= fij*weightj*Wj*vij;
          }
        }
      }
      const auto numNeighborsi = connectivityMap.numNeighborsForNode(&nodeList, i);
      CHECK(not this->compatibleEnergyEvolution() or NodeListRegistrar<Dimension>::instance().domainDecompositionIndependent() or
            (i >= firstGhostNodei and pairAccelerationsi.size() == 0) or
            (pairAccelerationsi.size() == numNeighborsi));

      // For a surface point, add the RK thermal energy evolution.
      // if (surfacePoint(nodeListi, i) > 1) DepsDti += (Si - Pi*SymTensor::one).doubledot(DvDxi)/rhoi;

      // Get the time for pairwise interactions.
      const auto deltaTimePair = Timing::difference(start, Timing::currentTime())/max(size_t(1), ncalc);

      // Complete the moments of the node distribution for use in the ideal H calculation.
      weightedNeighborSumi = Dimension::rootnu(max(0.0, weightedNeighborSumi/Hdeti));
      massSecondMomenti /= Hdeti*Hdeti;

      // Determine the position evolution, based on whether we're doing XSPH or not.
      if (XSPH) {
        DxDti = vi + XSPHDeltaVi;
      } else {
        DxDti = vi;
      }

      // The H tensor evolution.
      DHDti = smoothingScaleMethod.smoothingScaleDerivative(Hi,
                                                            ri,
                                                            DvDxi,
                                                            hmin,
                                                            hmax,
                                                            hminratio,
                                                            nPerh);
      Hideali = smoothingScaleMethod.newSmoothingScale(Hi,
                                                       ri,
                                                       weightedNeighborSumi,
                                                       massSecondMomenti,
                                                       W,
                                                       hmin,
                                                       hmax,
                                                       hminratio,
                                                       nPerh,
                                                       connectivityMap,
                                                       nodeListi,
                                                       i);

      // Optionally use damage to ramp down stress on damaged material.
      const auto Di = (mDamageRelieveRubble ? 
                       max(0.0, min(1.0, damage(nodeListi, i).Trace() - 1.0)) :
                       0.0);
      // Hideali = (1.0 - Di)*Hideali + Di*mHfield0(nodeListi, i);
      // DHDti = (1.0 - Di)*DHDti + Di*(mHfield0(nodeListi, i) - Hi)*0.25/dt;

      // Determine the deviatoric stress evolution.
      const auto deformation = localDvDxi.Symmetric();
      const auto spin = localDvDxi.SkewSymmetric();
      const auto deviatoricDeformation = deformation - (deformation.Trace()/3.0)*SymTensor::one;
      const auto spinCorrection = (spin*Si + Si*spin).Symmetric();
      DSDti = spinCorrection + (2.0*mui)*deviatoricDeformation;

      // In the presence of damage, add a term to reduce the stress on this point.
      DSDti = (1.0 - Di)*DSDti - Di*Si*0.25/dt;

      // Time evolution of the mass density.
      DrhoDti = -rhoi*localDvDxi.Trace();

      // We also adjust the density evolution in the presence of damage.
      if (rho0 > 0.0) DrhoDti = (1.0 - Di)*DrhoDti - 0.25/dt*Di*(rhoi - rho0);

      // If needed finish the total energy derivative.
      if (this->evolveTotalEnergy()) DepsDti = mi*(vi.dot(DvDti) + DepsDti);

      // Increment the work for i.
      worki += Timing::difference(start, Timing::currentTime());
    }
  }
}

}<|MERGE_RESOLUTION|>--- conflicted
+++ resolved
@@ -356,15 +356,9 @@
             // We decide between RK and CRK for the momentum and energy equations based on the surface condition.
             // Momentum
             forceij = (true ? // surfacePoint(nodeListi, i) <= 1 ? 
-<<<<<<< HEAD
-                       0.5*wij*wij*((Pposi + Pposj)*deltagrad - fij*(sigmai + sigmaj)*deltagrad + Qaccij) :                    // Type III CRK interpoint force.
-                       mi*wij*(((Pposj - Pposi)*gradWj - fij*(sigmaj - sigmai)*gradWj)/rhoi + rhoi*QPiij.first.dot(gradWj)));  // RK
-            if (freeParticle) DvDti -= forceij/mi;
-=======
                        0.5*weighti*weightj*((Pposi + Pposj)*deltagrad - fij*(sigmai + sigmaj)*deltagrad + Qaccij) :                // Type III CRK interpoint force.
                        mi*weightj*(((Pposj - Pposi)*gradWj - fij*(sigmaj - sigmai)*gradWj)/rhoi + rhoi*QPiij.first.dot(gradWj)));  // RK
-            DvDti -= forceij/mi;
->>>>>>> 4270ef2e
+            if (freeParticle) DvDti -= forceij/mi;
             if (compatibleEnergy) pairAccelerationsi.push_back(-forceij/mi);
 
             // Energy
