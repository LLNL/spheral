--- conflicted
+++ resolved
@@ -12,12 +12,7 @@
 
 INSTSRCTARGETS = \
 	$(srcdir)/computeCRKSPHSumMassDensityInst.cc.py \
-	$(srcdir)/computeCRKSPHSumVolumeInst.cc.py \
 	$(srcdir)/computeSolidCRKSPHSumMassDensityInst.cc.py \
-<<<<<<< HEAD
-	$(srcdir)/computeCRKSPHMomentsInst.cc.py \
-=======
->>>>>>> 69fa69ef
 	$(srcdir)/computeCRKSPHCorrectionsInst.cc.py \
 	$(srcdir)/computeCRKSPHEvaluationInst.cc.py \
 	$(srcdir)/computeCRKSPHIntegralInst.cc.py \
@@ -37,27 +32,11 @@
 	$(srcdir)/CRKSPHHydros.py \
 	$(srcdir)/SolidCRKSPHHydros.py
 
-<<<<<<< HEAD
-# A few of our target files are only valid for certain dimensions.
-ifeq ("yes", "@INST1D@")
-SRCTARGETS += \
-	$(srcdir)/computeVoronoiVolume1d.cc
-endif
-ifeq ("yes", "@INST2D@")
-SRCTARGETS += \
-	$(srcdir)/computeVoronoiVolume2d.cc
-endif
-ifeq ("yes", "@INST3D@")
-SRCTARGETS += \
-	$(srcdir)/computeVoronoiVolume3d.cc
-endif
-=======
 # # A few of our target files are only valid for certain dimensions.
 # ifeq ("yes", "@INST2D@")
 # SRCTARGETS += \
 # 	$(srcdir)/computeVoronoiCentroids2d.cc
 # endif
->>>>>>> 69fa69ef
 
 #-------------------------------------------------------------------------------
 include $(BUILDTOP)/helpers/makefile_master