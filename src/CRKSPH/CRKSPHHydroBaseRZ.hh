//---------------------------------Spheral++----------------------------------//
// CRKSPHHydroBaseRZ -- The CRKSPH/ACRKSPH hydrodynamic package for Spheral++.
//
// This is the area-weighted RZ specialization.
//
// Created by JMO, Thu May 12 15:25:24 PDT 2016
//----------------------------------------------------------------------------//
#ifndef __Spheral_CRKSPHHydroBaseRZ_hh__
#define __Spheral_CRKSPHHydroBaseRZ_hh__

#include <string>

#include "CRKSPHHydroBase.hh"
#include "Geometry/Dimension.hh"

namespace Spheral {
template<typename Dimension> class State;
template<typename Dimension> class StateDerivatives;
template<typename Dimension> class SmoothingScaleBase;
template<typename Dimension> class ArtificialViscosity;
template<typename Dimension> class TableKernel;
template<typename Dimension> class DataBase;
template<typename Dimension, typename DataType> class Field;
template<typename Dimension, typename DataType> class FieldList;
class FileIO;
}

namespace Spheral {

class CRKSPHHydroBaseRZ: public CRKSPHHydroBase<Dim<2> > {

public:
  //--------------------------- Public Interface ---------------------------//
  typedef Dim<2> Dimension;
  typedef Dimension::Scalar Scalar;
  typedef Dimension::Vector Vector;
  typedef Dimension::Tensor Tensor;
  typedef Dimension::ThirdRankTensor ThirdRankTensor;
  typedef Dimension::FourthRankTensor FourthRankTensor;
  typedef Dimension::FifthRankTensor FifthRankTensor;
  typedef Dimension::SymTensor SymTensor;
  typedef Dimension::FacetedVolume FacetedVolume;

  typedef Physics<Dimension>::ConstBoundaryIterator ConstBoundaryIterator;

  // Constructors.
  CRKSPHHydroBaseRZ(const SmoothingScaleBase<Dimension>& smoothingScaleMethod,
                    ArtificialViscosity<Dimension>& Q,
                    const TableKernel<Dimension>& W,
                    const TableKernel<Dimension>& WPi,
                    const double filter,
                    const double cfl,
                    const bool useVelocityMagnitudeForDt,
                    const bool compatibleEnergyEvolution,
                    const bool evolveTotalEnergy,
                    const bool XSPH,
                    const MassDensityType densityUpdate,
                    const HEvolutionType HUpdate,
                    const CRKOrder correctionOrder,
                    const CRKVolumeType volumeType,
                    const double epsTensile,
                    const double nTensile,
                    const bool limitMultimaterialTopology);

  // Destructor.
  virtual ~CRKSPHHydroBaseRZ();

  // Tasks we do once on problem startup.
  virtual
  void initializeProblemStartup(DataBase<Dimension>& dataBase) override;

  // Register the state Hydro expects to use and evolve.
  virtual 
  void registerState(DataBase<Dimension>& dataBase,
                     State<Dimension>& state) override;

  // This method is called once at the beginning of a timestep, after all state registration.
  virtual void preStepInitialize(const DataBase<Dimension>& dataBase, 
                                 State<Dimension>& state,
                                 StateDerivatives<Dimension>& derivs) override;

  // Evaluate the derivatives for the principle hydro variables:
  // mass density, velocity, and specific thermal energy.
  virtual
  void evaluateDerivatives(const Scalar time,
                           const Scalar dt,
                           const DataBase<Dimension>& dataBase,
                           const State<Dimension>& state,
                           StateDerivatives<Dimension>& derivatives) const override;
<<<<<<< HEAD

  // // Finalize the hydro at the completion of an integration step.
  // virtual
  // void finalize(const Scalar time,
  //               const Scalar dt,
  //               DataBase<Dimension>& dataBase,
  //               State<Dimension>& state,
  //               StateDerivatives<Dimension>& derivs) override;
=======
>>>>>>> 81ac4055
                  
  // Apply boundary conditions to the physics specific fields.
  virtual
  void applyGhostBoundaries(State<Dimension>& state,
                            StateDerivatives<Dimension>& derivs) override;

  // Enforce boundary conditions for the physics specific fields.
  virtual
  void enforceBoundaries(State<Dimension>& state,
                         StateDerivatives<Dimension>& derivs) override;

  //****************************************************************************
  // Methods required for restarting.
  virtual std::string label() const override { return "CRKSPHHydroBaseRZ"; }
  //****************************************************************************

private:
  //--------------------------- Private Interface ---------------------------//
  // No default constructor, copying, or assignment.
  CRKSPHHydroBaseRZ();
  CRKSPHHydroBaseRZ(const CRKSPHHydroBaseRZ&);
  CRKSPHHydroBaseRZ& operator=(const CRKSPHHydroBaseRZ&);
};

}

#else

// Forward declaration.
namespace Spheral {
  class CRKSPHHydroBaseRZ;
}

#endif<|MERGE_RESOLUTION|>--- conflicted
+++ resolved
@@ -87,17 +87,6 @@
                            const DataBase<Dimension>& dataBase,
                            const State<Dimension>& state,
                            StateDerivatives<Dimension>& derivatives) const override;
-<<<<<<< HEAD
-
-  // // Finalize the hydro at the completion of an integration step.
-  // virtual
-  // void finalize(const Scalar time,
-  //               const Scalar dt,
-  //               DataBase<Dimension>& dataBase,
-  //               State<Dimension>& state,
-  //               StateDerivatives<Dimension>& derivs) override;
-=======
->>>>>>> 81ac4055
                   
   // Apply boundary conditions to the physics specific fields.
   virtual
