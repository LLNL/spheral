--- conflicted
+++ resolved
@@ -457,559 +457,22 @@
   }
 }
 
-//------------------------------------------------------------------------------
-<<<<<<< HEAD
-// CRKSPH Quadratic Corrections Method (tensor based Mike version).
-=======
-// CRKSPH Quadratic Corrections Method 
->>>>>>> 9e11890f
-//------------------------------------------------------------------------------
-template<typename Dimension>
-void
-computeQuadraticCRKSPHCorrections(const ConnectivityMap<Dimension>& connectivityMap,
-<<<<<<< HEAD
-                                      const TableKernel<Dimension>& W,
-                                      const FieldList<Dimension, typename Dimension::Scalar>& weight,
-                                      const FieldList<Dimension, typename Dimension::Vector>& position,
-                                      const FieldList<Dimension, typename Dimension::SymTensor>& H,
-                                      FieldList<Dimension, typename Dimension::Scalar>& A,
-                                      FieldList<Dimension, typename Dimension::Vector>& B,
-                                      FieldList<Dimension, typename Dimension::Tensor>& C,
-                                      FieldList<Dimension, typename Dimension::Vector>& gradA,
-                                      FieldList<Dimension, typename Dimension::Tensor>& gradB,
-                                      FieldList<Dimension, typename Dimension::ThirdRankTensor>& gradC) {
-=======
-                         const TableKernel<Dimension>& W,
-                         const FieldList<Dimension, typename Dimension::Scalar>& weight,
-                         const FieldList<Dimension, typename Dimension::Vector>& position,
-                         const FieldList<Dimension, typename Dimension::SymTensor>& H,
-                         FieldList<Dimension, typename Dimension::Scalar>& A,
-                         FieldList<Dimension, typename Dimension::Vector>& B,
-                         FieldList<Dimension, typename Dimension::Tensor>& C,
-                         FieldList<Dimension, typename Dimension::Vector>& gradA,
-                         FieldList<Dimension, typename Dimension::Tensor>& gradB,
-                         FieldList<Dimension, typename Dimension::ThirdRankTensor>& gradC) {
->>>>>>> 9e11890f
-
-  // Pre-conditions.
-  const size_t numNodeLists = A.size();
-  REQUIRE(weight.size() == numNodeLists);
-  REQUIRE(position.size() == numNodeLists);
-  REQUIRE(H.size() == numNodeLists);
-  REQUIRE(B.size() == numNodeLists);
-  REQUIRE(C.size() == numNodeLists);
-  REQUIRE(gradA.size() == numNodeLists);
-  REQUIRE(gradB.size() == numNodeLists);
-  REQUIRE(gradC.size() == numNodeLists);
-
-  typedef typename Dimension::Scalar Scalar;
-  typedef typename Dimension::Vector Vector;
-  typedef typename Dimension::Tensor Tensor;
-  typedef typename Dimension::SymTensor SymTensor;
-  typedef typename Dimension::ThirdRankTensor ThirdRankTensor;
-  typedef typename Dimension::FourthRankTensor FourthRankTensor;
-  typedef typename Dimension::FifthRankTensor FifthRankTensor;
-
-<<<<<<< HEAD
-  const double tiny = 1.0e-30;
-
-=======
->>>>>>> 9e11890f
-  // We can derive everything in terms of the zeroth, first, and second moments 
-  // of the local positions.
-  FieldList<Dimension, Scalar> m0(FieldSpace::Copy);
-  FieldList<Dimension, Vector> m1(FieldSpace::Copy);
-  FieldList<Dimension, SymTensor> m2(FieldSpace::Copy);
-  FieldList<Dimension, ThirdRankTensor> m3(FieldSpace::Copy);
-<<<<<<< HEAD
-  FieldList<Dimension, FourthRankTensor> m4(FieldSpace::Copy);
-=======
->>>>>>> 9e11890f
-  FieldList<Dimension, Vector> gradm0(FieldSpace::Copy);
-  FieldList<Dimension, Tensor> gradm1(FieldSpace::Copy);
-  FieldList<Dimension, ThirdRankTensor> gradm2(FieldSpace::Copy);
-  FieldList<Dimension, FourthRankTensor> gradm3(FieldSpace::Copy);
-<<<<<<< HEAD
-  FieldList<Dimension, FifthRankTensor> gradm4(FieldSpace::Copy);
-=======
-  //Projected moments
-  FieldList<Dimension, Tensor> m2P(FieldSpace::Copy);
-  FieldList<Dimension, ThirdRankTensor> m3P(FieldSpace::Copy);
-  FieldList<Dimension, FourthRankTensor> m4P(FieldSpace::Copy);
-  FieldList<Dimension, ThirdRankTensor> gradm2P(FieldSpace::Copy);
-  FieldList<Dimension, FourthRankTensor> gradm3P(FieldSpace::Copy);
-  FieldList<Dimension, FifthRankTensor> gradm4P(FieldSpace::Copy);
->>>>>>> 9e11890f
-  for (size_t nodeListi = 0; nodeListi != numNodeLists; ++nodeListi) {
-    const NodeList<Dimension>& nodeList = A[nodeListi]->nodeList();
-    m0.appendNewField("zeroth moment", nodeList, 0.0);
-    m1.appendNewField("first moment", nodeList, Vector::zero);
-    m2.appendNewField("second moment", nodeList, SymTensor::zero);
-    m3.appendNewField("third moment", nodeList, ThirdRankTensor::zero);
-<<<<<<< HEAD
-    m4.appendNewField("fourth moment", nodeList, FourthRankTensor::zero);
-=======
->>>>>>> 9e11890f
-    gradm0.appendNewField("grad zeroth moment", nodeList, Vector::zero);
-    gradm1.appendNewField("grad first moment", nodeList, Tensor::zero);
-    gradm2.appendNewField("grad second moment", nodeList, ThirdRankTensor::zero);
-    gradm3.appendNewField("grad third moment", nodeList, FourthRankTensor::zero);
-<<<<<<< HEAD
-    gradm4.appendNewField("grad fourth moment", nodeList, FifthRankTensor::zero);
-=======
-
-    m2P.appendNewField("second moment projected", nodeList, Tensor::zero);
-    m3P.appendNewField("third moment projected", nodeList, ThirdRankTensor::zero);
-    m4P.appendNewField("fourth moment projected", nodeList, FourthRankTensor::zero);
-    gradm2P.appendNewField("grad second moment projected", nodeList, ThirdRankTensor::zero);
-    gradm3P.appendNewField("grad third moment projected", nodeList, FourthRankTensor::zero);
-    gradm4P.appendNewField("grad fourth moment projected", nodeList, FifthRankTensor::zero);
->>>>>>> 9e11890f
-  }
-
-
-  // Walk the FluidNodeLists.
-  for (size_t nodeListi = 0; nodeListi != numNodeLists; ++nodeListi) {
-    const NodeList<Dimension>& nodeList = A[nodeListi]->nodeList();
-    const int firstGhostNodei = nodeList.firstGhostNode();
-
-    // Iterate over the nodes in this node list.
-    for (typename ConnectivityMap<Dimension>::const_iterator iItr = connectivityMap.begin(nodeListi);
-         iItr != connectivityMap.end(nodeListi);
-         ++iItr) {
-      const int i = *iItr;
-
-      // Get the state for node i.
-      const Vector& ri = position(nodeListi, i);
-      const SymTensor& Hi = H(nodeListi, i);
-      const Scalar Hdeti = Hi.Determinant();
-
-      // Self contribution.
-      const Scalar wwi =  weight(nodeListi, i)*W(0.0, Hdeti);
-      m0(nodeListi, i) += wwi;
-      gradm1(nodeListi, i) += Tensor::one*wwi;
-
-      // Neighbors!
-      const vector<vector<int> >& fullConnectivity = connectivityMap.connectivityForNode(nodeListi, i);
-      CHECK(fullConnectivity.size() == numNodeLists);
-
-      for (size_t nodeListj = 0; nodeListj != numNodeLists; ++nodeListj) {
-        const vector<int>& connectivity = fullConnectivity[nodeListj];
-        const int firstGhostNodej = A[nodeListj]->nodeList().firstGhostNode();
-
-        // Iterate over the neighbors for in this NodeList.
-        for (vector<int>::const_iterator jItr = connectivity.begin();
-             jItr != connectivity.end();
-             ++jItr) {
-          const int j = *jItr;
-
-          // Check if this node pair has already been calculated.
-          if (connectivityMap.calculatePairInteraction(nodeListi, i, 
-                                                       nodeListj, j,
-                                                       firstGhostNodej)) {
-
-            // State of node j.
-            const Vector& rj = position(nodeListj, j);
-            const SymTensor& Hj = H(nodeListj, j);
-            const Scalar Hdetj = Hj.Determinant();
-
-            // Node weighting with pair-wise coupling.
-            const Scalar wi = weight(nodeListi, i);
-            const Scalar wj = weight(nodeListj, j);
-
-            // Kernel weighting and gradient.
-            const Vector rij = ri - rj;
-            const Vector etai = Hi*rij;
-            const Vector etaj = Hj*rij;
-            const std::pair<double, double> WWi = W.kernelAndGradValue(etai.magnitude(), Hdeti);
-            const Scalar Wi = WWi.first;
-            const Vector gradWi = -(Hi*etai.unitVector())*WWi.second;
-            const std::pair<double, double> WWj = W.kernelAndGradValue(etaj.magnitude(), Hdetj);
-            const Scalar Wj = WWj.first;
-            const Vector gradWj = (Hj*etaj.unitVector())*WWj.second;
-
-            // Zeroth moment. 
-            const Scalar wwi = wi*Wi;
-            const Scalar wwj = wj*Wj;
-            m0(nodeListi, i) += wwj;
-            m0(nodeListj, j) += wwi;
-            gradm0(nodeListi, i) += wj*gradWj;
-            gradm0(nodeListj, j) += wi*gradWi;
-
-            // First moment. 
-            m1(nodeListi, i) += wwj * rij;
-            m1(nodeListj, j) -= wwi * rij;
-            gradm1(nodeListi, i) += wj*(outerProduct<Dimension>( rij, gradWj) + Tensor::one*Wj);
-            gradm1(nodeListj, j) += wi*(outerProduct<Dimension>(-rij, gradWi) + Tensor::one*Wi);
-
-            // Second moment.
-            const SymTensor thpt = rij.selfdyad();
-<<<<<<< HEAD
-            m2(nodeListi, i) += wwj*thpt;
-            m2(nodeListj, j) += wwi*thpt;
-            gradm2(nodeListi, i) += wj*outerProduct<Dimension>(thpt, gradWj);
-            gradm2(nodeListj, j) += wi*outerProduct<Dimension>(thpt, gradWi);
-=======
-            Tensor thptP = Tensor::zero;//Project
-            for (size_t ii = 0; ii != Dimension::nDim; ++ii) {
-              for (size_t jj = 0; jj != Dimension::nDim; ++jj) {
-                if(ii <= jj)thptP(ii,jj)=thpt(ii,jj);
-              }
-            }
-            m2(nodeListi, i) += wwj*thpt;
-            m2(nodeListj, j) += wwi*thpt;
-            m2P(nodeListi, i) += wwj*thptP;
-            m2P(nodeListj, j) += wwi*thptP;
-            gradm2(nodeListi, i) += wj*outerProduct<Dimension>(thpt, gradWj);
-            gradm2(nodeListj, j) += wi*outerProduct<Dimension>(thpt, gradWi);
-            gradm2P(nodeListi, i) += wj*outerProduct<Dimension>(thptP, gradWj);
-            gradm2P(nodeListj, j) += wi*outerProduct<Dimension>(thptP, gradWi);
->>>>>>> 9e11890f
-
-            for (size_t ii = 0; ii != Dimension::nDim; ++ii) {
-              for (size_t jj = 0; jj != Dimension::nDim; ++jj) {
-                gradm2(nodeListi, i)(ii, jj, jj) += wwj*rij(ii);
-                gradm2(nodeListi, i)(jj, ii, jj) += wwj*rij(ii);
-
-                gradm2(nodeListj, j)(ii, jj, jj) -= wwi*rij(ii);
-                gradm2(nodeListj, j)(jj, ii, jj) -= wwi*rij(ii);
-<<<<<<< HEAD
-              }
-            }
-
-            // Third Moment
-            ThirdRankTensor thpt3 = outerProduct<Dimension>(thpt,rij);
-            m3(nodeListi, i) += wwj*thpt3;
-            m3(nodeListj, j) -= wwi*thpt3;
-            gradm3(nodeListi, i) += wj*outerProduct<Dimension>(thpt3, gradWj);
-            gradm3(nodeListj, j) -= wi*outerProduct<Dimension>(thpt3, gradWi);
-
-=======
-                if(ii <= jj){
-                  gradm2P(nodeListi, i)(ii, jj, jj) += wwj*rij(ii);
-                  gradm2P(nodeListi, i)(jj, ii, jj) += wwj*rij(ii);
-
-                  gradm2P(nodeListj, j)(ii, jj, jj) -= wwi*rij(ii);
-                  gradm2P(nodeListj, j)(jj, ii, jj) -= wwi*rij(ii);
-                }
-              }
-            }
-            //Third Moment
-            const ThirdRankTensor trip = outerProduct<Dimension>(thpt,rij);
-            const ThirdRankTensor tripP = outerProduct<Dimension>(thptP,rij);
-            m3(nodeListi, i) += wwj*trip;
-            m3(nodeListj, j) -= wwi*trip;
-            m3P(nodeListi, i) += wwj*tripP;//Projected third moment
-            m3P(nodeListj, j) -= wwi*tripP;
-            gradm3(nodeListi, i) += wj*outerProduct<Dimension>(trip, gradWj);
-            gradm3(nodeListj, j) -= wi*outerProduct<Dimension>(trip, gradWi);
-            gradm3P(nodeListi, i) += wj*outerProduct<Dimension>(tripP, gradWj);
-            gradm3P(nodeListj, j) -= wi*outerProduct<Dimension>(tripP, gradWi);
-   
->>>>>>> 9e11890f
-            for (size_t ii = 0; ii != Dimension::nDim; ++ii) {
-              for (size_t jj = 0; jj != Dimension::nDim; ++jj) {
-               for (size_t kk = 0; kk != Dimension::nDim; ++kk) {
-                gradm3(nodeListi, i)(ii, jj, kk, kk) += wwj*rij(ii)*rij(jj);
-                gradm3(nodeListi, i)(ii, jj, kk, jj) += wwj*rij(ii)*rij(kk);
-                gradm3(nodeListi, i)(ii, jj, kk, ii) += wwj*rij(jj)*rij(kk);
-
-                gradm3(nodeListj, j)(ii, jj, kk, kk) += wwi*rij(ii)*rij(jj);
-                gradm3(nodeListj, j)(ii, jj, kk, jj) += wwi*rij(ii)*rij(kk);
-                gradm3(nodeListj, j)(ii, jj, kk, ii) += wwi*rij(jj)*rij(kk);
-
-<<<<<<< HEAD
-               }
-              }
-            }
-
-            // Fourth Moment
-            FourthRankTensor thpt4 = outerProduct<Dimension>(thpt3,rij);
-            m4(nodeListi, i) += wwj*thpt4;
-            m4(nodeListj, j) += wwi*thpt4;
-            gradm4(nodeListi, i) += wj*outerProduct<Dimension>(thpt4, gradWj);
-            gradm4(nodeListj, j) += wi*outerProduct<Dimension>(thpt4, gradWi);
-=======
-                if(ii <= jj){
-                  gradm3P(nodeListi, i)(ii, jj, kk, kk) += wwj*rij(ii)*rij(jj);
-                  gradm3P(nodeListi, i)(ii, jj, kk, jj) += wwj*rij(ii)*rij(kk);
-                  gradm3P(nodeListi, i)(ii, jj, kk, ii) += wwj*rij(jj)*rij(kk);
-
-                  gradm3P(nodeListj, j)(ii, jj, kk, kk) += wwi*rij(ii)*rij(jj);
-                  gradm3P(nodeListj, j)(ii, jj, kk, jj) += wwi*rij(ii)*rij(kk);
-                  gradm3P(nodeListj, j)(ii, jj, kk, ii) += wwi*rij(jj)*rij(kk);
-                }
-               }
-              }
-            } 
- 
-            //Fourth Moment Projected
-            const FourthRankTensor quadP = outerProduct<Dimension>(tripP,rij);
-            m4P(nodeListi, i) += wwj*quadP;
-            m4P(nodeListj, j) += wwi*quadP;
-            gradm4P(nodeListi, i) += wj*outerProduct<Dimension>(quadP, gradWj);
-            gradm4P(nodeListj, j) += wi*outerProduct<Dimension>(quadP, gradWi);
->>>>>>> 9e11890f
-
-            for (size_t ii = 0; ii != Dimension::nDim; ++ii) {
-             for (size_t jj = 0; jj != Dimension::nDim; ++jj) {
-              for (size_t kk = 0; kk != Dimension::nDim; ++kk) {
-               for (size_t ll = 0; ll != Dimension::nDim; ++ll) {
-<<<<<<< HEAD
-                  gradm4(nodeListi, i)(ii, jj, kk, ll, ll) += wwj*rij(ii)*rij(jj)*rij(kk);
-                  gradm4(nodeListi, i)(ii, jj, kk, ll, kk) += wwj*rij(ii)*rij(jj)*rij(ll);
-                  gradm4(nodeListi, i)(ii, jj, kk, ll, jj) += wwj*rij(ii)*rij(kk)*rij(ll);
-                  gradm4(nodeListi, i)(ii, jj, kk, ll, ii) += wwj*rij(jj)*rij(kk)*rij(ll);
-
-                  gradm4(nodeListj, j)(ii, jj, kk, ll, ll) -= wwi*rij(ii)*rij(jj)*rij(kk);
-                  gradm4(nodeListj, j)(ii, jj, kk, ll, kk) -= wwi*rij(ii)*rij(jj)*rij(ll);
-                  gradm4(nodeListj, j)(ii, jj, kk, ll, jj) -= wwi*rij(ii)*rij(kk)*rij(ll);
-                  gradm4(nodeListj, j)(ii, jj, kk, ll, ii) -= wwi*rij(jj)*rij(kk)*rij(ll);
-=======
-                if(ii <= jj){
-                  gradm4P(nodeListi, i)(ii, jj, kk, ll, ll) += wwj*rij(ii)*rij(jj)*rij(kk);
-                  gradm4P(nodeListi, i)(ii, jj, kk, ll, kk) += wwj*rij(ii)*rij(jj)*rij(ll);
-                  gradm4P(nodeListi, i)(ii, jj, kk, ll, jj) += wwj*rij(ii)*rij(kk)*rij(ll);
-                  gradm4P(nodeListi, i)(ii, jj, kk, ll, ii) += wwj*rij(jj)*rij(kk)*rij(ll);
-
-                  gradm4P(nodeListj, j)(ii, jj, kk, ll, ll) -= wwi*rij(ii)*rij(jj)*rij(kk);
-                  gradm4P(nodeListj, j)(ii, jj, kk, ll, kk) -= wwi*rij(ii)*rij(jj)*rij(ll);
-                  gradm4P(nodeListj, j)(ii, jj, kk, ll, jj) -= wwi*rij(ii)*rij(kk)*rij(ll);
-                  gradm4P(nodeListj, j)(ii, jj, kk, ll, ii) -= wwi*rij(jj)*rij(kk)*rij(ll);
-                }
->>>>>>> 9e11890f
-               }
-              }
-             }
-            }
-          }
-        }
-      }
-
-      // Based on the moments we can calculate the CRKSPH corrections terms and their gradients.
-      if (i < firstGhostNodei) {
-<<<<<<< HEAD
-        // const Scalar m0i = m0(nodeListi, i);
-        // const Scalar m1i = m1(nodeListi, i).x();
-        // const Scalar m2i = m2(nodeListi, i).xx();
-        // const Scalar m3i = m3(nodeListi, i)(0,0,0);
-        // const Scalar m4i = m4(nodeListi, i)(0,0,0,0);
-        // const Scalar m2inv = abs(m2i) > 1.0e-30 ? 1.0/m2i : 0.0;
-        // const Scalar L = m3i*m2inv*m3i - m4i;
-        // const Scalar Linv = abs(L) > 1.0e-30 ? 1.0/L : 0.0;
-        // C(nodeListi, i).xx((m2i - m1i*m2inv*m3i)*Linv);
-        // B(nodeListi, i).x(-(m1i + C(nodeListi, i).xx()*m3i)*m2inv);
-        // const Scalar Ainv = m0i + B(nodeListi, i).x()*m1i + C(nodeListi, i).xx()*m2i;
-        // CHECK(Ainv != 0.0);
-        // A(nodeListi, i) = 1.0/Ainv;
-
-        // cerr << " --> " << i << " " 
-        //      << A(nodeListi,i)*(m0i + B(nodeListi, i).x()*m1i + C(nodeListi, i).xx()*m2i) << " "
-        //      << A(nodeListi,i)*(m1i + B(nodeListi, i).x()*m2i + C(nodeListi, i).xx()*m3i) << " "
-        //      << A(nodeListi,i)*(m2i + B(nodeListi, i).x()*m3i + C(nodeListi, i).xx()*m4i) << endl
-        //      << "     " << m0i << " " << m1i << " " << m2i << " " << m3i << " " << m4i << endl
-        //      << "     " << A(nodeListi,i) << " " << B(nodeListi,i) << " " << C(nodeListi, i) << endl;
-
-        const Scalar  m0i = m0(nodeListi, i);
-        const Vector& m1i = m1(nodeListi, i);
-        const SymTensor& m2i = m2(nodeListi, i);
-        const ThirdRankTensor& m3i = m3(nodeListi, i);
-        const FourthRankTensor& m4i = m4(nodeListi, i);
-        const Vector&  gm0i = gradm0(nodeListi, i);
-        const Tensor& gm1i = gradm1(nodeListi, i);
-        const ThirdRankTensor& gm2i = gradm2(nodeListi, i);
-        const FourthRankTensor& gm3i = gradm3(nodeListi, i);
-        const FifthRankTensor& gm4i = gradm4(nodeListi, i);
-        const SymTensor m2inv = abs(m2i.Determinant()) > 1.0e-15 ? m2i.Inverse() : SymTensor::zero;
-        const FourthRankTensor L = innerProduct<Dimension>(m3i, innerProduct<Dimension>(m2inv, m3i)) - m4i;
-
-        // const FourthRankTensor Linv = invertRankNTensor(L);
-        // C(nodeListi, i) = innerDoubleProduct<Dimension>(m2i - innerProduct<Dimension>(m1i, innerProduct<Dimension>(m2inv, m3i)), Linv);
-
-        // const Tensor L2 = innerDoubleProduct<Dimension>(Tensor::one, L);
-        // const Tensor Q = m2i - innerProduct<Dimension>(m1i, innerProduct<Dimension>(m2inv, m3i));
-        // const Tensor Qinv = abs(Q.Determinant()) > 1.0e-15 ? Q.Inverse() : Tensor::zero;
-        // const Tensor Cinv = innerProduct<Dimension>(L2, Qinv);
-        // C(nodeListi, i) = abs(Cinv.Determinant()) > 1.0e-15 ? Cinv.Inverse() : Tensor::zero;
-
-        const Tensor Q = m2i - innerProduct<Dimension>(m1i, innerProduct<Dimension>(m2inv, m3i));
-        solveC(L, Q, C(nodeListi, i));
-        const Vector coef = (m1i + innerDoubleProduct<Dimension>(C(nodeListi, i), m3i));
-
-        B(nodeListi, i) = -innerProduct<Dimension>(coef, m2inv);
-        const Scalar Ainv = m0i + innerProduct<Dimension>(B(nodeListi, i), m1i) + innerDoubleProduct<Dimension>(C(nodeListi, i), m2i);
-        CHECK(Ainv != 0.0);
-        A(nodeListi, i) = 1.0/Ainv;
-        // Gradients (unfortunately for some gradient terms need to explicitly do for loops (or would need inner product that specified which indices).
-
-        ThirdRankTensor gradQ = gradm2(nodeListi, i) - innerProduct<Dimension>(m1i, innerProduct<Dimension>(m2inv, gm3i));
-        FifthRankTensor gradL = innerProduct<Dimension>(m3i, innerProduct<Dimension>(m2inv, gm3i)) - gm4i;
-        for (size_t ii = 0; ii != Dimension::nDim; ++ii) {
-         for (size_t jj = 0; jj != Dimension::nDim; ++jj) {
-          for (size_t kk = 0; kk != Dimension::nDim; ++kk) {
-           for (size_t ll = 0; ll != Dimension::nDim; ++ll) {
-            for (size_t mm = 0; mm != Dimension::nDim; ++mm) {
-             gradQ(ii,jj,kk) -= gm1i(ll,kk)*m2inv(ll,mm)*m3i(mm,ii,jj);
-             for (size_t nn = 0; nn != Dimension::nDim; ++nn) {
-              for (size_t oo = 0; oo != Dimension::nDim; ++oo) {
-               gradQ(ii,jj,kk) += m1i(ll)*m2inv(ll,mm)*gm2i(mm,nn,kk)*m2inv(nn,oo)*m3i(oo,ii,jj);
-               gradL(ii,jj,kk,ll,mm) += gm3i(ii,jj,nn,mm)*m2inv(nn,oo)*m3i(oo,kk,ll);
-               for (size_t pp = 0; pp != Dimension::nDim; ++pp) {
-                for (size_t qq = 0; qq != Dimension::nDim; ++qq) {
-                 gradL(ii,jj,kk,ll,mm) -= m3i(ii,jj,nn)*m2inv(nn,oo)*gm2i(oo,pp,mm)*m2inv(pp,qq)*m3i(qq,kk,ll);
-                }
-               }
-              }
-             }
-            }
-           }
-          }
-         }
-        }
-        gradQ -= innerDoubleProduct<Dimension>(C(nodeListi, i),gradL);//Not really gradQ but gradQ - CgradL 
-        solveGradC(L,gradQ,gradC(nodeListi, i));
-        gradB(nodeListi, i) = -innerProduct<Dimension>(m2inv,(gm1i+innerDoubleProduct<Dimension>(m3i,gradC(nodeListi, i))+innerDoubleProduct<Dimension>(C(nodeListi, i),gm3i)));
-        for (size_t ii = 0; ii != Dimension::nDim; ++ii) {
-         for (size_t jj = 0; jj != Dimension::nDim; ++jj) {
-          for (size_t kk = 0; kk != Dimension::nDim; ++kk) {
-           for (size_t ll = 0; ll != Dimension::nDim; ++ll) {
-            for (size_t mm = 0; mm != Dimension::nDim; ++mm) {
-              gradB(nodeListi, i)(ii,jj) += coef(kk)*m2inv(kk,ll)*gm2i(ll,mm,jj)*m2inv(mm,ii);
-            }
-           }
-          }
-         }
-        }
-        gradA(nodeListi, i) = -A(nodeListi, i)*A(nodeListi, i)*(gm0i + innerProduct<Dimension>(m1i,gradB(nodeListi, i)) + innerProduct<Dimension>(B(nodeListi, i),gm1i)+innerDoubleProduct<Dimension>(C(nodeListi, i),gm2i)+innerDoubleProduct<Dimension>(m2i,gradC(nodeListi, i)));
-=======
-        gradA(nodeListi, i) = Vector::zero;
-        gradB(nodeListi, i) = Tensor::zero;
-        gradC(nodeListi, i) = ThirdRankTensor::zero;
-        //const FourthRankTensor m4Pinv = abs(m4P(nodeListi, i).Determinant()) > 1.0e-10 ? m4P(nodeListi, i).Inverse() : FourthRankTensor::zero;
-        //const FourthRankTensor m4Pinv = m4P(nodeListi, i).Inverse();
-        const FourthRankTensor m4Pinv = invertRankNTensor(m4P(nodeListi, i));
-        //const Tensor L2 = m2(nodeListi, i) - m3P(nodeListi, i).dot(m4Pinv.dot(m3(nodeListi, i)));
-        //const Tensor L2 = m2(nodeListi, i) - innerProduct<Dimension>(m3P(nodeListi, i),innerProduct<Dimension>(m4Pinv,m3(nodeListi, i)));
-        Tensor L2 = Tensor::zero;
-        //const Vector L1 = -m1(nodeListi, i) + innerProduct<Dimension>(m3P(nodeListi, i),innerProduct<Dimension>(m4Pinv,m2(nodeListi, i)));
-        Vector L1 = -m1(nodeListi, i);
-
-        Tensor gradL1 = Tensor::zero;
-        ThirdRankTensor gradL2 = ThirdRankTensor::zero;
-        gradL1 -= gradm1(nodeListi, i);
-        gradL2 += gradm2(nodeListi, i);
-        for (size_t ii = 0; ii != Dimension::nDim; ++ii) {
-         for (size_t jj = 0; jj != Dimension::nDim; ++jj) {
-          L2(ii,jj) += m2(nodeListi, i)(ii,jj);
-          for (size_t kk = 0; kk != Dimension::nDim; ++kk) {
-           for (size_t ll = 0; ll != Dimension::nDim; ++ll) {
-            for (size_t mm = 0; mm != Dimension::nDim; ++mm) {
-             L1(ii) += m3P(nodeListi, i)(ii,jj,kk)*m4Pinv(jj,kk,ll,mm)*m2(nodeListi, i)(ll,mm);
-             for (size_t nn = 0; nn != Dimension::nDim; ++nn) {
-              L2(ii,jj) -= m3P(nodeListi, i)(ii,kk,ll)*m4Pinv(kk,ll,mm,nn)*m3(nodeListi, i)(mm,nn,jj);
-              gradL1(ii,jj) += gradm3P(nodeListi, i)(ii,kk,ll,jj)*m4Pinv(kk,ll,mm,nn)*m2(nodeListi, i)(mm,nn);
-              gradL1(ii,jj) += m3P(nodeListi, i)(ii,kk,ll)*m4Pinv(kk,ll,mm,nn)*gradm2(nodeListi, i)(mm,nn,jj);
-              for (size_t oo = 0; oo != Dimension::nDim; ++oo) {
-               gradL2(ii,jj,kk) -= gradm3P(nodeListi, i)(ii,ll,mm,kk)*m4Pinv(ll,mm,nn,oo)*m3(nodeListi, i)(nn,oo,jj);
-               gradL2(ii,jj,kk) -= m3P(nodeListi, i)(ii,ll,mm)*m4Pinv(ll,mm,nn,oo)*gradm3(nodeListi, i)(nn,oo,jj,kk);
-               for (size_t pp = 0; pp != Dimension::nDim; ++pp) {
-                for (size_t qq = 0; qq != Dimension::nDim; ++qq) {
-                 for (size_t rr = 0; rr != Dimension::nDim; ++rr) {
-                  gradL1(ii,jj) -= m3P(nodeListi, i)(ii,kk,ll)*m4Pinv(kk,oo,mm,pp)*gradm4P(nodeListi, i)(oo,qq,pp,rr,jj)*m4Pinv(qq,ll,rr,nn)*m2(nodeListi, i)(mm,nn);
-                  for (size_t ss = 0; ss != Dimension::nDim; ++ss) {
-                    gradL2(ii,jj,kk) += m3P(nodeListi, i)(ii,ll,mm)*m4Pinv(ll,pp,nn,qq)*gradm4P(nodeListi, i)(pp,rr,qq,ss,kk)*m4Pinv(rr,mm,ss,oo)*m3(nodeListi, i)(nn,oo,jj);
-                  }
-                 }
-                }
-               }
-              }
-             }
-            }
-           }
-          }
-         }
-        }  
-        B(nodeListi, i) = (L2.Inverse()).dot(L1);
-        //C(nodeListi, i)=innerProduct<Dimension>(-m4Pinv,m2(nodeListi, i)+m3(nodeListi, i).dot(B(nodeListi, i)));
-        C(nodeListi, i)=Tensor::zero;
-        //const Scalar Ainv = m0(nodeListi, i) + B(nodeListi, i).dot(m1(nodeListi, i)) + innerProduct<Dimension>(C(nodeListi, i),m2P(nodeListi, i));
-        Scalar Ainv = m0(nodeListi, i) + B(nodeListi, i).dot(m1(nodeListi, i));
-        const Tensor invL2 = abs(L2.Determinant()) > 1.0e-10 ? L2.Inverse() : Tensor::zero;
-        for (size_t ii = 0; ii != Dimension::nDim; ++ii) {
-         for (size_t jj = 0; jj != Dimension::nDim; ++jj) {
-          for (size_t kk = 0; kk != Dimension::nDim; ++kk) {
-           gradB(nodeListi, i)(ii,jj) += invL2(ii,kk)*gradL1(kk,jj);
-           for (size_t ll = 0; ll != Dimension::nDim; ++ll) {
-            C(nodeListi, i)(ii,jj) -= m4Pinv(ii,jj,kk,ll)*m2(nodeListi, i)(kk,ll);
-            for (size_t mm = 0; mm != Dimension::nDim; ++mm) {
-             gradB(nodeListi, i)(ii,jj) -= invL2(ii,ll)*gradL2(ll,mm,jj)*invL2(mm,kk)*L1(kk);
-             C(nodeListi, i)(ii,jj) -= m4Pinv(ii,jj,kk,ll)*m3(nodeListi, i)(kk,ll,mm);
-            }
-           }
-          }
-         }
-        }
-        for (size_t ii = 0; ii != Dimension::nDim; ++ii) {
-         for (size_t jj = 0; jj != Dimension::nDim; ++jj) {
-          Ainv += C(nodeListi, i)(ii,jj)*m2P(nodeListi, i)(ii,jj);
-          for (size_t kk = 0; kk != Dimension::nDim; ++kk) {
-           for (size_t ll = 0; ll != Dimension::nDim; ++ll) {
-            for (size_t mm = 0; mm != Dimension::nDim; ++mm) {
-             gradC(nodeListi, i)(ii,jj,kk) -= m4Pinv(ii,jj,ll,mm)*gradm2(nodeListi, i)(ll,mm,kk);
-             for (size_t nn = 0; nn != Dimension::nDim; ++nn) {
-              gradC(nodeListi, i)(ii,jj,kk) -= m4Pinv(ii,jj,ll,mm)*gradm3(nodeListi, i)(ll,mm,nn,kk)*B(nodeListi, i)(nn);
-              gradC(nodeListi, i)(ii,jj,kk) -= m4Pinv(ii,jj,ll,mm)*m3(nodeListi, i)(ll,mm,nn)*gradB(nodeListi, i)(nn,kk);
-              for (size_t oo = 0; oo != Dimension::nDim; ++oo) {
-               for (size_t pp = 0; pp != Dimension::nDim; ++pp) {
-                for (size_t qq = 0; qq != Dimension::nDim; ++qq) {
-                 gradC(nodeListi, i)(ii,jj,kk) += m4Pinv(ii,nn,ll,oo)*gradm4P(nodeListi, i)(nn,pp,oo,qq,kk)*m4Pinv(pp,jj,qq,mm)*m2(nodeListi, i)(ll,mm);
-                 for (size_t rr = 0; rr != Dimension::nDim; ++rr) {
-                  gradC(nodeListi, i)(ii,jj,kk) += m4Pinv(ii,oo,ll,pp)*gradm4P(nodeListi, i)(oo,qq,pp,rr,kk)*m4Pinv(qq,jj,rr,mm)*m3(nodeListi, i)(ll,mm,nn)*B(nodeListi, i)(nn);
-                 }
-                }
-               }
-              }
-             }
-            }
-           }
-          }
-         }
-        }  
-        CHECK(Ainv != 0.0);
-        A(nodeListi, i) = 1.0/Ainv;
-        const Scalar A2 = A(nodeListi, i)*A(nodeListi, i);
-        gradA(nodeListi, i) -= A2*gradm0(nodeListi, i);
-        for (size_t ii = 0; ii != Dimension::nDim; ++ii) {
-         for (size_t jj = 0; jj != Dimension::nDim; ++jj) {
-          gradA(nodeListi, i) -= A2*m1(nodeListi, i)(jj)*gradB(nodeListi, i)(jj,ii);
-          gradA(nodeListi, i) -= A2*gradm1(nodeListi, i)(jj,ii)*B(nodeListi, i)(jj);
-          for (size_t kk = 0; kk != Dimension::nDim; ++kk) {
-            gradA(nodeListi, i) -= A2*gradC(nodeListi, i)(jj,kk,ii)*m2P(nodeListi, i)(jj,kk);
-            gradA(nodeListi, i) -= A2*C(nodeListi, i)(jj,kk)*gradm2P(nodeListi, i)(jj,kk,ii);
-          }
-         }
-        }
-      }
-    }
-  }
-}
-
 // //------------------------------------------------------------------------------
 // // CRKSPH Quadratic Corrections Method (tensor based Mike version).
 // //------------------------------------------------------------------------------
 // template<typename Dimension>
 // void
-// computeQuadraticCRKSPHCorrectionsMike(const ConnectivityMap<Dimension>& connectivityMap,
-//                                       const TableKernel<Dimension>& W,
-//                                       const FieldList<Dimension, typename Dimension::Scalar>& weight,
-//                                       const FieldList<Dimension, typename Dimension::Vector>& position,
-//                                       const FieldList<Dimension, typename Dimension::SymTensor>& H,
-//                                       FieldList<Dimension, typename Dimension::Scalar>& A,
-//                                       FieldList<Dimension, typename Dimension::Vector>& B,
-//                                       FieldList<Dimension, typename Dimension::Tensor>& C,
-//                                       FieldList<Dimension, typename Dimension::Vector>& gradA,
-//                                       FieldList<Dimension, typename Dimension::Tensor>& gradB,
-//                                       FieldList<Dimension, typename Dimension::ThirdRankTensor>& gradC) {
+// computeQuadraticCRKSPHCorrections(const ConnectivityMap<Dimension>& connectivityMap,
+//                                   const TableKernel<Dimension>& W,
+//                                   const FieldList<Dimension, typename Dimension::Scalar>& weight,
+//                                   const FieldList<Dimension, typename Dimension::Vector>& position,
+//                                   const FieldList<Dimension, typename Dimension::SymTensor>& H,
+//                                   FieldList<Dimension, typename Dimension::Scalar>& A,
+//                                   FieldList<Dimension, typename Dimension::Vector>& B,
+//                                   FieldList<Dimension, typename Dimension::Tensor>& C,
+//                                   FieldList<Dimension, typename Dimension::Vector>& gradA,
+//                                   FieldList<Dimension, typename Dimension::Tensor>& gradB,
+//                                   FieldList<Dimension, typename Dimension::ThirdRankTensor>& gradC) {
 
 //   // Pre-conditions.
 //   const size_t numNodeLists = A.size();
@@ -1294,7 +757,6 @@
 //          }
 //         }
 //         gradA(nodeListi, i) = -A(nodeListi, i)*A(nodeListi, i)*(gm0i + innerProduct<Dimension>(m1i,gradB(nodeListi, i)) + innerProduct<Dimension>(B(nodeListi, i),gm1i)+innerDoubleProduct<Dimension>(C(nodeListi, i),gm2i)+innerDoubleProduct<Dimension>(m2i,gradC(nodeListi, i)));
->>>>>>> 9e11890f
 
       
 
@@ -1310,7 +772,6 @@
 //     }
 //   }
 // }
-
 
 
 //------------------------------------------------------------------------------
@@ -1555,36 +1016,5 @@
   }
 }
 
-<<<<<<< HEAD
-//------------------------------------------------------------------------------
-// The basic method, assuming all nodes are fully coupled.
-//------------------------------------------------------------------------------
-template<typename Dimension>
-void
-computeCRKSPHCorrections(const ConnectivityMap<Dimension>& connectivityMap,
-                         const TableKernel<Dimension>& W,
-                         const FieldList<Dimension, typename Dimension::Scalar>& weight,
-                         const FieldList<Dimension, typename Dimension::Vector>& position,
-                         const FieldList<Dimension, typename Dimension::SymTensor>& H,
-                         const CRKOrder correctionOrder,
-                         FieldList<Dimension, typename Dimension::Scalar>& A,
-                         FieldList<Dimension, typename Dimension::Vector>& B,
-                         FieldList<Dimension, typename Dimension::Tensor>& C,
-                         FieldList<Dimension, typename Dimension::Vector>& gradA,
-                         FieldList<Dimension, typename Dimension::Tensor>& gradB,
-                         FieldList<Dimension, typename Dimension::ThirdRankTensor>& gradC) {
-                         if(correctionOrder == ZerothOrder){
-                           computeZerothCRKSPHCorrections(connectivityMap,W,weight,position,H,A,gradA);
-                         }else if(correctionOrder == LinearOrder){
-                           computeLinearCRKSPHCorrections(connectivityMap,W,weight,position,H,A,B,gradA,gradB);
-                         }else if(correctionOrder == QuadraticOrder){
-                           computeQuadraticCRKSPHCorrections(connectivityMap,W,weight,position,H,A,B,C,gradA,gradB,gradC);
-                         }
-      
-}
-
-
-=======
->>>>>>> 9e11890f
 }//End Namespace
 }
