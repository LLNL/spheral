--- conflicted
+++ resolved
@@ -754,20 +754,12 @@
   CRKSPHHydroBase<Dimension>::applyGhostBoundaries(state, derivs);
 
   // Apply boundary conditions to our extra strength variables.
-<<<<<<< HEAD
-  FieldList<Dimension, SymTensor> S = state.fields(SolidFieldNames::deviatoricStress, SymTensor::zero);
-  FieldList<Dimension, Scalar> K = state.fields(SolidFieldNames::bulkModulus, 0.0);
-  FieldList<Dimension, Scalar> mu = state.fields(SolidFieldNames::shearModulus, 0.0);
-  FieldList<Dimension, Scalar> Y = state.fields(SolidFieldNames::yieldStrength, 0.0);
-  FieldList<Dimension, int> fragIDs = state.fields(SolidFieldNames::fragmentIDs, int(1));
-  FieldList<Dimension, int> pTypes = state.fields(SolidFieldNames::particleTypes, int(0));
-=======
   auto S = state.fields(SolidFieldNames::deviatoricStress, SymTensor::zero);
   auto K = state.fields(SolidFieldNames::bulkModulus, 0.0);
   auto mu = state.fields(SolidFieldNames::shearModulus, 0.0);
   auto Y = state.fields(SolidFieldNames::yieldStrength, 0.0);
   auto fragIDs = state.fields(SolidFieldNames::fragmentIDs, int(1));
->>>>>>> 9316e08e
+  auto pTypes = state.fields(SolidFieldNames::particleTypes, int(0));
 
   for (auto boundaryItr = this->boundaryBegin(); 
        boundaryItr != this->boundaryEnd();
@@ -793,21 +785,13 @@
   // Ancestor method.
   CRKSPHHydroBase<Dimension>::enforceBoundaries(state, derivs);
 
-  // Enforce boundary conditions on the extra strength variable.s
-<<<<<<< HEAD
-  FieldList<Dimension, SymTensor> S = state.fields(SolidFieldNames::deviatoricStress, SymTensor::zero);
-  FieldList<Dimension, Scalar> K = state.fields(SolidFieldNames::bulkModulus, 0.0);
-  FieldList<Dimension, Scalar> mu = state.fields(SolidFieldNames::shearModulus, 0.0);
-  FieldList<Dimension, Scalar> Y = state.fields(SolidFieldNames::yieldStrength, 0.0);
-  FieldList<Dimension, int> fragIDs = state.fields(SolidFieldNames::fragmentIDs, int(1));
-  FieldList<Dimension, int> pTypes = state.fields(SolidFieldNames::particleTypes, int(0));
-=======
+  // Enforce boundary conditions on the extra strength variables.
   auto S = state.fields(SolidFieldNames::deviatoricStress, SymTensor::zero);
   auto K = state.fields(SolidFieldNames::bulkModulus, 0.0);
   auto mu = state.fields(SolidFieldNames::shearModulus, 0.0);
   auto Y = state.fields(SolidFieldNames::yieldStrength, 0.0);
   auto fragIDs = state.fields(SolidFieldNames::fragmentIDs, int(1));
->>>>>>> 9316e08e
+  auto pTypes = state.fields(SolidFieldNames::particleTypes, int(0));
 
   for (auto boundaryItr = this->boundaryBegin(); 
        boundaryItr != this->boundaryEnd();
