--- conflicted
+++ resolved
@@ -206,13 +206,7 @@
 
   // Reregister the deviatoric stress and plastic strain policies to the RZ specialized versions
   // that account for the theta-theta component of the stress.
-<<<<<<< HEAD
   FieldList<Dimension, Scalar> ps = state.fields(SolidFieldNames::plasticStrain, 0.0);
-=======
-  auto S = state.fields(SolidFieldNames::deviatoricStress, SymTensor::zero);
-  auto ps = state.fields(SolidFieldNames::plasticStrain, 0.0);
-  PolicyPointer deviatoricStressPolicy(new RZDeviatoricStressPolicy());
->>>>>>> 81ac4055
   PolicyPointer plasticStrainPolicy(new RZPlasticStrainPolicy());
   state.enroll(ps, plasticStrainPolicy);
 
@@ -235,30 +229,6 @@
 }
 
 //------------------------------------------------------------------------------
-<<<<<<< HEAD
-=======
-// Register the state derivative fields.
-//------------------------------------------------------------------------------
-void
-SolidCRKSPHHydroBaseRZ::
-registerDerivatives(DataBase<Dim<2> >& dataBase,
-                    StateDerivatives<Dim<2> >& derivs) {
-
-  // Call the ancestor method.
-  SolidCRKSPHHydroBase<Dimension>::registerDerivatives(dataBase, derivs);
-
-  // Create the scratch fields.
-  // Note we deliberately do not zero out the derivatives here!  This is because the previous step
-  // info here may be used by other algorithms (like the CheapSynchronousRK2 integrator or
-  // the ArtificialVisocisity::initialize step).
-  const string DSTTDtName = IncrementFieldList<Dimension, Vector>::prefix() + SolidFieldNames::deviatoricStressTT;
-  dataBase.resizeFluidFieldList(mDdeviatoricStressTTDt, 0.0, DSTTDtName, false);
-
-  derivs.enroll(mDdeviatoricStressTTDt);
-}
-
-//------------------------------------------------------------------------------
->>>>>>> 81ac4055
 // This method is called once at the beginning of a timestep, after all state registration.
 //------------------------------------------------------------------------------
 void
@@ -280,11 +250,7 @@
   }
 
   // Base class finalization does most of the work.
-<<<<<<< HEAD
-  SolidCRKSPHHydroBase<Dimension>::preStepInitialize(dataBase, state, derivs);
-=======
   CRKSPHHydroBase<Dimension>::preStepInitialize(dataBase, state, derivs);
->>>>>>> 81ac4055
 
   // Now convert back to true masses.
   for (unsigned nodeListi = 0; nodeListi != numNodeLists; ++nodeListi) {
