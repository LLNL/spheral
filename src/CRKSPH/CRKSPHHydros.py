--- conflicted
+++ resolved
@@ -24,10 +24,6 @@
                  densityUpdate = RigorousSumDensity,
                  HUpdate = IdealH,
                  correctionOrder = LinearOrder,
-<<<<<<< HEAD
-                 volumeType = CRKSumVolume,
-=======
->>>>>>> 69fa69ef
                  epsTensile = 0.0,
                  nTensile = 4.0):
         self._smoothingScaleMethod = %(smoothingScaleMethod)s%(dim)s()
@@ -46,10 +42,6 @@
                                         densityUpdate,
                                         HUpdate,
                                         correctionOrder,
-<<<<<<< HEAD
-                                        volumeType,
-=======
->>>>>>> 69fa69ef
                                         epsTensile,
                                         nTensile)
         return
