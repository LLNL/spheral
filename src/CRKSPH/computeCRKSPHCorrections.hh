//---------------------------------Spheral++------------------------------------
// Compute the CRKSPH corrections.
//------------------------------------------------------------------------------
#ifndef __Spheral__computeCRKSPHCorrections__
#define __Spheral__computeCRKSPHCorrections__

#include "CRKSPHCorrectionParams.hh"
namespace Spheral {

  // Forward declarations.
  namespace NeighborSpace {
    template<typename Dimension> class ConnectivityMap;
  }
  namespace KernelSpace {
    template<typename Dimension> class TableKernel;
  }
  namespace FieldSpace {
    template<typename Dimension, typename DataType> class FieldList;
  }

  namespace CRKSPHSpace {
<<<<<<< HEAD

    // Function to compute CRK corrections based on the moments.
    template<typename Dimension>
    void
    computeCRKSPHCorrections(const FieldSpace::FieldList<Dimension, typename Dimension::Scalar>& m0,
                             const FieldSpace::FieldList<Dimension, typename Dimension::Vector>& m1,
                             const FieldSpace::FieldList<Dimension, typename Dimension::SymTensor>& m2,
                             const FieldSpace::FieldList<Dimension, typename Dimension::ThirdRankTensor>& m3,
                             const FieldSpace::FieldList<Dimension, typename Dimension::FourthRankTensor>& m4,
                             const FieldSpace::FieldList<Dimension, typename Dimension::Vector>& gradm0,
                             const FieldSpace::FieldList<Dimension, typename Dimension::Tensor>& gradm1,
                             const FieldSpace::FieldList<Dimension, typename Dimension::ThirdRankTensor>& gradm2,
                             const FieldSpace::FieldList<Dimension, typename Dimension::FourthRankTensor>& gradm3,
                             const FieldSpace::FieldList<Dimension, typename Dimension::FifthRankTensor>& gradm4,
                             const CRKOrder correctionOrder,
=======
    // Function to compute CRK corrections assuming full pair-wise node coupling
    template<typename Dimension>
    void
    computeCRKSPHCorrections(const NeighborSpace::ConnectivityMap<Dimension>& connectivityMap,
                             const KernelSpace::TableKernel<Dimension>& W,
                             const FieldSpace::FieldList<Dimension, typename Dimension::Scalar>& weight,
                             const FieldSpace::FieldList<Dimension, typename Dimension::Vector>& position,
                             const FieldSpace::FieldList<Dimension, typename Dimension::SymTensor>& H,
                             const int correctionOrder,
                             FieldSpace::FieldList<Dimension, typename Dimension::Scalar>& A,
                             FieldSpace::FieldList<Dimension, typename Dimension::Vector>& B,
                             FieldSpace::FieldList<Dimension, typename Dimension::Tensor>& C,
                             FieldSpace::FieldList<Dimension, typename Dimension::Vector>& gradA,
                             FieldSpace::FieldList<Dimension, typename Dimension::Tensor>& gradB,
                             FieldSpace::FieldList<Dimension, typename Dimension::ThirdRankTensor>& gradC);
    // Zeroth Correction 
    template<typename Dimension>
    void
    computeZerothCRKSPHCorrections(const NeighborSpace::ConnectivityMap<Dimension>& connectivityMap,
                             const KernelSpace::TableKernel<Dimension>& W,
                             const FieldSpace::FieldList<Dimension, typename Dimension::Scalar>& weight,
                             const FieldSpace::FieldList<Dimension, typename Dimension::Vector>& position,
                             const FieldSpace::FieldList<Dimension, typename Dimension::SymTensor>& H,
                             FieldSpace::FieldList<Dimension, typename Dimension::Scalar>& A,
                             FieldSpace::FieldList<Dimension, typename Dimension::Tensor>& gradA);


    // Linear Correction 
    template<typename Dimension>
    void
    computeLinearCRKSPHCorrections(const NeighborSpace::ConnectivityMap<Dimension>& connectivityMap,
                             const KernelSpace::TableKernel<Dimension>& W,
                             const FieldSpace::FieldList<Dimension, typename Dimension::Scalar>& weight,
                             const FieldSpace::FieldList<Dimension, typename Dimension::Vector>& position,
                             const FieldSpace::FieldList<Dimension, typename Dimension::SymTensor>& H,
>>>>>>> 69fa69ef
                             FieldSpace::FieldList<Dimension, typename Dimension::Scalar>& A,
                             FieldSpace::FieldList<Dimension, typename Dimension::Vector>& B,
                             FieldSpace::FieldList<Dimension, typename Dimension::Tensor>& C,
                             FieldSpace::FieldList<Dimension, typename Dimension::Vector>& gradA,
<<<<<<< HEAD
=======
                             FieldSpace::FieldList<Dimension, typename Dimension::Tensor>& gradB);
    // Quadratic Correction 
    template<typename Dimension>
    void
    computeQuadraticCRKSPHCorrections(const NeighborSpace::ConnectivityMap<Dimension>& connectivityMap,
                             const KernelSpace::TableKernel<Dimension>& W,
                             const FieldSpace::FieldList<Dimension, typename Dimension::Scalar>& weight,
                             const FieldSpace::FieldList<Dimension, typename Dimension::Vector>& position,
                             const FieldSpace::FieldList<Dimension, typename Dimension::SymTensor>& H,
                             FieldSpace::FieldList<Dimension, typename Dimension::Scalar>& A,
                             FieldSpace::FieldList<Dimension, typename Dimension::Vector>& B,
                             FieldSpace::FieldList<Dimension, typename Dimension::Tensor>& C,
                             FieldSpace::FieldList<Dimension, typename Dimension::Vector>& gradA,
>>>>>>> 69fa69ef
                             FieldSpace::FieldList<Dimension, typename Dimension::Tensor>& gradB,
                             FieldSpace::FieldList<Dimension, typename Dimension::ThirdRankTensor>& gradC);

    // Zeroth Correction 
    template<typename Dimension>
    void
    computeZerothCRKSPHCorrections(const FieldSpace::FieldList<Dimension, typename Dimension::Scalar>& m0,
                                   const FieldSpace::FieldList<Dimension, typename Dimension::Vector>& gradm0,
                                   FieldSpace::FieldList<Dimension, typename Dimension::Scalar>& A,
                                   FieldSpace::FieldList<Dimension, typename Dimension::Vector>& gradA);

    // Linear Correction 
    template<typename Dimension>
    void
    computeLinearCRKSPHCorrections(const FieldSpace::FieldList<Dimension, typename Dimension::Scalar>& m0,
                                   const FieldSpace::FieldList<Dimension, typename Dimension::Vector>& m1,
                                   const FieldSpace::FieldList<Dimension, typename Dimension::SymTensor>& m2,
                                   const FieldSpace::FieldList<Dimension, typename Dimension::Vector>& gradm0,
                                   const FieldSpace::FieldList<Dimension, typename Dimension::Tensor>& gradm1,
                                   const FieldSpace::FieldList<Dimension, typename Dimension::ThirdRankTensor>& gradm2,
                                   FieldSpace::FieldList<Dimension, typename Dimension::Scalar>& A,
                                   FieldSpace::FieldList<Dimension, typename Dimension::Vector>& B,
                                   FieldSpace::FieldList<Dimension, typename Dimension::Vector>& gradA,
                                   FieldSpace::FieldList<Dimension, typename Dimension::Tensor>& gradB);

    // Quadratic Correction 
    template<typename Dimension>
    void
    computeQuadraticCRKSPHCorrections(const FieldSpace::FieldList<Dimension, typename Dimension::Scalar>& m0,
                                      const FieldSpace::FieldList<Dimension, typename Dimension::Vector>& m1,
                                      const FieldSpace::FieldList<Dimension, typename Dimension::SymTensor>& m2,
                                      const FieldSpace::FieldList<Dimension, typename Dimension::ThirdRankTensor>& m3,
                                      const FieldSpace::FieldList<Dimension, typename Dimension::FourthRankTensor>& m4,
                                      const FieldSpace::FieldList<Dimension, typename Dimension::Vector>& gradm0,
                                      const FieldSpace::FieldList<Dimension, typename Dimension::Tensor>& gradm1,
                                      const FieldSpace::FieldList<Dimension, typename Dimension::ThirdRankTensor>& gradm2,
                                      const FieldSpace::FieldList<Dimension, typename Dimension::FourthRankTensor>& gradm3,
                                      const FieldSpace::FieldList<Dimension, typename Dimension::FifthRankTensor>& gradm4,
                                      FieldSpace::FieldList<Dimension, typename Dimension::Scalar>& A,
                                      FieldSpace::FieldList<Dimension, typename Dimension::Vector>& B,
                                      FieldSpace::FieldList<Dimension, typename Dimension::Tensor>& C,
                                      FieldSpace::FieldList<Dimension, typename Dimension::Vector>& gradA,
                                      FieldSpace::FieldList<Dimension, typename Dimension::Tensor>& gradB,
                                      FieldSpace::FieldList<Dimension, typename Dimension::ThirdRankTensor>& gradC);
  }
}

#endif<|MERGE_RESOLUTION|>--- conflicted
+++ resolved
@@ -4,7 +4,8 @@
 #ifndef __Spheral__computeCRKSPHCorrections__
 #define __Spheral__computeCRKSPHCorrections__
 
-#include "CRKSPHCorrectionParams.hh"
+#include "SolidSPH/NodeCoupling.hh"
+
 namespace Spheral {
 
   // Forward declarations.
@@ -19,23 +20,6 @@
   }
 
   namespace CRKSPHSpace {
-<<<<<<< HEAD
-
-    // Function to compute CRK corrections based on the moments.
-    template<typename Dimension>
-    void
-    computeCRKSPHCorrections(const FieldSpace::FieldList<Dimension, typename Dimension::Scalar>& m0,
-                             const FieldSpace::FieldList<Dimension, typename Dimension::Vector>& m1,
-                             const FieldSpace::FieldList<Dimension, typename Dimension::SymTensor>& m2,
-                             const FieldSpace::FieldList<Dimension, typename Dimension::ThirdRankTensor>& m3,
-                             const FieldSpace::FieldList<Dimension, typename Dimension::FourthRankTensor>& m4,
-                             const FieldSpace::FieldList<Dimension, typename Dimension::Vector>& gradm0,
-                             const FieldSpace::FieldList<Dimension, typename Dimension::Tensor>& gradm1,
-                             const FieldSpace::FieldList<Dimension, typename Dimension::ThirdRankTensor>& gradm2,
-                             const FieldSpace::FieldList<Dimension, typename Dimension::FourthRankTensor>& gradm3,
-                             const FieldSpace::FieldList<Dimension, typename Dimension::FifthRankTensor>& gradm4,
-                             const CRKOrder correctionOrder,
-=======
     // Function to compute CRK corrections assuming full pair-wise node coupling
     template<typename Dimension>
     void
@@ -71,13 +55,9 @@
                              const FieldSpace::FieldList<Dimension, typename Dimension::Scalar>& weight,
                              const FieldSpace::FieldList<Dimension, typename Dimension::Vector>& position,
                              const FieldSpace::FieldList<Dimension, typename Dimension::SymTensor>& H,
->>>>>>> 69fa69ef
                              FieldSpace::FieldList<Dimension, typename Dimension::Scalar>& A,
                              FieldSpace::FieldList<Dimension, typename Dimension::Vector>& B,
-                             FieldSpace::FieldList<Dimension, typename Dimension::Tensor>& C,
                              FieldSpace::FieldList<Dimension, typename Dimension::Vector>& gradA,
-<<<<<<< HEAD
-=======
                              FieldSpace::FieldList<Dimension, typename Dimension::Tensor>& gradB);
     // Quadratic Correction 
     template<typename Dimension>
@@ -91,51 +71,27 @@
                              FieldSpace::FieldList<Dimension, typename Dimension::Vector>& B,
                              FieldSpace::FieldList<Dimension, typename Dimension::Tensor>& C,
                              FieldSpace::FieldList<Dimension, typename Dimension::Vector>& gradA,
->>>>>>> 69fa69ef
                              FieldSpace::FieldList<Dimension, typename Dimension::Tensor>& gradB,
                              FieldSpace::FieldList<Dimension, typename Dimension::ThirdRankTensor>& gradC);
 
-    // Zeroth Correction 
+    // Version allowing arbitrary function for pair-wise node coupling.
     template<typename Dimension>
     void
-    computeZerothCRKSPHCorrections(const FieldSpace::FieldList<Dimension, typename Dimension::Scalar>& m0,
-                                   const FieldSpace::FieldList<Dimension, typename Dimension::Vector>& gradm0,
-                                   FieldSpace::FieldList<Dimension, typename Dimension::Scalar>& A,
-                                   FieldSpace::FieldList<Dimension, typename Dimension::Vector>& gradA);
+    computeCRKSPHCorrections(const NeighborSpace::ConnectivityMap<Dimension>& connectivityMap,
+                             const KernelSpace::TableKernel<Dimension>& W,
+                             const FieldSpace::FieldList<Dimension, typename Dimension::Scalar>& weight,
+                             const FieldSpace::FieldList<Dimension, typename Dimension::Vector>& position,
+                             const FieldSpace::FieldList<Dimension, typename Dimension::SymTensor>& H,
+                             const NodeCoupling& nodeCoupling,
+                             FieldSpace::FieldList<Dimension, typename Dimension::Scalar>& A,
+                             FieldSpace::FieldList<Dimension, typename Dimension::Vector>& B,
+                             FieldSpace::FieldList<Dimension, typename Dimension::Vector>& gradA,
+                             FieldSpace::FieldList<Dimension, typename Dimension::Tensor>& gradB,
+                             FieldSpace::FieldList<Dimension, typename Dimension::Scalar>& Ac,
+                             FieldSpace::FieldList<Dimension, typename Dimension::Vector>& Bc,
+                             FieldSpace::FieldList<Dimension, typename Dimension::Vector>& gradAc,
+                             FieldSpace::FieldList<Dimension, typename Dimension::Tensor>& gradBc);
 
-    // Linear Correction 
-    template<typename Dimension>
-    void
-    computeLinearCRKSPHCorrections(const FieldSpace::FieldList<Dimension, typename Dimension::Scalar>& m0,
-                                   const FieldSpace::FieldList<Dimension, typename Dimension::Vector>& m1,
-                                   const FieldSpace::FieldList<Dimension, typename Dimension::SymTensor>& m2,
-                                   const FieldSpace::FieldList<Dimension, typename Dimension::Vector>& gradm0,
-                                   const FieldSpace::FieldList<Dimension, typename Dimension::Tensor>& gradm1,
-                                   const FieldSpace::FieldList<Dimension, typename Dimension::ThirdRankTensor>& gradm2,
-                                   FieldSpace::FieldList<Dimension, typename Dimension::Scalar>& A,
-                                   FieldSpace::FieldList<Dimension, typename Dimension::Vector>& B,
-                                   FieldSpace::FieldList<Dimension, typename Dimension::Vector>& gradA,
-                                   FieldSpace::FieldList<Dimension, typename Dimension::Tensor>& gradB);
-
-    // Quadratic Correction 
-    template<typename Dimension>
-    void
-    computeQuadraticCRKSPHCorrections(const FieldSpace::FieldList<Dimension, typename Dimension::Scalar>& m0,
-                                      const FieldSpace::FieldList<Dimension, typename Dimension::Vector>& m1,
-                                      const FieldSpace::FieldList<Dimension, typename Dimension::SymTensor>& m2,
-                                      const FieldSpace::FieldList<Dimension, typename Dimension::ThirdRankTensor>& m3,
-                                      const FieldSpace::FieldList<Dimension, typename Dimension::FourthRankTensor>& m4,
-                                      const FieldSpace::FieldList<Dimension, typename Dimension::Vector>& gradm0,
-                                      const FieldSpace::FieldList<Dimension, typename Dimension::Tensor>& gradm1,
-                                      const FieldSpace::FieldList<Dimension, typename Dimension::ThirdRankTensor>& gradm2,
-                                      const FieldSpace::FieldList<Dimension, typename Dimension::FourthRankTensor>& gradm3,
-                                      const FieldSpace::FieldList<Dimension, typename Dimension::FifthRankTensor>& gradm4,
-                                      FieldSpace::FieldList<Dimension, typename Dimension::Scalar>& A,
-                                      FieldSpace::FieldList<Dimension, typename Dimension::Vector>& B,
-                                      FieldSpace::FieldList<Dimension, typename Dimension::Tensor>& C,
-                                      FieldSpace::FieldList<Dimension, typename Dimension::Vector>& gradA,
-                                      FieldSpace::FieldList<Dimension, typename Dimension::Tensor>& gradB,
-                                      FieldSpace::FieldList<Dimension, typename Dimension::ThirdRankTensor>& gradC);
   }
 }
 
