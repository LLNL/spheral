text = """
//------------------------------------------------------------------------------
// Explicit instantiation.
//------------------------------------------------------------------------------
#include "gradientCRKSPH.cc"
#include "Geometry/Dimension.hh"
#include "SolidSPH/NodeCoupling.hh"

namespace Spheral {
  namespace CRKSPHSpace {

    using KernelSpace::TableKernel;
    using NeighborSpace::ConnectivityMap;

    template 
    FieldList<Dim< %(ndim)s >, MathTraits<Dim< %(ndim)s >, Dim< %(ndim)s >::Scalar>::GradientType> 
    gradientCRKSPH<Dim< %(ndim)s >, Dim< %(ndim)s >::Scalar>(const FieldList<Dim< %(ndim)s >, Dim< %(ndim)s >::Scalar>& fieldList,
                                           const FieldList<Dim< %(ndim)s >, Dim< %(ndim)s >::Vector>& position,
                                           const FieldList<Dim< %(ndim)s >, Dim< %(ndim)s >::Scalar>& weight,
                                           const FieldList<Dim< %(ndim)s >, Dim< %(ndim)s >::SymTensor>& Hfield,
                                           const FieldList<Dim< %(ndim)s >, Dim< %(ndim)s >::Scalar>& A,
                                           const FieldList<Dim< %(ndim)s >, Dim< %(ndim)s >::Vector>& B,
                                           const FieldList<Dim< %(ndim)s >, Dim< %(ndim)s >::Tensor>& C,
                                           const FieldList<Dim< %(ndim)s >, Dim< %(ndim)s >::Vector>& gradA,
                                           const FieldList<Dim< %(ndim)s >, Dim< %(ndim)s >::Tensor>& gradB,
                                           const FieldList<Dim< %(ndim)s >, Dim< %(ndim)s >::ThirdRankTensor>& gradC,
                                           const ConnectivityMap<Dim< %(ndim)s > >& connectivityMap,
<<<<<<< HEAD
 					   const CRKOrder correctionOrder,
=======
 					   const int correctionOrder,
>>>>>>> 69fa69ef
                                           const TableKernel< Dim< %(ndim)s > >& kernel,
                                           const NodeCoupling& nodeCoupling);
      template 
      FieldList<Dim< %(ndim)s >, MathTraits<Dim< %(ndim)s >, Dim< %(ndim)s >::Vector>::GradientType> 
      gradientCRKSPH<Dim< %(ndim)s >, Dim< %(ndim)s >::Vector>(const FieldList<Dim< %(ndim)s >, Dim< %(ndim)s >::Vector>& fieldList,
                                             const FieldList<Dim< %(ndim)s >, Dim< %(ndim)s >::Vector>& position,
                                             const FieldList<Dim< %(ndim)s >, Dim< %(ndim)s >::Scalar>& weight,
                                             const FieldList<Dim< %(ndim)s >, Dim< %(ndim)s >::SymTensor>& Hfield,
                                             const FieldList<Dim< %(ndim)s >, Dim< %(ndim)s >::Scalar>& A,
                                             const FieldList<Dim< %(ndim)s >, Dim< %(ndim)s >::Vector>& B,
                                             const FieldList<Dim< %(ndim)s >, Dim< %(ndim)s >::Tensor>& C,
                                             const FieldList<Dim< %(ndim)s >, Dim< %(ndim)s >::Vector>& gradA,
                                             const FieldList<Dim< %(ndim)s >, Dim< %(ndim)s >::Tensor>& gradB,
                                             const FieldList<Dim< %(ndim)s >, Dim< %(ndim)s >::ThirdRankTensor>& gradC,
                                             const ConnectivityMap<Dim< %(ndim)s > >& connectivityMap,
<<<<<<< HEAD
 					     const CRKOrder correctionOrder,
=======
 					     const int correctionOrder,
>>>>>>> 69fa69ef
                                             const TableKernel< Dim< %(ndim)s > >& kernel,
                                             const NodeCoupling& nodeCoupling);

  }
}

"""<|MERGE_RESOLUTION|>--- conflicted
+++ resolved
@@ -25,11 +25,7 @@
                                            const FieldList<Dim< %(ndim)s >, Dim< %(ndim)s >::Tensor>& gradB,
                                            const FieldList<Dim< %(ndim)s >, Dim< %(ndim)s >::ThirdRankTensor>& gradC,
                                            const ConnectivityMap<Dim< %(ndim)s > >& connectivityMap,
-<<<<<<< HEAD
- 					   const CRKOrder correctionOrder,
-=======
  					   const int correctionOrder,
->>>>>>> 69fa69ef
                                            const TableKernel< Dim< %(ndim)s > >& kernel,
                                            const NodeCoupling& nodeCoupling);
       template 
@@ -45,11 +41,7 @@
                                              const FieldList<Dim< %(ndim)s >, Dim< %(ndim)s >::Tensor>& gradB,
                                              const FieldList<Dim< %(ndim)s >, Dim< %(ndim)s >::ThirdRankTensor>& gradC,
                                              const ConnectivityMap<Dim< %(ndim)s > >& connectivityMap,
-<<<<<<< HEAD
- 					     const CRKOrder correctionOrder,
-=======
  					     const int correctionOrder,
->>>>>>> 69fa69ef
                                              const TableKernel< Dim< %(ndim)s > >& kernel,
                                              const NodeCoupling& nodeCoupling);
 
