//---------------------------------Spheral++----------------------------------//
// Hydro -- The CRKSPH/ACRKSPH hydrodynamic package for Spheral++.
//
// Created by JMO, Mon Jul 19 22:11:09 PDT 2010
//----------------------------------------------------------------------------//
#include "FileIO/FileIO.hh"
#include "CRKSPHUtilities.hh"
#include "computeVoronoiVolume.hh"
#include "computeHullVolumes.hh"
#include "computeCRKSPHSumVolume.hh"
#include "computeHVolumes.hh"
#include "flagSurfaceNeighbors.hh"
#include "SurfaceNodeCoupling.hh"
#include "SPH/computeSPHSumMassDensity.hh"
#include "SPH/correctSPHSumMassDensity.hh"
#include "computeCRKSPHSumMassDensity.hh"
#include "computeCRKSPHMoments.hh"
#include "detectSurface.hh"
#include "computeCRKSPHCorrections.hh"
#include "computeCRKSPHIntegral.hh"
#include "gradientCRKSPH.hh"
#include "centerOfMass.hh"
#include "volumeSpacing.hh"
#include "NodeList/SmoothingScaleBase.hh"
#include "Hydro/HydroFieldNames.hh"
#include "Hydro/entropyWeightingFunction.hh"
#include "Strength/SolidFieldNames.hh"
#include "Physics/GenericHydro.hh"
#include "DataBase/State.hh"
#include "DataBase/StateDerivatives.hh"
#include "DataBase/IncrementFieldList.hh"
#include "DataBase/IncrementBoundedFieldList.hh"
#include "DataBase/ReplaceFieldList.hh"
#include "DataBase/ReplaceBoundedFieldList.hh"
#include "DataBase/IncrementBoundedState.hh"
#include "DataBase/ReplaceBoundedState.hh"
#include "DataBase/CompositeFieldListPolicy.hh"
#include "Hydro/SpecificThermalEnergyPolicy.hh"
#include "Hydro/SpecificFromTotalThermalEnergyPolicy.hh"
#include "Hydro/PositionPolicy.hh"
#include "Hydro/PressurePolicy.hh"
#include "Hydro/SoundSpeedPolicy.hh"
#include "Hydro/EntropyPolicy.hh"
#include "ContinuityVolumePolicy.hh"
#include "ArtificialViscosity/ArtificialViscosity.hh"
#include "DataBase/DataBase.hh"
#include "Field/FieldList.hh"
#include "Field/NodeIterators.hh"
#include "Boundary/Boundary.hh"
#include "Neighbor/ConnectivityMap.hh"
#include "Utilities/timingUtilities.hh"
#include "Utilities/safeInv.hh"
#include "Utilities/newtonRaphson.hh"
#include "Utilities/SpheralFunctions.hh"
#include "Utilities/computeShepardsInterpolation.hh"
#include "SPH/computeSPHSumMassDensity.hh"
#include "Geometry/innerProduct.hh"
#include "Geometry/outerProduct.hh"

#include "CRKSPHHydroBase.hh"

#include <limits.h>
#include <float.h>
#include <algorithm>
#include <fstream>
#include <map>
#include <vector>

using std::vector;
using std::string;
using std::pair;
using std::make_pair;
using std::cout;
using std::cerr;
using std::endl;
using std::min;
using std::max;
using std::abs;

namespace Spheral {

namespace {

double fluxlimiterVL(const double x) {
  // if (x > 0.0) {
  //   return min(1.0, x);                           // minmod
  // } else {
  //   return 0.0;
  // }

  // if (x > 0.0) {
  //   return 2.0/(1.0 + x)*2.0*x/(1.0 + x);                       // van Leer
  // } else {
  //   return 0.0;
  // }
  return (x + abs(x))/(1.0 + abs(x));                       // van Leer
}

}

//------------------------------------------------------------------------------
// Construct with the given artificial viscosity and kernels.
//------------------------------------------------------------------------------
template<typename Dimension>
CRKSPHHydroBase<Dimension>::
CRKSPHHydroBase(const SmoothingScaleBase<Dimension>& smoothingScaleMethod,
                ArtificialViscosity<Dimension>& Q,
                const TableKernel<Dimension>& W,
                const TableKernel<Dimension>& WPi,
                const double filter,
                const double cfl,
                const bool useVelocityMagnitudeForDt,
                const bool compatibleEnergyEvolution,
                const bool evolveTotalEnergy,
                const bool XSPH,
                const MassDensityType densityUpdate,
                const HEvolutionType HUpdate,
                const CRKOrder correctionOrder,
                const CRKVolumeType volumeType,
                const double epsTensile,
                const double nTensile):
  GenericHydro<Dimension>(W, WPi, Q, cfl, useVelocityMagnitudeForDt),
  mSmoothingScaleMethod(smoothingScaleMethod),
  mDensityUpdate(densityUpdate),
  mHEvolution(HUpdate),
  mCorrectionOrder(correctionOrder),
  mVolumeType(volumeType),
  mCompatibleEnergyEvolution(compatibleEnergyEvolution),
  mEvolveTotalEnergy(evolveTotalEnergy),
  mXSPH(XSPH),
  mfilter(filter),
  mEpsTensile(epsTensile),
  mnTensile(nTensile),
  mCorrectionMin(std::numeric_limits<Scalar>::lowest()),
  mCorrectionMax(std::numeric_limits<Scalar>::max()),
  mTimeStepMask(FieldStorageType::CopyFields),
  mPressure(FieldStorageType::CopyFields),
  mSoundSpeed(FieldStorageType::CopyFields),
  mSpecificThermalEnergy0(FieldStorageType::CopyFields),
  mEntropy(FieldStorageType::CopyFields),
  mHideal(FieldStorageType::CopyFields),
  mMaxViscousPressure(FieldStorageType::CopyFields),
  mEffViscousPressure(FieldStorageType::CopyFields),
  mViscousWork(FieldStorageType::CopyFields),
  mVolume(FieldStorageType::CopyFields),
  mMassDensityGradient(FieldStorageType::CopyFields),
  mWeightedNeighborSum(FieldStorageType::CopyFields),
  mMassSecondMoment(FieldStorageType::CopyFields),
  mXSPHDeltaV(FieldStorageType::CopyFields),
  mDxDt(FieldStorageType::CopyFields),
  mDvDt(FieldStorageType::CopyFields),
  mDmassDensityDt(FieldStorageType::CopyFields),
  mDspecificThermalEnergyDt(FieldStorageType::CopyFields),
  mDHDt(FieldStorageType::CopyFields),
  mDvDx(FieldStorageType::CopyFields),
  mInternalDvDx(FieldStorageType::CopyFields),
  mPairAccelerations(FieldStorageType::CopyFields),
  mA(FieldStorageType::CopyFields),
  mB(FieldStorageType::CopyFields),
  mC(FieldStorageType::CopyFields),
  mGradA(FieldStorageType::CopyFields),
  mGradB(FieldStorageType::CopyFields),
  mGradC(FieldStorageType::CopyFields),
  mM0(FieldStorageType::CopyFields),
  mM1(FieldStorageType::CopyFields),
  mM2(FieldStorageType::CopyFields),
  mM3(FieldStorageType::CopyFields),
  mM4(FieldStorageType::CopyFields),
  mGradm0(FieldStorageType::CopyFields),
  mGradm1(FieldStorageType::CopyFields),
  mGradm2(FieldStorageType::CopyFields),
  mGradm3(FieldStorageType::CopyFields),
  mGradm4(FieldStorageType::CopyFields),
  mSurfacePoint(FieldStorageType::CopyFields),
  mEtaVoidPoints(FieldStorageType::CopyFields),
  mVoidBoundary(mSurfacePoint, mEtaVoidPoints),
  mRestart(registerWithRestart(*this)) {
  // this->appendBoundary(mVoidBoundary);  // Suspend actually building the void points.
}

//------------------------------------------------------------------------------
// Destructor
//------------------------------------------------------------------------------
template<typename Dimension>
CRKSPHHydroBase<Dimension>::
~CRKSPHHydroBase() {
}

//------------------------------------------------------------------------------
// On problem start up, we need to initialize our internal data.
//------------------------------------------------------------------------------
template<typename Dimension>
void
CRKSPHHydroBase<Dimension>::
initializeProblemStartup(DataBase<Dimension>& dataBase) {

  // Create storage for our internal state.
  mTimeStepMask = dataBase.newFluidFieldList(int(0), HydroFieldNames::timeStepMask);
  mPressure = dataBase.newFluidFieldList(0.0, HydroFieldNames::pressure);
  mSoundSpeed = dataBase.newFluidFieldList(0.0, HydroFieldNames::soundSpeed);
  mSpecificThermalEnergy0 = dataBase.newFluidFieldList(0.0, HydroFieldNames::specificThermalEnergy + "0");
  mEntropy = dataBase.newFluidFieldList(0.0, HydroFieldNames::entropy);
  mHideal = dataBase.newFluidFieldList(SymTensor::zero, ReplaceBoundedFieldList<Dimension, Field<Dimension, SymTensor> >::prefix() + HydroFieldNames::H);
  mMaxViscousPressure = dataBase.newFluidFieldList(0.0, HydroFieldNames::maxViscousPressure);
  mEffViscousPressure = dataBase.newFluidFieldList(0.0, HydroFieldNames::effectiveViscousPressure);
  mVolume = dataBase.newFluidFieldList(0.0, HydroFieldNames::volume);
  mMassDensityGradient = dataBase.newFluidFieldList(Vector::zero, HydroFieldNames::massDensityGradient);
  mViscousWork = dataBase.newFluidFieldList(0.0, HydroFieldNames::viscousWork);
  mWeightedNeighborSum = dataBase.newFluidFieldList(0.0, HydroFieldNames::weightedNeighborSum);
  mMassSecondMoment = dataBase.newFluidFieldList(SymTensor::zero, HydroFieldNames::massSecondMoment);
  mXSPHDeltaV = dataBase.newFluidFieldList(Vector::zero, HydroFieldNames::XSPHDeltaV);
  mDxDt = dataBase.newFluidFieldList(Vector::zero, IncrementFieldList<Dimension, Field<Dimension, Vector> >::prefix() + HydroFieldNames::position);
  mDvDt = dataBase.newFluidFieldList(Vector::zero, HydroFieldNames::hydroAcceleration);
  mDmassDensityDt = dataBase.newFluidFieldList(0.0, IncrementFieldList<Dimension, Field<Dimension, Scalar> >::prefix() + HydroFieldNames::massDensity);
  mDspecificThermalEnergyDt = dataBase.newFluidFieldList(0.0, IncrementFieldList<Dimension, Field<Dimension, Scalar> >::prefix() + HydroFieldNames::specificThermalEnergy);
  mDHDt = dataBase.newFluidFieldList(SymTensor::zero, IncrementFieldList<Dimension, Field<Dimension, Vector> >::prefix() + HydroFieldNames::H);
  mDvDx = dataBase.newFluidFieldList(Tensor::zero, HydroFieldNames::velocityGradient);
  mInternalDvDx = dataBase.newFluidFieldList(Tensor::zero, HydroFieldNames::internalVelocityGradient);
  mPairAccelerations = dataBase.newFluidFieldList(vector<Vector>(), HydroFieldNames::pairAccelerations);
  mDeltaCentroid = dataBase.newFluidFieldList(Vector::zero, "delta centroid");

  mA = dataBase.newFluidFieldList(0.0,                        HydroFieldNames::A_CRKSPH);
  mB = dataBase.newFluidFieldList(Vector::zero,               HydroFieldNames::B_CRKSPH);
  mGradA = dataBase.newFluidFieldList(Vector::zero,           HydroFieldNames::gradA_CRKSPH);
  mGradB = dataBase.newFluidFieldList(Tensor::zero,           HydroFieldNames::gradB_CRKSPH);
  mM0 = dataBase.newFluidFieldList(0.0,                       HydroFieldNames::m0_CRKSPH);
  mM1 = dataBase.newFluidFieldList(Vector::zero,              HydroFieldNames::m1_CRKSPH);
  mM2 = dataBase.newFluidFieldList(SymTensor::zero,           HydroFieldNames::m2_CRKSPH);
  mGradm0 = dataBase.newFluidFieldList(Vector::zero,          HydroFieldNames::gradM0_CRKSPH);
  mGradm1 = dataBase.newFluidFieldList(Tensor::zero,          HydroFieldNames::gradM1_CRKSPH);
  mGradm2 = dataBase.newFluidFieldList(ThirdRankTensor::zero, HydroFieldNames::gradM2_CRKSPH);
  if (mCorrectionOrder == CRKOrder::QuadraticOrder) {
    mC = dataBase.newFluidFieldList(Tensor::zero,                HydroFieldNames::C_CRKSPH);
    mGradC = dataBase.newFluidFieldList(ThirdRankTensor::zero,   HydroFieldNames::gradC_CRKSPH);
    mM3 = dataBase.newFluidFieldList(ThirdRankTensor::zero,      HydroFieldNames::m3_CRKSPH);
    mM4 = dataBase.newFluidFieldList(FourthRankTensor::zero,     HydroFieldNames::m4_CRKSPH);
    mGradm3 = dataBase.newFluidFieldList(FourthRankTensor::zero, HydroFieldNames::gradM3_CRKSPH);
    mGradm4 = dataBase.newFluidFieldList(FifthRankTensor::zero,  HydroFieldNames::gradM4_CRKSPH);
  }

  // We need volumes in order to prepare the surface detection.
  mSurfacePoint = dataBase.newFluidFieldList(0, HydroFieldNames::surfacePoint);
  mEtaVoidPoints = dataBase.newFluidFieldList(vector<Vector>(), HydroFieldNames::etaVoidPoints);
<<<<<<< HEAD
=======
  const TableKernel<Dimension>& W = this->kernel();
  const ConnectivityMap<Dimension>& connectivityMap = dataBase.connectivityMap();
  const FieldList<Dimension, Scalar> mass = dataBase.fluidMass();
  const FieldList<Dimension, SymTensor> H = dataBase.fluidHfield();
  const FieldList<Dimension, Vector> position = dataBase.fluidPosition();
  const FieldList<Dimension, Scalar> massDensity = dataBase.fluidMassDensity();

  // Compute the volumes for real.
  if (mVolumeType == CRKVolumeType::CRKMassOverDensity) {
    mVolume.assignFields(mass/massDensity);
  } else if (mVolumeType == CRKVolumeType::CRKSumVolume) {
    computeCRKSPHSumVolume(connectivityMap, W, position, mass, H, mVolume);
  } else if (mVolumeType == CRKVolumeType::CRKVoronoiVolume) {
    mVolume.assignFields(mass/massDensity);
    FieldList<Dimension, typename Dimension::FacetedVolume> cells;
    FieldList<Dimension, vector<int>> cellFaceFlags;
    const FieldList<Dimension, typename Dimension::SymTensor> damage = dataBase.solidEffectiveDamage();
    computeVoronoiVolume(position, H, connectivityMap, damage,
                         vector<typename Dimension::FacetedVolume>(),               // no boundaries
                         vector<vector<typename Dimension::FacetedVolume> >(),      // no holes
                         vector<Boundary<Dimension>*>(this->boundaryBegin(),        // boundaries
                                                      this->boundaryEnd()),
                         FieldList<Dimension, typename Dimension::Scalar>(),        // no weights
                         mSurfacePoint, mVolume, mDeltaCentroid, mEtaVoidPoints,    // return values
                         cells, cellFaceFlags);                                     // no return cells
  } else if (mVolumeType == CRKVolumeType::CRKHullVolume) {
    computeHullVolumes(connectivityMap, W.kernelExtent(), position, H, mVolume);
  } else if (mVolumeType == CRKVolumeType::HVolume) {
    const Scalar nPerh = mVolume.nodeListPtrs()[0]->nodesPerSmoothingScale();
    computeHVolumes(nPerh, H, mVolume);
  } else {
    VERIFY2(false, "Unknown CRK volume weighting.");
  }
  for (ConstBoundaryIterator boundItr = this->boundaryBegin();
       boundItr != this->boundaryEnd();
       ++boundItr) {
    (*boundItr)->applyFieldListGhostBoundary(mVolume);
    if (mVolumeType == CRKVolumeType::CRKVoronoiVolume) {
      (*boundItr)->applyFieldListGhostBoundary(mVolume);
      (*boundItr)->applyFieldListGhostBoundary(mSurfacePoint);
      (*boundItr)->applyFieldListGhostBoundary(mEtaVoidPoints);
    }
  }
  for (ConstBoundaryIterator boundItr = this->boundaryBegin();
       boundItr != this->boundaryEnd();
       ++boundItr) (*boundItr)->finalizeGhostBoundary();
  // if (mVolumeType == CRKVolumeType::CRKVoronoiVolume) {
  //   // flagSurfaceNeighbors(mSurfacePoint, connectivityMap);
  //   // mVolume = computeShepardsInterpolation(mVolume,
  //   //                                        connectivityMap,
  //   //                                        W,
  //   //                                        position,
  //   //                                        H,
  //   //                                        mVolume);
  //   for (ConstBoundaryIterator boundItr = this->boundaryBegin();
  //        boundItr != this->boundaryEnd();
  //        ++boundItr) (*boundItr)->applyFieldListGhostBoundary(mVolume);
  //   for (ConstBoundaryIterator boundItr = this->boundaryBegin();
  //        boundItr != this->boundaryEnd();
  //        ++boundItr) (*boundItr)->finalizeGhostBoundary();
  // }

  // Compute the corrections.
  const NodeCoupling couple;
  computeCRKSPHMoments(connectivityMap, W, mVolume, position, H, correctionOrder(), couple, mM0, mM1, mM2, mM3, mM4, mGradm0, mGradm1, mGradm2, mGradm3, mGradm4);
  computeCRKSPHCorrections(mM0, mM1, mM2, mM3, mM4, mGradm0, mGradm1, mGradm2, mGradm3, mGradm4, H, correctionOrder(), mA, mB, mC, mGradA, mGradB, mGradC);

  // This breaks domain independence, so we'll try being inconsistent on the first step.
  // // We need to initialize the velocity gradient if we're using the CRKSPH artificial viscosity.
  // const FieldList<Dimension, Vector> velocity = dataBase.fluidVelocity();
  // mDvDx.assignFields(gradientCRKSPH(velocity, position, mVolume, H, mA, mB, mC, mGradA, mGradB, mGradC, connectivityMap, correctionOrder(), W, NodeCoupling()));
>>>>>>> 391e045e

  // Initialize the pressure, sound speed, and entropy.
  dataBase.fluidPressure(mPressure);
  dataBase.fluidSoundSpeed(mSoundSpeed);
  dataBase.fluidEntropy(mEntropy);
}

//------------------------------------------------------------------------------
// Register the state we need/are going to evolve.
//------------------------------------------------------------------------------
template<typename Dimension>
void
CRKSPHHydroBase<Dimension>::
registerState(DataBase<Dimension>& dataBase,
              State<Dimension>& state) {

  typedef typename State<Dimension>::PolicyPointer PolicyPointer;

  // Create the local storage for time step mask, pressure, sound speed, and correction fields.
  dataBase.resizeFluidFieldList(mTimeStepMask, 1, HydroFieldNames::timeStepMask);
  // dataBase.fluidPressure(mPressure);
  // dataBase.fluidSoundSpeed(mSoundSpeed);
  dataBase.resizeFluidFieldList(mEntropy,    0.0,                   HydroFieldNames::entropy, false);
  dataBase.resizeFluidFieldList(mPressure,   0.0,                   HydroFieldNames::pressure, false);
  dataBase.resizeFluidFieldList(mSoundSpeed, 0.0,                   HydroFieldNames::soundSpeed, false);
  dataBase.resizeFluidFieldList(mVolume,     0.0,                   HydroFieldNames::volume, false);
  dataBase.resizeFluidFieldList(mA,          0.0,                   HydroFieldNames::A_CRKSPH, false);
  dataBase.resizeFluidFieldList(mB,          Vector::zero,          HydroFieldNames::B_CRKSPH, false);
  dataBase.resizeFluidFieldList(mGradA,      Vector::zero,          HydroFieldNames::gradA_CRKSPH, false);
  dataBase.resizeFluidFieldList(mGradB,      Tensor::zero,          HydroFieldNames::gradB_CRKSPH, false);
  dataBase.resizeFluidFieldList(mM0,         0.0,                   HydroFieldNames::m0_CRKSPH, false);
  dataBase.resizeFluidFieldList(mM1,         Vector::zero,          HydroFieldNames::m1_CRKSPH, false);
  dataBase.resizeFluidFieldList(mM2,         SymTensor::zero,       HydroFieldNames::m2_CRKSPH, false);
  dataBase.resizeFluidFieldList(mGradm0,     Vector::zero,          HydroFieldNames::gradM0_CRKSPH, false);
  dataBase.resizeFluidFieldList(mGradm1,     Tensor::zero,          HydroFieldNames::gradM1_CRKSPH, false);
  dataBase.resizeFluidFieldList(mGradm2,     ThirdRankTensor::zero, HydroFieldNames::gradM2_CRKSPH, false);
  if (mCorrectionOrder == CRKOrder::QuadraticOrder) {
    dataBase.resizeFluidFieldList(mC,        Tensor::zero,          HydroFieldNames::C_CRKSPH, false);
    dataBase.resizeFluidFieldList(mGradC,    ThirdRankTensor::zero, HydroFieldNames::gradC_CRKSPH, false);
    dataBase.resizeFluidFieldList(mM3,       ThirdRankTensor::zero, HydroFieldNames::m3_CRKSPH, false);
    dataBase.resizeFluidFieldList(mM4,       FourthRankTensor::zero,HydroFieldNames::m4_CRKSPH, false);
    dataBase.resizeFluidFieldList(mGradm3,   FourthRankTensor::zero,HydroFieldNames::m3_CRKSPH, false);
    dataBase.resizeFluidFieldList(mGradm4,   FifthRankTensor::zero, HydroFieldNames::m4_CRKSPH, false);
  }
  dataBase.resizeFluidFieldList(mSurfacePoint, 0, HydroFieldNames::surfacePoint, false);
  dataBase.resizeFluidFieldList(mEtaVoidPoints, vector<Vector>(), HydroFieldNames::etaVoidPoints, false);

  // We have to choose either compatible or total energy evolution.
  VERIFY2(not (mCompatibleEnergyEvolution and mEvolveTotalEnergy),
          "CRKSPH error : you cannot simultaneously use both compatibleEnergyEvolution and evolveTotalEnergy");

  // If we're using the compatibile energy discretization, prepare to maintain a copy
  // of the thermal energy.
  dataBase.resizeFluidFieldList(mSpecificThermalEnergy0, 0.0);
  if (mCompatibleEnergyEvolution) {
    size_t nodeListi = 0;
    for (typename DataBase<Dimension>::FluidNodeListIterator itr = dataBase.fluidNodeListBegin();
         itr != dataBase.fluidNodeListEnd();
         ++itr, ++nodeListi) {
      *mSpecificThermalEnergy0[nodeListi] = (*itr)->specificThermalEnergy();
      (*mSpecificThermalEnergy0[nodeListi]).name(HydroFieldNames::specificThermalEnergy + "0");
    }
  }

  // Now register away.
  // Mass.
  FieldList<Dimension, Scalar> mass = dataBase.fluidMass();
  state.enroll(mass);

  // Volume.
  PolicyPointer volumePolicy(new ContinuityVolumePolicy<Dimension>());
  state.enroll(mVolume, volumePolicy);

  // We need to build up CompositeFieldListPolicies for the mass density and H fields
  // in order to enforce NodeList dependent limits.
  FieldList<Dimension, Scalar> massDensity = dataBase.fluidMassDensity();
  FieldList<Dimension, SymTensor> Hfield = dataBase.fluidHfield();
  std::shared_ptr<CompositeFieldListPolicy<Dimension, Scalar> > rhoPolicy(new CompositeFieldListPolicy<Dimension, Scalar>());
  std::shared_ptr<CompositeFieldListPolicy<Dimension, SymTensor> > Hpolicy(new CompositeFieldListPolicy<Dimension, SymTensor>());
  for (typename DataBase<Dimension>::FluidNodeListIterator itr = dataBase.fluidNodeListBegin();
       itr != dataBase.fluidNodeListEnd();
       ++itr) {
    rhoPolicy->push_back(new IncrementBoundedState<Dimension, Scalar>((*itr)->rhoMin(),
                                                                      (*itr)->rhoMax()));
    const Scalar hmaxInv = 1.0/(*itr)->hmax();
    const Scalar hminInv = 1.0/(*itr)->hmin();
    if (HEvolution() == HEvolutionType::IntegrateH) {
      Hpolicy->push_back(new IncrementBoundedState<Dimension, SymTensor, Scalar>(hmaxInv, hminInv));
    } else {
      CHECK(HEvolution() == HEvolutionType::IdealH);
      Hpolicy->push_back(new ReplaceBoundedState<Dimension, SymTensor, Scalar>(hmaxInv, hminInv));
    }
  }
  state.enroll(massDensity, rhoPolicy);
  state.enroll(Hfield, Hpolicy);

  // Register the position update, which depends on whether we're using XSPH or not.
  FieldList<Dimension, Vector> position = dataBase.fluidPosition();
  if (true) { // (mXSPH) {
    PolicyPointer positionPolicy(new IncrementFieldList<Dimension, Vector>());
    state.enroll(position, positionPolicy);
  } else {
    PolicyPointer positionPolicy(new PositionPolicy<Dimension>());
    state.enroll(position, positionPolicy);
  }

  // Register the entropy.
  PolicyPointer entropyPolicy(new EntropyPolicy<Dimension>());
  state.enroll(mEntropy, entropyPolicy);

  // Are we using the compatible energy evolution scheme?
  FieldList<Dimension, Scalar> specificThermalEnergy = dataBase.fluidSpecificThermalEnergy();
  FieldList<Dimension, Vector> velocity = dataBase.fluidVelocity();
  if (compatibleEnergyEvolution()) {
    // The compatible energy update.
    PolicyPointer thermalEnergyPolicy(new SpecificThermalEnergyPolicy<Dimension>(dataBase));   // Change back to non-symmetric if needed.
    PolicyPointer velocityPolicy(new IncrementFieldList<Dimension, Vector>(HydroFieldNames::specificThermalEnergy,
                                                                           true));
    state.enroll(specificThermalEnergy, thermalEnergyPolicy);
    state.enroll(velocity, velocityPolicy);
    state.enroll(mSpecificThermalEnergy0);

  } else if (mEvolveTotalEnergy) {
    // If we're doing total energy, we register the specific energy to advance with the
    // total energy policy.
    PolicyPointer thermalEnergyPolicy(new SpecificFromTotalThermalEnergyPolicy<Dimension>());
    PolicyPointer velocityPolicy(new IncrementFieldList<Dimension, Vector>(HydroFieldNames::specificThermalEnergy,
                                                                           true));
    state.enroll(specificThermalEnergy, thermalEnergyPolicy);
    state.enroll(velocity, velocityPolicy);

  } else {
    // Otherwise we're just time-evolving the specific energy.
    PolicyPointer thermalEnergyPolicy(new IncrementFieldList<Dimension, Scalar>());
    PolicyPointer velocityPolicy(new IncrementFieldList<Dimension, Vector>(true));
    state.enroll(specificThermalEnergy, thermalEnergyPolicy);
    state.enroll(velocity, velocityPolicy);
  }

  // Register the time step mask, initialized to 1 so that everything defaults to being
  // checked.
  state.enroll(mTimeStepMask);

  // Compute and register the pressure and sound speed.
  PolicyPointer pressurePolicy(new PressurePolicy<Dimension>());
  PolicyPointer csPolicy(new SoundSpeedPolicy<Dimension>());
  state.enroll(mPressure, pressurePolicy);
  state.enroll(mSoundSpeed, csPolicy);

  // Register the CRKSPH correction fields.
  // We deliberately make these non-dynamic here.  This corrections are computed
  // during CRKSPHHydroBase::initialize, not as part of our usual state update.
  // This is necessary 'cause we need boundary conditions *and* the current set of
  // neighbors before we compute these suckers.
  state.enroll(mA);
  state.enroll(mB);
  state.enroll(mC);
  state.enroll(mGradA);
  state.enroll(mGradB);
  state.enroll(mGradC);
  state.enroll(mM0);
  state.enroll(mM1);
  state.enroll(mM2);
  state.enroll(mM3);
  state.enroll(mM4);
  state.enroll(mGradm0);
  state.enroll(mGradm1);
  state.enroll(mGradm2);
  state.enroll(mGradm3);
  state.enroll(mGradm4);
  state.enroll(mSurfacePoint);

  // We also register the delta centroid for visualiation purposes.
  if (mfilter > 0.0 and mVolumeType == CRKVolumeType::CRKVoronoiVolume) state.enroll(mDeltaCentroid);
}

//------------------------------------------------------------------------------
// Register the state derivative fields.
//------------------------------------------------------------------------------
template<typename Dimension>
void
CRKSPHHydroBase<Dimension>::
registerDerivatives(DataBase<Dimension>& dataBase,
                    StateDerivatives<Dimension>& derivs) {

  typedef typename StateDerivatives<Dimension>::KeyType Key;
  const string DxDtName = IncrementFieldList<Dimension, Vector>::prefix() + HydroFieldNames::position;
  const string DvDtName = HydroFieldNames::hydroAcceleration;

  // Create the scratch fields.
  // Note we deliberately do not zero out the derivatives here!  This is because the previous step
  // info here may be used by other algorithms (like the CheapSynchronousRK2 integrator or
  // the ArtificialVisocisity::initialize step).
  dataBase.resizeFluidFieldList(mHideal, SymTensor::zero, ReplaceBoundedFieldList<Dimension, Field<Dimension, SymTensor> >::prefix() + HydroFieldNames::H, false);
  dataBase.resizeFluidFieldList(mMaxViscousPressure, 0.0, HydroFieldNames::maxViscousPressure, false);
  dataBase.resizeFluidFieldList(mEffViscousPressure, 0.0, HydroFieldNames::effectiveViscousPressure, false);
  dataBase.resizeFluidFieldList(mViscousWork, 0.0, HydroFieldNames::viscousWork, false);
  dataBase.resizeFluidFieldList(mWeightedNeighborSum, 0.0, HydroFieldNames::weightedNeighborSum, false);
  dataBase.resizeFluidFieldList(mMassSecondMoment, SymTensor::zero, HydroFieldNames::massSecondMoment, false);
  dataBase.resizeFluidFieldList(mMassDensityGradient, Vector::zero, HydroFieldNames::massDensityGradient, false);
  dataBase.resizeFluidFieldList(mXSPHDeltaV, Vector::zero, HydroFieldNames::XSPHDeltaV, false);
  dataBase.resizeFluidFieldList(mDxDt, Vector::zero, IncrementFieldList<Dimension, Field<Dimension, Vector> >::prefix() + HydroFieldNames::position, false);
  dataBase.resizeFluidFieldList(mDvDt, Vector::zero, HydroFieldNames::hydroAcceleration, false);
  dataBase.resizeFluidFieldList(mDmassDensityDt, 0.0, IncrementFieldList<Dimension, Field<Dimension, Scalar> >::prefix() + HydroFieldNames::massDensity, false);
  dataBase.resizeFluidFieldList(mDspecificThermalEnergyDt, 0.0, IncrementFieldList<Dimension, Field<Dimension, Scalar> >::prefix() + HydroFieldNames::specificThermalEnergy, false);
  dataBase.resizeFluidFieldList(mDHDt, SymTensor::zero, IncrementFieldList<Dimension, Field<Dimension, Vector> >::prefix() + HydroFieldNames::H, false);
  dataBase.resizeFluidFieldList(mDvDx, Tensor::zero, HydroFieldNames::velocityGradient, false);
  dataBase.resizeFluidFieldList(mInternalDvDx, Tensor::zero, HydroFieldNames::internalVelocityGradient, false);
  dataBase.resizeFluidFieldList(mPairAccelerations, vector<Vector>(), HydroFieldNames::pairAccelerations, false);

  derivs.enroll(mHideal);
  derivs.enroll(mMaxViscousPressure);
  derivs.enroll(mEffViscousPressure);
  derivs.enroll(mViscousWork);
  derivs.enroll(mWeightedNeighborSum);
  derivs.enroll(mMassSecondMoment);
  derivs.enroll(mMassDensityGradient);
  derivs.enroll(mXSPHDeltaV);

  // These two (the position and velocity updates) may be registered
  // by other physics packages as well, so we need to be careful
  // not to duplicate if so.
  if (not derivs.registered(mDxDt)) derivs.enroll(mDxDt);
  if (not derivs.registered(mDvDt)) derivs.enroll(mDvDt);

  derivs.enroll(mDmassDensityDt);
  derivs.enroll(mDspecificThermalEnergyDt);
  derivs.enroll(mDHDt);
  derivs.enroll(mDvDx);
  derivs.enroll(mInternalDvDx);
  derivs.enroll(mPairAccelerations);
}

//------------------------------------------------------------------------------
// Initialize the hydro before evaluating derivatives.
//------------------------------------------------------------------------------
template<typename Dimension>
void
CRKSPHHydroBase<Dimension>::
initialize(const typename Dimension::Scalar time,
           const typename Dimension::Scalar dt,
           const DataBase<Dimension>& dataBase,
           State<Dimension>& state,
           StateDerivatives<Dimension>& derivs) {

  // Compute the kernel correction fields.
  const TableKernel<Dimension>& W = this->kernel();
  const ConnectivityMap<Dimension>& connectivityMap = dataBase.connectivityMap();
  const FieldList<Dimension, Scalar> mass = state.fields(HydroFieldNames::mass, 0.0);
  const FieldList<Dimension, Vector> position = state.fields(HydroFieldNames::position, Vector::zero);
  const FieldList<Dimension, SymTensor> H = state.fields(HydroFieldNames::H, SymTensor::zero);
  const FieldList<Dimension, Scalar> massDensity = dataBase.fluidMassDensity();
  const FieldList<Dimension, int> surfacePoint = state.fields(HydroFieldNames::surfacePoint, 0);
  FieldList<Dimension, Scalar> A = state.fields(HydroFieldNames::A_CRKSPH, 0.0);
  FieldList<Dimension, Vector> B = state.fields(HydroFieldNames::B_CRKSPH, Vector::zero);
  FieldList<Dimension, Tensor> C = state.fields(HydroFieldNames::C_CRKSPH, Tensor::zero);
  FieldList<Dimension, Vector> gradA = state.fields(HydroFieldNames::gradA_CRKSPH, Vector::zero);
  FieldList<Dimension, Tensor> gradB = state.fields(HydroFieldNames::gradB_CRKSPH, Tensor::zero);
  FieldList<Dimension, ThirdRankTensor> gradC = state.fields(HydroFieldNames::gradC_CRKSPH, ThirdRankTensor::zero);
  FieldList<Dimension, Scalar> m0 = state.fields(HydroFieldNames::m0_CRKSPH, 0.0);
  FieldList<Dimension, Vector> m1 = state.fields(HydroFieldNames::m1_CRKSPH, Vector::zero);
  FieldList<Dimension, SymTensor> m2 = state.fields(HydroFieldNames::m2_CRKSPH, SymTensor::zero);
  FieldList<Dimension, ThirdRankTensor> m3 = state.fields(HydroFieldNames::m3_CRKSPH, ThirdRankTensor::zero);
  FieldList<Dimension, FourthRankTensor> m4 = state.fields(HydroFieldNames::m4_CRKSPH, FourthRankTensor::zero);
  FieldList<Dimension, Vector> gradm0 = state.fields(HydroFieldNames::gradM0_CRKSPH, Vector::zero);
  FieldList<Dimension, Tensor> gradm1 = state.fields(HydroFieldNames::gradM1_CRKSPH, Tensor::zero);
  FieldList<Dimension, ThirdRankTensor> gradm2 = state.fields(HydroFieldNames::gradM2_CRKSPH, ThirdRankTensor::zero);
  FieldList<Dimension, FourthRankTensor> gradm3 = state.fields(HydroFieldNames::gradM3_CRKSPH, FourthRankTensor::zero);
  FieldList<Dimension, FifthRankTensor> gradm4 = state.fields(HydroFieldNames::gradM4_CRKSPH, FifthRankTensor::zero);

  // Compute the volumes for real.
  if (mVolumeType == CRKVolumeType::CRKMassOverDensity) {
    mVolume.assignFields(mass/massDensity);
  } else if (mVolumeType == CRKVolumeType::CRKSumVolume) {
    computeCRKSPHSumVolume(connectivityMap, W, position, mass, H, mVolume);
  } else if (mVolumeType == CRKVolumeType::CRKVoronoiVolume) {
    mVolume.assignFields(mass/massDensity);
    FieldList<Dimension, typename Dimension::FacetedVolume> cells;
    FieldList<Dimension, vector<int>> cellFaceFlags;
    const FieldList<Dimension, typename Dimension::SymTensor> damage = dataBase.solidEffectiveDamage();
    computeVoronoiVolume(position, H, massDensity, mMassDensityGradient, connectivityMap, damage,
                         vector<typename Dimension::FacetedVolume>(),               // no boundaries
                         vector<vector<typename Dimension::FacetedVolume> >(),      // no holes
                         vector<Boundary<Dimension>*>(this->boundaryBegin(),        // boundaries
                                                      this->boundaryEnd()),
                         FieldList<Dimension, typename Dimension::Scalar>(),        // no weights
                         mSurfacePoint, mVolume, mDeltaCentroid, mEtaVoidPoints,    // return values
                         cells, cellFaceFlags);                                     // no return cells
  } else if (mVolumeType == CRKVolumeType::CRKHullVolume) {
    computeHullVolumes(connectivityMap, W.kernelExtent(), position, H, mVolume);
  } else if (mVolumeType == CRKVolumeType::HVolume) {
    const Scalar nPerh = mVolume.nodeListPtrs()[0]->nodesPerSmoothingScale();
    computeHVolumes(nPerh, H, mVolume);
  } else {
    VERIFY2(false, "Unknown CRK volume weighting.");
  }

  for (ConstBoundaryIterator boundItr = this->boundaryBegin();
       boundItr != this->boundaryEnd();
       ++boundItr) {
    (*boundItr)->applyFieldListGhostBoundary(mVolume);
    if (mVolumeType == CRKVolumeType::CRKVoronoiVolume) {
      (*boundItr)->applyFieldListGhostBoundary(mVolume);
      (*boundItr)->applyFieldListGhostBoundary(mSurfacePoint);
      (*boundItr)->applyFieldListGhostBoundary(mEtaVoidPoints);
    }
  }
  for (ConstBoundaryIterator boundItr = this->boundaryBegin();
       boundItr != this->boundaryEnd();
       ++boundItr) (*boundItr)->finalizeGhostBoundary();

  // Change CRKSPH weights here if need be!
  const FieldList<Dimension, Scalar> vol = state.fields(HydroFieldNames::volume, 0.0);
  const NodeCoupling couple;
  computeCRKSPHMoments(connectivityMap, W, vol, position, H, correctionOrder(), couple, m0, m1, m2, m3, m4, gradm0, gradm1, gradm2, gradm3, gradm4);
  computeCRKSPHCorrections(m0, m1, m2, m3, m4, gradm0, gradm1, gradm2, gradm3, gradm4, H, correctionOrder(), A, B, C, gradA, gradB, gradC);

  for (ConstBoundaryIterator boundItr = this->boundaryBegin();
       boundItr != this->boundaryEnd();
       ++boundItr) {
    (*boundItr)->applyFieldListGhostBoundary(A);
    (*boundItr)->applyFieldListGhostBoundary(B);
    (*boundItr)->applyFieldListGhostBoundary(C);
    (*boundItr)->applyFieldListGhostBoundary(gradA);
    (*boundItr)->applyFieldListGhostBoundary(gradB);
    (*boundItr)->applyFieldListGhostBoundary(gradC);
  }

  // Get the artificial viscosity and initialize it.
  ArtificialViscosity<Dimension>& Q = this->artificialViscosity();
  Q.initialize(dataBase, 
               state,
               derivs,
               this->boundaryBegin(),
               this->boundaryEnd(),
               time, 
               dt,
               W);
}

//------------------------------------------------------------------------------
// Finalize the derivatives.
//------------------------------------------------------------------------------
template<typename Dimension>
void
CRKSPHHydroBase<Dimension>::
finalizeDerivatives(const typename Dimension::Scalar time,
                    const typename Dimension::Scalar dt,
                    const DataBase<Dimension>& dataBase,
                    const State<Dimension>& state,
                    StateDerivatives<Dimension>& derivs) const {

  // If we're using the compatible energy discretization, we need to enforce
  // boundary conditions on the accelerations.
  if (compatibleEnergyEvolution()) {
    auto accelerations = derivs.fields(HydroFieldNames::hydroAcceleration, Vector::zero);
    auto DepsDt = derivs.fields(IncrementFieldList<Dimension, Scalar>::prefix() + HydroFieldNames::specificThermalEnergy, 0.0);
    for (ConstBoundaryIterator boundaryItr = this->boundaryBegin();
         boundaryItr != this->boundaryEnd();
         ++boundaryItr) {
      (*boundaryItr)->applyFieldListGhostBoundary(accelerations);
      (*boundaryItr)->applyFieldListGhostBoundary(DepsDt);
    }
    for (ConstBoundaryIterator boundaryItr = this->boundaryBegin(); 
         boundaryItr != this->boundaryEnd();
         ++boundaryItr) (*boundaryItr)->finalizeGhostBoundary();
  }
}

//------------------------------------------------------------------------------
// Finalize the hydro.
//------------------------------------------------------------------------------
template<typename Dimension>
void
CRKSPHHydroBase<Dimension>::
finalize(const typename Dimension::Scalar time,
         const typename Dimension::Scalar dt,
         DataBase<Dimension>& dataBase,
         State<Dimension>& state,
         StateDerivatives<Dimension>& derivs) {

  // Base class finalization.
  GenericHydro<Dimension>::finalize(time, dt, dataBase, state, derivs);

  // Volume.
  const TableKernel<Dimension>& W = this->kernel();
  const ConnectivityMap<Dimension>& connectivityMap = dataBase.connectivityMap();
  const FieldList<Dimension, Scalar> mass = state.fields(HydroFieldNames::mass, 0.0);
  const FieldList<Dimension, SymTensor> H = state.fields(HydroFieldNames::H, SymTensor::zero);
  const FieldList<Dimension, Vector> position = state.fields(HydroFieldNames::position, Vector::zero);
  const FieldList<Dimension, Vector> gradRho = derivs.fields(HydroFieldNames::massDensityGradient, Vector::zero);
  const FieldList<Dimension, SymTensor> damage = state.fields(SolidFieldNames::effectiveTensorDamage, SymTensor::zero);
  FieldList<Dimension, Scalar> massDensity = state.fields(HydroFieldNames::massDensity, 0.0);
  FieldList<Dimension, Scalar> vol = state.fields(HydroFieldNames::volume, 0.0);
  FieldList<Dimension, int> surfacePoint = state.fields(HydroFieldNames::surfacePoint, 0);
  if (mVolumeType == CRKVolumeType::CRKMassOverDensity) {
    vol.assignFields(mass/massDensity);
  } else if (mVolumeType == CRKVolumeType::CRKSumVolume) {
    computeCRKSPHSumVolume(connectivityMap, W, position, mass, H, vol);
  } else if (mVolumeType == CRKVolumeType::CRKVoronoiVolume) {
    vol.assignFields(mass/massDensity);
    FieldList<Dimension, typename Dimension::FacetedVolume> cells;
    FieldList<Dimension, vector<int>> cellFaceFlags;
    computeVoronoiVolume(position, H, connectivityMap, damage,
                         vector<typename Dimension::FacetedVolume>(),                // no boundaries
                         vector<vector<typename Dimension::FacetedVolume> >(),       // no holes
                         vector<Boundary<Dimension>*>(this->boundaryBegin(),         // boundaries
                                                      this->boundaryEnd()),
                         FieldList<Dimension, typename Dimension::Scalar>(),         // no weights
                         surfacePoint, vol, mDeltaCentroid, mEtaVoidPoints,          // return values
                         cells, cellFaceFlags);                                      // no return cells
  } else if (mVolumeType == CRKVolumeType::CRKHullVolume) {
    computeHullVolumes(connectivityMap, W.kernelExtent(), position, H, vol);
  } else if (mVolumeType == CRKVolumeType::HVolume) {
    const Scalar nPerh = vol.nodeListPtrs()[0]->nodesPerSmoothingScale();
    computeHVolumes(nPerh, H, vol);
  } else {
    VERIFY2(false, "Unknown CRK volume weighting.");
  }
  for (ConstBoundaryIterator boundItr = this->boundaryBegin();
       boundItr != this->boundaryEnd();
       ++boundItr) {
    (*boundItr)->applyFieldListGhostBoundary(vol);
    if (mVolumeType == CRKVolumeType::CRKVoronoiVolume) {
      (*boundItr)->applyFieldListGhostBoundary(surfacePoint);
      (*boundItr)->applyFieldListGhostBoundary(mEtaVoidPoints);
    }
  }
  for (ConstBoundaryIterator boundItr = this->boundaryBegin();
       boundItr != this->boundaryEnd();
       ++boundItr) (*boundItr)->finalizeGhostBoundary();
  // if (mVolumeType == CRKVolumeType::CRKVoronoiVolume) {
  //   // flagSurfaceNeighbors(surfacePoint, connectivityMap);
  //   vol = computeShepardsInterpolation(vol,
  //                                      connectivityMap,
  //                                      W,
  //                                      position,
  //                                      H,
  //                                      vol);
  //   for (ConstBoundaryIterator boundItr = this->boundaryBegin();
  //        boundItr != this->boundaryEnd();
  //        ++boundItr) (*boundItr)->applyFieldListGhostBoundary(vol);
  //   for (ConstBoundaryIterator boundItr = this->boundaryBegin();
  //        boundItr != this->boundaryEnd();
  //        ++boundItr) (*boundItr)->finalizeGhostBoundary();
  // }

  // Depending on the mass density advancement selected, we may want to replace the 
  // mass density.
  if (densityUpdate() == MassDensityType::RigorousSumDensity) {
    computeCRKSPHSumMassDensity(connectivityMap, W, position, mass, vol, H, massDensity);
    for (ConstBoundaryIterator boundaryItr = this->boundaryBegin(); 
         boundaryItr != this->boundaryEnd();
         ++boundaryItr) {
      (*boundaryItr)->applyFieldListGhostBoundary(massDensity);
    }
    for (ConstBoundaryIterator boundaryItr = this->boundaryBegin(); 
         boundaryItr != this->boundaryEnd();
         ++boundaryItr) (*boundaryItr)->finalizeGhostBoundary();
  } else if (densityUpdate() == MassDensityType::VoronoiCellDensity) {
    massDensity.assignFields(mass/vol);
    for (ConstBoundaryIterator boundaryItr = this->boundaryBegin(); 
         boundaryItr != this->boundaryEnd();
         ++boundaryItr) {
      (*boundaryItr)->applyFieldListGhostBoundary(massDensity);
    }
    for (ConstBoundaryIterator boundaryItr = this->boundaryBegin(); 
         boundaryItr != this->boundaryEnd();
         ++boundaryItr) (*boundaryItr)->finalizeGhostBoundary();
  }

  // Add any filtering component to the node movement.
  // This form uses the deltaCentroid computed by computeVoronoiVolume, so only works if we're using that volume definition.
  if (mfilter > 0.0 and mVolumeType == CRKVolumeType::CRKVoronoiVolume) {
    FieldList<Dimension, Vector> position = state.fields(HydroFieldNames::position, Vector::zero);  // Gotta get a non-const version now.
    const FieldList<Dimension, Scalar> soundSpeed = state.fields(HydroFieldNames::soundSpeed, 0.0);
    const FieldList<Dimension, Vector> velocity = state.fields(HydroFieldNames::velocity, Vector::zero);
    const FieldList<Dimension, Tensor> DvDx = derivs.fields(HydroFieldNames::velocityGradient, Tensor::zero);
    const unsigned numNodeLists = position.numFields();
    Scalar minmag2, dcmag2, fi, mi, rhoi, Vi, V0i;
    for (unsigned nodeListi = 0; nodeListi != numNodeLists; ++nodeListi) {
      const unsigned n = position[nodeListi]->numInternalElements();
      for (unsigned i = 0; i != n; ++i) {
        dcmag2 = mDeltaCentroid(nodeListi, i).magnitude2();
        // minmag2 = max(FastMath::square(soundSpeed(nodeListi, i)),
        //               velocity(nodeListi, i).magnitude2())*dt*dt;
        // minmag2 = min(FastMath::square(min(soundSpeed(nodeListi, i), abs(DvDx(nodeListi, i).Trace())/H(nodeListi, i).eigenValues().maxElement())),
        //               velocity(nodeListi, i).magnitude2())*dt*dt;
        minmag2 = FastMath::square(DvDx(nodeListi, i).eigenValues().maxAbsElement()/H(nodeListi, i).eigenValues().maxElement()*dt);
        // mi = mass(nodeListi, i);
        // rhoi = massDensity(nodeListi, i);
        // Vi = vol(nodeListi, i);
        fi = mfilter; // *max(0.0, min(1.0, max(V0i/Vi, Vi/V0i) - 1.0));
        position(nodeListi, i) += fi*sqrt(min(minmag2, dcmag2)*safeInvVar(dcmag2))*mDeltaCentroid(nodeListi, i);
      }
    }

    // Check for any boundary violations.
    for (ConstBoundaryIterator boundaryItr = this->boundaryBegin(); 
         boundaryItr != this->boundaryEnd();
         ++boundaryItr) (*boundaryItr)->setAllViolationNodes(dataBase);
    this->enforceBoundaries(state, derivs);
  }
}

//------------------------------------------------------------------------------
// Apply the ghost boundary conditions for hydro state fields.
//------------------------------------------------------------------------------
template<typename Dimension>
void
CRKSPHHydroBase<Dimension>::
applyGhostBoundaries(State<Dimension>& state,
                     StateDerivatives<Dimension>& derivs) {

  // Apply boundary conditions to the basic fluid state Fields.

  auto vol = state.fields(HydroFieldNames::volume, 0.0);
  auto mass = state.fields(HydroFieldNames::mass, 0.0);
  auto massDensity = state.fields(HydroFieldNames::massDensity, 0.0);
  auto specificThermalEnergy = state.fields(HydroFieldNames::specificThermalEnergy, 0.0);
  auto velocity = state.fields(HydroFieldNames::velocity, Vector::zero);
  auto pressure = state.fields(HydroFieldNames::pressure, 0.0);
  auto soundSpeed = state.fields(HydroFieldNames::soundSpeed, 0.0);
  auto entropy = state.fields(HydroFieldNames::entropy, 0.0);

  FieldList<Dimension, Scalar> specificThermalEnergy0;
  if (compatibleEnergyEvolution()) {
    specificThermalEnergy0 = state.fields(HydroFieldNames::specificThermalEnergy + "0", 0.0);
  }

  auto A = state.fields(HydroFieldNames::A_CRKSPH, 0.0);
  auto B = state.fields(HydroFieldNames::B_CRKSPH, Vector::zero);
  auto C = state.fields(HydroFieldNames::C_CRKSPH, Tensor::zero);
  auto gradA = state.fields(HydroFieldNames::gradA_CRKSPH, Vector::zero);
  auto gradB = state.fields(HydroFieldNames::gradB_CRKSPH, Tensor::zero);
  auto gradC = state.fields(HydroFieldNames::gradC_CRKSPH, ThirdRankTensor::zero);
  auto surfacePoint = state.fields(HydroFieldNames::surfacePoint, 0);
  auto etaVoidPoints = state.fields(HydroFieldNames::etaVoidPoints, vector<Vector>());

  for (ConstBoundaryIterator boundaryItr = this->boundaryBegin(); 
       boundaryItr != this->boundaryEnd();
       ++boundaryItr) {
    (*boundaryItr)->applyFieldListGhostBoundary(vol);
    (*boundaryItr)->applyFieldListGhostBoundary(mass);
    (*boundaryItr)->applyFieldListGhostBoundary(massDensity);
    (*boundaryItr)->applyFieldListGhostBoundary(specificThermalEnergy);
    (*boundaryItr)->applyFieldListGhostBoundary(velocity);
    (*boundaryItr)->applyFieldListGhostBoundary(pressure);
    (*boundaryItr)->applyFieldListGhostBoundary(soundSpeed);
    (*boundaryItr)->applyFieldListGhostBoundary(entropy);
    if (compatibleEnergyEvolution()) {
      (*boundaryItr)->applyFieldListGhostBoundary(specificThermalEnergy0);
    }
    (*boundaryItr)->applyFieldListGhostBoundary(A);
    (*boundaryItr)->applyFieldListGhostBoundary(B);
    (*boundaryItr)->applyFieldListGhostBoundary(C);
    (*boundaryItr)->applyFieldListGhostBoundary(gradA);
    (*boundaryItr)->applyFieldListGhostBoundary(gradB);
    (*boundaryItr)->applyFieldListGhostBoundary(gradC);
    (*boundaryItr)->applyFieldListGhostBoundary(surfacePoint);
    (*boundaryItr)->applyFieldListGhostBoundary(etaVoidPoints);
  }
}

//------------------------------------------------------------------------------
// Enforce the boundary conditions for hydro state fields.
//------------------------------------------------------------------------------
template<typename Dimension>
void
CRKSPHHydroBase<Dimension>::
enforceBoundaries(State<Dimension>& state,
                  StateDerivatives<Dimension>& derivs) {

  // Enforce boundary conditions on the fluid state Fields.
  auto vol = state.fields(HydroFieldNames::volume, 0.0);
  auto mass = state.fields(HydroFieldNames::mass, 0.0);
  auto massDensity = state.fields(HydroFieldNames::massDensity, 0.0);
  auto specificThermalEnergy = state.fields(HydroFieldNames::specificThermalEnergy, 0.0);
  auto velocity = state.fields(HydroFieldNames::velocity, Vector::zero);
  auto pressure = state.fields(HydroFieldNames::pressure, 0.0);
  auto soundSpeed = state.fields(HydroFieldNames::soundSpeed, 0.0);
  auto entropy = state.fields(HydroFieldNames::entropy, 0.0);

  FieldList<Dimension, Scalar> specificThermalEnergy0;
  if (compatibleEnergyEvolution()) {
    specificThermalEnergy0 = state.fields(HydroFieldNames::specificThermalEnergy + "0", 0.0);
  }

  auto A = state.fields(HydroFieldNames::A_CRKSPH, 0.0);
  auto B = state.fields(HydroFieldNames::B_CRKSPH, Vector::zero);
  auto C = state.fields(HydroFieldNames::C_CRKSPH, Tensor::zero);
  auto gradA = state.fields(HydroFieldNames::gradA_CRKSPH, Vector::zero);
  auto gradB = state.fields(HydroFieldNames::gradB_CRKSPH, Tensor::zero);
  auto gradC = state.fields(HydroFieldNames::gradC_CRKSPH, ThirdRankTensor::zero);

  for (ConstBoundaryIterator boundaryItr = this->boundaryBegin(); 
       boundaryItr != this->boundaryEnd();
       ++boundaryItr) {
    (*boundaryItr)->enforceFieldListBoundary(vol);
    (*boundaryItr)->enforceFieldListBoundary(mass);
    (*boundaryItr)->enforceFieldListBoundary(massDensity);
    (*boundaryItr)->enforceFieldListBoundary(specificThermalEnergy);
    (*boundaryItr)->enforceFieldListBoundary(velocity);
    (*boundaryItr)->enforceFieldListBoundary(pressure);
    (*boundaryItr)->enforceFieldListBoundary(soundSpeed);
    (*boundaryItr)->enforceFieldListBoundary(entropy);
    if (compatibleEnergyEvolution()) {
      (*boundaryItr)->enforceFieldListBoundary(specificThermalEnergy0);
    }
    (*boundaryItr)->enforceFieldListBoundary(A);
    (*boundaryItr)->enforceFieldListBoundary(B);
    (*boundaryItr)->enforceFieldListBoundary(C);
    (*boundaryItr)->enforceFieldListBoundary(gradA);
    (*boundaryItr)->enforceFieldListBoundary(gradB);
    (*boundaryItr)->enforceFieldListBoundary(gradC);
  }
}

//------------------------------------------------------------------------------
// Dump the current state to the given file.
//------------------------------------------------------------------------------
template<typename Dimension>
void
CRKSPHHydroBase<Dimension>::
dumpState(FileIO& file, const string& pathName) const {
  file.write(mTimeStepMask, pathName + "/timeStepMask");
  file.write(mPressure, pathName + "/pressure");
  file.write(mSoundSpeed, pathName + "/soundSpeed");
  file.write(mSpecificThermalEnergy0, pathName + "/specificThermalEnergy0");
  file.write(mEntropy, pathName + "/entropy");
  file.write(mHideal, pathName + "/Hideal");
  file.write(mMaxViscousPressure, pathName + "/maxViscousPressure");
  file.write(mEffViscousPressure, pathName + "/effViscousPressure");
  file.write(mViscousWork, pathName + "/viscousWork");
  file.write(mWeightedNeighborSum, pathName + "/weightedNeighborSum");
  file.write(mMassSecondMoment, pathName + "/massSecondMoment");
  file.write(mXSPHDeltaV, pathName + "/XSPHDeltaV");

  file.write(mDxDt, pathName + "/DxDt");
  file.write(mDvDt, pathName + "/DvDt");
  file.write(mDmassDensityDt, pathName + "/DmassDensityDt");
  file.write(mDspecificThermalEnergyDt, pathName + "/DspecificThermalEnergyDt");
  file.write(mDHDt, pathName + "/DHDt");
  file.write(mDvDx, pathName + "/DvDx");
  file.write(mInternalDvDx, pathName + "/internalDvDx");
  file.write(mVolume, pathName + "/Volume");
  file.write(mMassDensityGradient, pathName + "/massDensityGradient");
  file.write(mA, pathName + "/A");
  file.write(mB, pathName + "/B");
  file.write(mC, pathName + "/C");
  file.write(mGradA, pathName + "/gradA");
  file.write(mGradB, pathName + "/gradB");
  file.write(mGradC, pathName + "/gradC");
  file.write(mSurfacePoint, pathName + "/surfacePoint");
}

//------------------------------------------------------------------------------
// Restore the state from the given file.
//------------------------------------------------------------------------------
template<typename Dimension>
void
CRKSPHHydroBase<Dimension>::
restoreState(const FileIO& file, const string& pathName) {
  file.read(mTimeStepMask, pathName + "/timeStepMask");
  file.read(mPressure, pathName + "/pressure");
  file.read(mSoundSpeed, pathName + "/soundSpeed");
  file.read(mSpecificThermalEnergy0, pathName + "/specificThermalEnergy0");
  file.read(mEntropy, pathName + "/entropy");
  file.read(mHideal, pathName + "/Hideal");
  file.read(mMaxViscousPressure, pathName + "/maxViscousPressure");
  file.read(mEffViscousPressure, pathName + "/effViscousPressure");
  file.read(mViscousWork, pathName + "/viscousWork");
  file.read(mWeightedNeighborSum, pathName + "/weightedNeighborSum");
  file.read(mMassSecondMoment, pathName + "/massSecondMoment");
  file.read(mXSPHDeltaV, pathName + "/XSPHDeltaV");

  file.read(mDxDt, pathName + "/DxDt");
  file.read(mDvDt, pathName + "/DvDt");
  file.read(mDmassDensityDt, pathName + "/DmassDensityDt");
  file.read(mDspecificThermalEnergyDt, pathName + "/DspecificThermalEnergyDt");
  file.read(mDHDt, pathName + "/DHDt");
  file.read(mDvDx, pathName + "/DvDx");
  file.read(mInternalDvDx, pathName + "/internalDvDx");
  file.read(mVolume, pathName + "/Volume");
  file.read(mMassDensityGradient, pathName + "/massDensityGradient");
  file.read(mA, pathName + "/A");
  file.read(mB, pathName + "/B");
  file.read(mC, pathName + "/C");
  file.read(mGradA, pathName + "/gradA");
  file.read(mGradB, pathName + "/gradB");
  file.read(mGradC, pathName + "/gradC");
  file.read(mSurfacePoint, pathName + "/surfacePoint");
}

}
<|MERGE_RESOLUTION|>--- conflicted
+++ resolved
@@ -241,80 +241,6 @@
   // We need volumes in order to prepare the surface detection.
   mSurfacePoint = dataBase.newFluidFieldList(0, HydroFieldNames::surfacePoint);
   mEtaVoidPoints = dataBase.newFluidFieldList(vector<Vector>(), HydroFieldNames::etaVoidPoints);
-<<<<<<< HEAD
-=======
-  const TableKernel<Dimension>& W = this->kernel();
-  const ConnectivityMap<Dimension>& connectivityMap = dataBase.connectivityMap();
-  const FieldList<Dimension, Scalar> mass = dataBase.fluidMass();
-  const FieldList<Dimension, SymTensor> H = dataBase.fluidHfield();
-  const FieldList<Dimension, Vector> position = dataBase.fluidPosition();
-  const FieldList<Dimension, Scalar> massDensity = dataBase.fluidMassDensity();
-
-  // Compute the volumes for real.
-  if (mVolumeType == CRKVolumeType::CRKMassOverDensity) {
-    mVolume.assignFields(mass/massDensity);
-  } else if (mVolumeType == CRKVolumeType::CRKSumVolume) {
-    computeCRKSPHSumVolume(connectivityMap, W, position, mass, H, mVolume);
-  } else if (mVolumeType == CRKVolumeType::CRKVoronoiVolume) {
-    mVolume.assignFields(mass/massDensity);
-    FieldList<Dimension, typename Dimension::FacetedVolume> cells;
-    FieldList<Dimension, vector<int>> cellFaceFlags;
-    const FieldList<Dimension, typename Dimension::SymTensor> damage = dataBase.solidEffectiveDamage();
-    computeVoronoiVolume(position, H, connectivityMap, damage,
-                         vector<typename Dimension::FacetedVolume>(),               // no boundaries
-                         vector<vector<typename Dimension::FacetedVolume> >(),      // no holes
-                         vector<Boundary<Dimension>*>(this->boundaryBegin(),        // boundaries
-                                                      this->boundaryEnd()),
-                         FieldList<Dimension, typename Dimension::Scalar>(),        // no weights
-                         mSurfacePoint, mVolume, mDeltaCentroid, mEtaVoidPoints,    // return values
-                         cells, cellFaceFlags);                                     // no return cells
-  } else if (mVolumeType == CRKVolumeType::CRKHullVolume) {
-    computeHullVolumes(connectivityMap, W.kernelExtent(), position, H, mVolume);
-  } else if (mVolumeType == CRKVolumeType::HVolume) {
-    const Scalar nPerh = mVolume.nodeListPtrs()[0]->nodesPerSmoothingScale();
-    computeHVolumes(nPerh, H, mVolume);
-  } else {
-    VERIFY2(false, "Unknown CRK volume weighting.");
-  }
-  for (ConstBoundaryIterator boundItr = this->boundaryBegin();
-       boundItr != this->boundaryEnd();
-       ++boundItr) {
-    (*boundItr)->applyFieldListGhostBoundary(mVolume);
-    if (mVolumeType == CRKVolumeType::CRKVoronoiVolume) {
-      (*boundItr)->applyFieldListGhostBoundary(mVolume);
-      (*boundItr)->applyFieldListGhostBoundary(mSurfacePoint);
-      (*boundItr)->applyFieldListGhostBoundary(mEtaVoidPoints);
-    }
-  }
-  for (ConstBoundaryIterator boundItr = this->boundaryBegin();
-       boundItr != this->boundaryEnd();
-       ++boundItr) (*boundItr)->finalizeGhostBoundary();
-  // if (mVolumeType == CRKVolumeType::CRKVoronoiVolume) {
-  //   // flagSurfaceNeighbors(mSurfacePoint, connectivityMap);
-  //   // mVolume = computeShepardsInterpolation(mVolume,
-  //   //                                        connectivityMap,
-  //   //                                        W,
-  //   //                                        position,
-  //   //                                        H,
-  //   //                                        mVolume);
-  //   for (ConstBoundaryIterator boundItr = this->boundaryBegin();
-  //        boundItr != this->boundaryEnd();
-  //        ++boundItr) (*boundItr)->applyFieldListGhostBoundary(mVolume);
-  //   for (ConstBoundaryIterator boundItr = this->boundaryBegin();
-  //        boundItr != this->boundaryEnd();
-  //        ++boundItr) (*boundItr)->finalizeGhostBoundary();
-  // }
-
-  // Compute the corrections.
-  const NodeCoupling couple;
-  computeCRKSPHMoments(connectivityMap, W, mVolume, position, H, correctionOrder(), couple, mM0, mM1, mM2, mM3, mM4, mGradm0, mGradm1, mGradm2, mGradm3, mGradm4);
-  computeCRKSPHCorrections(mM0, mM1, mM2, mM3, mM4, mGradm0, mGradm1, mGradm2, mGradm3, mGradm4, H, correctionOrder(), mA, mB, mC, mGradA, mGradB, mGradC);
-
-  // This breaks domain independence, so we'll try being inconsistent on the first step.
-  // // We need to initialize the velocity gradient if we're using the CRKSPH artificial viscosity.
-  // const FieldList<Dimension, Vector> velocity = dataBase.fluidVelocity();
-  // mDvDx.assignFields(gradientCRKSPH(velocity, position, mVolume, H, mA, mB, mC, mGradA, mGradB, mGradC, connectivityMap, correctionOrder(), W, NodeCoupling()));
->>>>>>> 391e045e
 
   // Initialize the pressure, sound speed, and entropy.
   dataBase.fluidPressure(mPressure);
@@ -595,7 +521,7 @@
     FieldList<Dimension, typename Dimension::FacetedVolume> cells;
     FieldList<Dimension, vector<int>> cellFaceFlags;
     const FieldList<Dimension, typename Dimension::SymTensor> damage = dataBase.solidEffectiveDamage();
-    computeVoronoiVolume(position, H, massDensity, mMassDensityGradient, connectivityMap, damage,
+    computeVoronoiVolume(position, H, connectivityMap, damage,
                          vector<typename Dimension::FacetedVolume>(),               // no boundaries
                          vector<vector<typename Dimension::FacetedVolume> >(),      // no holes
                          vector<Boundary<Dimension>*>(this->boundaryBegin(),        // boundaries
