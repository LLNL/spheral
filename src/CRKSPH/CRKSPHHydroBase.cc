//---------------------------------Spheral++----------------------------------//
// Hydro -- The CRKSPH/ACRKSPH hydrodynamic package for Spheral++.
//
// Created by JMO, Mon Jul 19 22:11:09 PDT 2010
//----------------------------------------------------------------------------//
#include <limits.h>
#include <float.h>
#include <algorithm>
#include <fstream>
#include <map>
#include <vector>

#include "CRKSPHHydroBase.hh"
#include "CRKSPHUtilities.hh"
#include "computeHullVolumes.hh"
#include "computeNeighborHull.hh"
#include "computeCRKSPHSumMassDensity.hh"
#include "computeHullSumMassDensity.hh"
#include "computeCRKSPHCorrections.hh"
#include "computeCRKSPHIntegral.hh"
#include "computeHVolumes.hh"
#include "centerOfMass.hh"
#include "computeVoronoiCentroids.hh"
#include "interpolateCRKSPH.hh"
#include "volumeSpacing.hh"
#include "NodeList/SmoothingScaleBase.hh"
#include "Hydro/HydroFieldNames.hh"
#include "Physics/GenericHydro.hh"
#include "DataBase/State.hh"
#include "DataBase/StateDerivatives.hh"
#include "DataBase/IncrementFieldList.hh"
#include "DataBase/IncrementBoundedFieldList.hh"
#include "DataBase/ReplaceFieldList.hh"
#include "DataBase/ReplaceBoundedFieldList.hh"
#include "DataBase/IncrementBoundedState.hh"
#include "DataBase/ReplaceBoundedState.hh"
#include "DataBase/CompositeFieldListPolicy.hh"
#include "CRKSPHSpecificThermalEnergyPolicy.hh"
#include "HVolumePolicy.hh"
#include "Hydro/SpecificThermalEnergyPolicy.hh"
#include "Hydro/NonSymmetricSpecificThermalEnergyPolicy.hh"
#include "Hydro/PositionPolicy.hh"
#include "Hydro/PressurePolicy.hh"
#include "Hydro/SoundSpeedPolicy.hh"
#include "ArtificialViscosity/ArtificialViscosity.hh"
#include "DataBase/DataBase.hh"
#include "Field/FieldList.hh"
#include "Field/NodeIterators.hh"
#include "Boundary/Boundary.hh"
#include "Neighbor/ConnectivityMap.hh"
#include "Utilities/timingUtilities.hh"
#include "Utilities/safeInv.hh"
#include "Utilities/newtonRaphson.hh"
#include "Utilities/SpheralFunctions.hh"
#include "FileIO/FileIO.hh"

#include "SPH/computeSPHSumMassDensity.hh"
#include "gradientCRKSPH.hh"
#include "Geometry/innerProduct.hh"
#include "Geometry/outerProduct.hh"

namespace Spheral {
namespace CRKSPHSpace {

using namespace std;
using PhysicsSpace::Physics;
using PhysicsSpace::GenericHydro;
using NodeSpace::SmoothingScaleBase;
using NodeSpace::NodeList;
using NodeSpace::FluidNodeList;
using FileIOSpace::FileIO;
using ArtificialViscositySpace::ArtificialViscosity;
using KernelSpace::TableKernel;
using DataBaseSpace::DataBase;
using FieldSpace::Field;
using FieldSpace::FieldList;
using NeighborSpace::ConnectivityMap;
using Geometry::innerProduct;
using Geometry::outerProduct;

using PhysicsSpace::MassDensityType;
using PhysicsSpace::HEvolutionType;

// Put local helper methods in an anonymous namespace to keep 'em local.
namespace {

//------------------------------------------------------------------------------
// A functor for finding the equilibrium point between two kernels.
//------------------------------------------------------------------------------
template<typename Dimension>
struct KernelFunctor {
  typedef typename Dimension::Scalar Scalar;
  typedef typename Dimension::Vector Vector;
  typedef typename Dimension::SymTensor SymTensor;
  typedef std::pair<double, double> ResultType;

  TableKernel<Dimension> mWT;
  double mAi, mAj, mHdeti, mHdetj, mrj, mhiinv, mhjinv, mPartialrAi, mPartialrAj;
  Vector mrjihat;

  KernelFunctor(const TableKernel<Dimension>& WT,
                const Vector& xi,
                const SymTensor& Hi,
                const Scalar Hdeti,
                const Scalar Ai,
                const Vector& gradAi,
                const Vector& xj,
                const SymTensor& Hj,
                const Scalar Hdetj,
                const Scalar Aj,
                const Vector& gradAj):
    mWT(WT),
    mAi(Ai),
    mAj(Aj),
    mHdeti(Hdeti),
    mHdetj(Hdetj),
    mrj(0.0),
    mhiinv(0.0),
    mhjinv(0.0),
    mPartialrAi(0.0),
    mPartialrAj(0.0),
    mrjihat((xj - xi).unitVector()) {
    mrj = (xj - xi).dot(mrjihat);
    mhiinv = (Hi*mrjihat).magnitude();
    mhjinv = (Hj*mrjihat).magnitude();
    mPartialrAi = gradAi.dot(mrjihat);
    mPartialrAj = gradAj.dot(mrjihat);
  }

  ResultType operator()(const double r) const {
    const double etai = mhiinv * r;
    const double etaj = mhjinv * (r - mrj);
    const std::pair<double, double> WWi = mWT.kernelAndGradValue(std::abs(etai), mHdeti);
    const std::pair<double, double> WWj = mWT.kernelAndGradValue(std::abs(etaj), mHdetj);
    const double Wi = WWi.first;
    const double Wj = WWj.first;
    const double partialrWi = mhiinv*sgn(etai)*WWi.second;
    const double partialrWj = mhjinv*sgn(etaj)*WWj.second;
    return ResultType(mAi*Wj - mAj*Wi,
                      mAi*partialrWj + mPartialrAi*Wj -
                      mAj*partialrWi - mPartialrAj*Wi);
  }
};

//------------------------------------------------------------------------------
// Search for the crossing point(s) of two kernels.
// Return value is the number of roots.  
//   Calculated root positions are x1, x2.
//   Calculated areas are dA1, dA2.
// Note: in this version we are explicitly assuming at most an A correction
// on the kernel, so B=0!
//------------------------------------------------------------------------------
template<typename Dimension>
int
kernelIntersect(const TableKernel<Dimension>& WT,
                const typename Dimension::Vector& xi,
                const typename Dimension::SymTensor& Hi,
                const typename Dimension::Scalar Hdeti,
                const typename Dimension::Scalar A0i,
                const typename Dimension::Vector& gradA0i,
                const typename Dimension::Scalar& weighti,
                const typename Dimension::Vector& xj,
                const typename Dimension::SymTensor& Hj,
                const typename Dimension::Scalar Hdetj,
                const typename Dimension::Scalar A0j,
                const typename Dimension::Vector& gradA0j,
                const typename Dimension::Scalar& weightj,
                typename Dimension::Vector& x1,
                typename Dimension::Vector& dA1,
                typename Dimension::Vector& x2,
                typename Dimension::Vector& dA2) {

  typedef typename Dimension::Scalar Scalar;
  typedef typename Dimension::Vector Vector;
  typedef typename Dimension::SymTensor SymTensor;

  // // Blago!
  // x1 = 0.5*(xi + xj);
  // dA1 = (xj - xi).unitVector();
  // x2 = Vector::zero;
  // dA2 = Vector::zero;
  // return 1;
  // // Blago!

  // Build the kernel functor we use for calling into the Newton-Raphson root finder.
  KernelFunctor<Dimension> Wfunc(WT, 
                                 xi, Hi, Hdeti, A0i*weightj, gradA0i,
                                 xj, Hj, Hdetj, A0j*weighti, gradA0j);

  // We know there is a root somewhere on the j side of i.
  const double etamax = WT.kernelExtent();
  x1 = xi + newtonRaphson(Wfunc, 0.0, etamax/Wfunc.mhiinv)*Wfunc.mrjihat;
  dA1 = Wfunc.mrjihat;   // Currently hard-wired for 1D!

  // Check for a root on the backside of i.
  if (etamax/Wfunc.mhiinv < etamax/Wfunc.mhjinv - Wfunc.mrj) {

    x2 = xi + newtonRaphson(Wfunc, -etamax/Wfunc.mhiinv, 0.0)*Wfunc.mrjihat;
    dA2 = -Wfunc.mrjihat;
    return 2;

  } else if (etamax/Wfunc.mhjinv < etamax/Wfunc.mhiinv - Wfunc.mrj) {

    // Similarly check for a root on the backside of j.
    x2 = xi + newtonRaphson(Wfunc, Wfunc.mrj, Wfunc.mrj + etamax/Wfunc.mhjinv)*Wfunc.mrjihat;
    dA2 = -Wfunc.mrjihat;
    return 2;

  }

  // There was only one root.
  x2 = Vector::zero;
  dA2 = Vector::zero;
  return 1;
}

//------------------------------------------------------------------------------
// Compute the net pair-wise force.
//------------------------------------------------------------------------------
template<typename Dimension>
typename Dimension::Vector
pairWiseForce(const TableKernel<Dimension>& WT,
              const typename Dimension::Vector& xi,
              const typename Dimension::SymTensor& Hi,
              const typename Dimension::Scalar Hdeti,
              const typename Dimension::Scalar A0i,
              const typename Dimension::Vector& gradA0i,
              const typename Dimension::Scalar& weighti,
              const typename Dimension::Scalar& Pi,
              const typename Dimension::Tensor& Qi,
              const typename Dimension::Vector& xj,
              const typename Dimension::SymTensor& Hj,
              const typename Dimension::Scalar Hdetj,
              const typename Dimension::Scalar A0j,
              const typename Dimension::Vector& gradA0j,
              const typename Dimension::Scalar& weightj,
              const typename Dimension::Scalar& Pj,
              const typename Dimension::Tensor& Qj) {

  typedef typename Dimension::Scalar Scalar;
  typedef typename Dimension::Vector Vector;
  typedef typename Dimension::Tensor Tensor;
  typedef typename Dimension::SymTensor SymTensor;
  typedef typename Dimension::ThirdRankTensor ThirdRankTensor;

  // Find the point(s) and area(s) where the kernels of the two points are equal.
  // This defines the surface for the volumes of the two points.
  Vector x1, x2, dA1, dA2;
  const int nsurf = kernelIntersect(WT, 
                                    xi, Hi, Hdeti, A0i, gradA0i, weighti,
                                    xj, Hj, Hdetj, A0j, gradA0j, weightj,
                                    x1, dA1, x2, dA2);
  CHECK(nsurf == 1 or nsurf == 2);

  // Weight at each point.
  const Scalar wj = weightj*A0i*WT.kernelValue((Hj*(xi - xj)).magnitude(), Hdetj);
  const Scalar wi = weighti*A0j*WT.kernelValue((Hi*(xj - xi)).magnitude(), Hdeti);

  // // Determine the etas, gradP, and gradQ.
  // const Vector etai = Hi*(xj - xi);
  // const Vector Pgrad = (Pj - Pi)*etai/std::max(1.0e-30, etai.magnitude2());
  // const ThirdRankTensor Qgrad = outerProduct<Dimension>(Qj - Qi, etai/std::max(1.0e-30, etai.magnitude2()));

  // // Linearly interpolate the pressure to the intersection points, and sum
  // // the force.
  // const Scalar P1 = Pi + Pgrad.dot(Hi*(x1 - xi));
  // const Tensor Q1 = Qi + innerProduct<Dimension>(Qgrad, Hi*(x1 - xi));
  // // const Scalar wj1 = weightj*A0i*WT.kernelValue((Hj*(x1 - xj)).magnitude(), Hdetj);
  // // const Scalar wi1 = weighti*A0j*WT.kernelValue((Hi*(x1 - xi)).magnitude(), Hdeti);
  // const Scalar wij1 = 0.5*(wj + wi);
  // Vector result = -wij1*(P1*dA1 + Q1*dA1);

  // // Is there a second intersection?
  // if (nsurf == 2) {
  //   const Scalar P2 = Pi + Pgrad.dot(Hi*(x2 - xi));
  //   const Tensor Q2 = Qi + innerProduct<Dimension>(Qgrad, Hi*(x2 - xi));
  //   // const Scalar wj2 = weightj*A0i*WT.kernelValue((Hj*(x2 - xj)).magnitude(), Hdetj);
  //   // const Scalar wi2 = weighti*A0j*WT.kernelValue((Hi*(x2 - xi)).magnitude(), Hdeti);
  //   const Scalar wij2 = 0.5*(wj + wi);
  //   result -= wij2*(P2*dA2 + Q2*dA2);
  // }

  // Sum the pressure at the effective face.
  const Scalar wj1 = A0i*weightj*WT.kernelValue((Hj*(xi - xj)).magnitude(), Hdetj);
  const Scalar wi1 = A0j*weighti*WT.kernelValue((Hi*(xj - xi)).magnitude(), Hdeti);
  Vector result = -(wi1*Pi + wj1*Pj)*dA1 - (wi1*Qi + wj1*Qj)*dA1;

  // Is there a second intersection?
  if (nsurf == 2) {
    const Scalar wj2 = A0i*weightj*WT.kernelValue((Hj*(xi - xj)).magnitude(), Hdetj);
    const Scalar wi2 = A0j*weighti*WT.kernelValue((Hi*(xj - xi)).magnitude(), Hdeti);
    result -= (wi2*Pi + wj2*Pj)*dA2 + (wi2*Qi + wj2*Qj)*dA2;
  }

  // That's it.
  return result;
}

}

//------------------------------------------------------------------------------
// Construct with the given artificial viscosity and kernels.
//------------------------------------------------------------------------------
template<typename Dimension>
CRKSPHHydroBase<Dimension>::
CRKSPHHydroBase(const SmoothingScaleBase<Dimension>& smoothingScaleMethod,
              const TableKernel<Dimension>& W,
              const TableKernel<Dimension>& WPi,
              ArtificialViscosity<Dimension>& Q,
              const double filter,
              const double cfl,
              const bool useVelocityMagnitudeForDt,
              const bool compatibleEnergyEvolution,
              const bool XSPH,
              const MassDensityType densityUpdate,
              const HEvolutionType HUpdate,
              const double epsTensile,
              const double nTensile,
              const bool momentumConserving):
  GenericHydro<Dimension>(W, WPi, Q, cfl, useVelocityMagnitudeForDt),
  mSmoothingScaleMethod(smoothingScaleMethod),
  mDensityUpdate(densityUpdate),
  mHEvolution(HUpdate),
  mCompatibleEnergyEvolution(compatibleEnergyEvolution),
  mXSPH(XSPH),
  mMomentumConserving(momentumConserving),
  mfilter(filter),
  mEpsTensile(epsTensile),
  mnTensile(nTensile),
  mTimeStepMask(FieldSpace::Copy),
  mPressure(FieldSpace::Copy),
  mSoundSpeed(FieldSpace::Copy),
  mVolume(FieldSpace::Copy),
  mSpecificThermalEnergy0(FieldSpace::Copy),
  mHideal(FieldSpace::Copy),
  mMaxViscousPressure(FieldSpace::Copy),
  // mMassDensitySum(FieldSpace::Copy),
  mWeightedNeighborSum(FieldSpace::Copy),
  mMassSecondMoment(FieldSpace::Copy),
  mXSPHDeltaV(FieldSpace::Copy),
  mDxDt(FieldSpace::Copy),
  mDvDt(FieldSpace::Copy),
  mDmassDensityDt(FieldSpace::Copy),
  mDspecificThermalEnergyDt(FieldSpace::Copy),
  mDHDt(FieldSpace::Copy),
  mDvDx(FieldSpace::Copy),
  mInternalDvDx(FieldSpace::Copy),
  mDmassDensityDx(FieldSpace::Copy),
  mPairAccelerations(FieldSpace::Copy),
  mM0(FieldSpace::Copy),
  mM1(FieldSpace::Copy),
  mM2(FieldSpace::Copy),
  mA0(FieldSpace::Copy),
  mA(FieldSpace::Copy),
  mB(FieldSpace::Copy),
  mC(FieldSpace::Copy),
  mD(FieldSpace::Copy),
  mGradA0(FieldSpace::Copy),
  mGradA(FieldSpace::Copy),
  mGradB(FieldSpace::Copy),
  mRestart(DataOutput::registerWithRestart(*this)) {
}

//------------------------------------------------------------------------------
// Destructor
//------------------------------------------------------------------------------
template<typename Dimension>
CRKSPHHydroBase<Dimension>::
~CRKSPHHydroBase() {
}

//------------------------------------------------------------------------------
// On problem start up, we need to initialize our internal data.
//------------------------------------------------------------------------------
template<typename Dimension>
void
CRKSPHHydroBase<Dimension>::
initializeProblemStartup(DataBase<Dimension>& dataBase) {

  // Create storage for our internal state.
  mTimeStepMask = dataBase.newFluidFieldList(int(0), HydroFieldNames::timeStepMask);
  mPressure = dataBase.newFluidFieldList(0.0, HydroFieldNames::pressure);
  mSoundSpeed = dataBase.newFluidFieldList(0.0, HydroFieldNames::soundSpeed);
  mVolume = dataBase.newFluidFieldList(0.0, HydroFieldNames::volume);
  mSpecificThermalEnergy0 = dataBase.newFluidFieldList(0.0, HydroFieldNames::specificThermalEnergy + "0");
  mHideal = dataBase.newFluidFieldList(SymTensor::zero, ReplaceBoundedFieldList<Dimension, Field<Dimension, SymTensor> >::prefix() + HydroFieldNames::H);
  mMaxViscousPressure = dataBase.newFluidFieldList(0.0, HydroFieldNames::maxViscousPressure);
  // mMassDensitySum = dataBase.newFluidFieldList(0.0, ReplaceFieldList<Dimension, Field<Dimension, SymTensor> >::prefix() + HydroFieldNames::massDensity);
  mWeightedNeighborSum = dataBase.newFluidFieldList(0.0, HydroFieldNames::weightedNeighborSum);
  mMassSecondMoment = dataBase.newFluidFieldList(SymTensor::zero, HydroFieldNames::massSecondMoment);
  mXSPHDeltaV = dataBase.newFluidFieldList(Vector::zero, HydroFieldNames::XSPHDeltaV);
  mDxDt = dataBase.newFluidFieldList(Vector::zero, IncrementFieldList<Dimension, Field<Dimension, Vector> >::prefix() + HydroFieldNames::position);
  mDvDt = dataBase.newFluidFieldList(Vector::zero, IncrementFieldList<Dimension, Field<Dimension, Vector> >::prefix() + HydroFieldNames::velocity);
  mDmassDensityDt = dataBase.newFluidFieldList(0.0, IncrementFieldList<Dimension, Field<Dimension, Scalar> >::prefix() + HydroFieldNames::massDensity);
  mDspecificThermalEnergyDt = dataBase.newFluidFieldList(0.0, IncrementFieldList<Dimension, Field<Dimension, Scalar> >::prefix() + HydroFieldNames::specificThermalEnergy);
  mDHDt = dataBase.newFluidFieldList(SymTensor::zero, IncrementFieldList<Dimension, Field<Dimension, Vector> >::prefix() + HydroFieldNames::H);
  mDvDx = dataBase.newFluidFieldList(Tensor::zero, HydroFieldNames::velocityGradient);
  mInternalDvDx = dataBase.newFluidFieldList(Tensor::zero, HydroFieldNames::internalVelocityGradient);
  mDmassDensityDx = dataBase.newFluidFieldList(Vector::zero, HydroFieldNames::massDensityGradient);
  mPairAccelerations = dataBase.newFluidFieldList(vector<Vector>(), HydroFieldNames::pairAccelerations);

  mM0 = dataBase.newFluidFieldList(0.0,             HydroFieldNames::m0_CRKSPH);
  mM1 = dataBase.newFluidFieldList(Vector::zero,    HydroFieldNames::m1_CRKSPH);
  mM2 = dataBase.newFluidFieldList(SymTensor::zero, HydroFieldNames::m2_CRKSPH);
  mA0 = dataBase.newFluidFieldList(0.0,             HydroFieldNames::A0_CRKSPH);
  mA = dataBase.newFluidFieldList(0.0,              HydroFieldNames::A_CRKSPH);
  mB = dataBase.newFluidFieldList(Vector::zero,     HydroFieldNames::B_CRKSPH);
  mC = dataBase.newFluidFieldList(Vector::zero,     HydroFieldNames::C_CRKSPH);
  mD = dataBase.newFluidFieldList(Tensor::zero,     HydroFieldNames::D_CRKSPH);
  mGradA0 = dataBase.newFluidFieldList(Vector::zero, HydroFieldNames::gradA0_CRKSPH);
  mGradA = dataBase.newFluidFieldList(Vector::zero, HydroFieldNames::gradA_CRKSPH);
  mGradB = dataBase.newFluidFieldList(Tensor::zero, HydroFieldNames::gradB_CRKSPH);

  // // Compute the volumes.
  // const TableKernel<Dimension>& W = this->kernel();
  // const FieldList<Dimension, SymTensor> H = dataBase.fluidHfield();
  // computeHVolumes(W.kernelExtent(), H, mVolume);

  // // We need the boundary information on volume to initialize the CRKSPH corrections.
  // for (ConstBoundaryIterator boundItr = this->boundaryBegin();
  //      boundItr != this->boundaryEnd();
  //      ++boundItr) (*boundItr)->applyFieldListGhostBoundary(mVolume);
  // for (ConstBoundaryIterator boundItr = this->boundaryBegin();
  //      boundItr != this->boundaryEnd();
  //      ++boundItr) (*boundItr)->finalizeGhostBoundary();

  // // Compute the kernel correction fields.
  // const ConnectivityMap<Dimension>& connectivityMap = dataBase.connectivityMap();
  // const FieldList<Dimension, Vector> position = dataBase.fluidPosition();
  // computeCRKSPHCorrections(connectivityMap, W, mVolume, position, H, mM0, mM1, mM2, mA0, mA, mB, mC, mD, mGradA, mGradB);

  // Initialize the pressure and sound speed.
  dataBase.fluidPressure(mPressure);
  dataBase.fluidSoundSpeed(mSoundSpeed);

  // We need to call our own evaluate derivatives method in order to initialize the 
  // viscous pressure for use in choosing a timestep.
  // vector<Physics<Dimension>*> packages(1, this);
  // State<Dimension> state(dataBase, packages);
  // StateDerivatives<Dimension> derivs(dataBase, packages);
  // this->applyGhostBoundaries(state, derivs);
  // for (ConstBoundaryIterator boundItr = this->boundaryBegin();
  //      boundItr != this->boundaryEnd();
  //      ++boundItr) (*boundItr)->finalizeGhostBoundary();
  // this->initialize(0.0, 1.0, dataBase, state, derivs);
  // this->evaluateDerivatives(0.0, 1.0, dataBase, state, derivs);
}

//------------------------------------------------------------------------------
// Register the state we need/are going to evolve.
//------------------------------------------------------------------------------
template<typename Dimension>
void
CRKSPHHydroBase<Dimension>::
registerState(DataBase<Dimension>& dataBase,
              State<Dimension>& state) {

  typedef typename State<Dimension>::PolicyPointer PolicyPointer;

  // Create the local storage for time step mask, pressure, sound speed, and correction fields.
  dataBase.resizeFluidFieldList(mTimeStepMask, 1, HydroFieldNames::timeStepMask);
  // dataBase.fluidPressure(mPressure);
  // dataBase.fluidSoundSpeed(mSoundSpeed);
  dataBase.resizeFluidFieldList(mPressure, 0.0,          HydroFieldNames::pressure, false);
  dataBase.resizeFluidFieldList(mSoundSpeed, 0.0,        HydroFieldNames::soundSpeed, false);
  dataBase.resizeFluidFieldList(mM0,    0.0,             HydroFieldNames::m0_CRKSPH, false);
  dataBase.resizeFluidFieldList(mM1,    Vector::zero,    HydroFieldNames::m1_CRKSPH, false);
  dataBase.resizeFluidFieldList(mM2,    SymTensor::zero, HydroFieldNames::m2_CRKSPH, false);
  dataBase.resizeFluidFieldList(mA0,    0.0,             HydroFieldNames::A0_CRKSPH, false);
  dataBase.resizeFluidFieldList(mA,     0.0,             HydroFieldNames::A_CRKSPH, false);
  dataBase.resizeFluidFieldList(mB,     Vector::zero,    HydroFieldNames::B_CRKSPH, false);
  dataBase.resizeFluidFieldList(mC,     Vector::zero,    HydroFieldNames::C_CRKSPH, false);
  dataBase.resizeFluidFieldList(mD,     Tensor::zero,    HydroFieldNames::D_CRKSPH, false);
  dataBase.resizeFluidFieldList(mGradA0,Vector::zero,    HydroFieldNames::gradA0_CRKSPH, false);
  dataBase.resizeFluidFieldList(mGradA, Vector::zero,    HydroFieldNames::gradA_CRKSPH, false);
  dataBase.resizeFluidFieldList(mGradB, Tensor::zero,    HydroFieldNames::gradB_CRKSPH, false);

  // If we're using the compatibile energy discretization, prepare to maintain a copy
  // of the thermal energy.
  dataBase.resizeFluidFieldList(mSpecificThermalEnergy0, 0.0);
  if (mCompatibleEnergyEvolution) {
    size_t nodeListi = 0;
    for (typename DataBase<Dimension>::FluidNodeListIterator itr = dataBase.fluidNodeListBegin();
         itr != dataBase.fluidNodeListEnd();
         ++itr, ++nodeListi) {
      *mSpecificThermalEnergy0[nodeListi] = (*itr)->specificThermalEnergy();
      (*mSpecificThermalEnergy0[nodeListi]).name(HydroFieldNames::specificThermalEnergy + "0");
    }
  }

  // Now register away.
  // Mass.
  FieldList<Dimension, Scalar> mass = dataBase.fluidMass();
  state.enroll(mass);

  // Volume.
  const TableKernel<Dimension>& W = this->kernel();
  // PolicyPointer volumePolicy(new HVolumePolicy<Dimension>(W.kernelExtent()));
  // state.enroll(mVolume, volumePolicy);

  // We need to build up CompositeFieldListPolicies for the mass density and H fields
  // in order to enforce NodeList dependent limits.
  FieldList<Dimension, Scalar> massDensity = dataBase.fluidMassDensity();
  FieldList<Dimension, SymTensor> Hfield = dataBase.fluidHfield();
  boost::shared_ptr<CompositeFieldListPolicy<Dimension, Scalar> > rhoPolicy(new CompositeFieldListPolicy<Dimension, Scalar>());
  boost::shared_ptr<CompositeFieldListPolicy<Dimension, SymTensor> > Hpolicy(new CompositeFieldListPolicy<Dimension, SymTensor>());
  for (typename DataBase<Dimension>::FluidNodeListIterator itr = dataBase.fluidNodeListBegin();
       itr != dataBase.fluidNodeListEnd();
       ++itr) {
    rhoPolicy->push_back(new IncrementBoundedState<Dimension, Scalar>((*itr)->rhoMin(),
                                                                      (*itr)->rhoMax()));
    const Scalar hmaxInv = 1.0/(*itr)->hmax();
    const Scalar hminInv = 1.0/(*itr)->hmin();
    if (HEvolution() == PhysicsSpace::IntegrateH) {
      Hpolicy->push_back(new IncrementBoundedState<Dimension, SymTensor, Scalar>(hmaxInv, hminInv));
    } else {
      CHECK(HEvolution() == PhysicsSpace::IdealH);
      Hpolicy->push_back(new ReplaceBoundedState<Dimension, SymTensor, Scalar>(hmaxInv, hminInv));
    }
  }
  state.enroll(massDensity, rhoPolicy);
  state.enroll(Hfield, Hpolicy);

  // Register the position update, which depends on whether we're using XSPH or not.
  FieldList<Dimension, Vector> position = dataBase.fluidPosition();
  if (mXSPH) {
    PolicyPointer positionPolicy(new IncrementFieldList<Dimension, Vector>());
    state.enroll(position, positionPolicy);
  } else {
    PolicyPointer positionPolicy(new PositionPolicy<Dimension>());
    state.enroll(position, positionPolicy);
  }

  // Are we using the compatible energy evolution scheme?
  FieldList<Dimension, Scalar> specificThermalEnergy = dataBase.fluidSpecificThermalEnergy();
  FieldList<Dimension, Vector> velocity = dataBase.fluidVelocity();
  if (compatibleEnergyEvolution()) {
    PolicyPointer thermalEnergyPolicy(new SpecificThermalEnergyPolicy<Dimension>(dataBase));
    // PolicyPointer thermalEnergyPolicy(new NonSymmetricSpecificThermalEnergyPolicy<Dimension>(dataBase));
    // PolicyPointer thermalEnergyPolicy(new CRKSPHSpecificThermalEnergyPolicy<Dimension>(dataBase, this->kernel()));
    PolicyPointer velocityPolicy(new IncrementFieldList<Dimension, Vector>(HydroFieldNames::position,
                                                                           HydroFieldNames::specificThermalEnergy));
    state.enroll(specificThermalEnergy, thermalEnergyPolicy);
    state.enroll(velocity, velocityPolicy);
    state.enroll(mSpecificThermalEnergy0);
  } else {
    PolicyPointer thermalEnergyPolicy(new IncrementFieldList<Dimension, Scalar>());
    PolicyPointer velocityPolicy(new IncrementFieldList<Dimension, Vector>());
    state.enroll(specificThermalEnergy, thermalEnergyPolicy);
    state.enroll(velocity, velocityPolicy);
  }

  // Register the time step mask, initialized to 1 so that everything defaults to being
  // checked.
  state.enroll(mTimeStepMask);

  // Compute and register the pressure and sound speed.
  PolicyPointer pressurePolicy(new PressurePolicy<Dimension>());
  PolicyPointer csPolicy(new SoundSpeedPolicy<Dimension>());
  state.enroll(mPressure, pressurePolicy);
  state.enroll(mSoundSpeed, csPolicy);

  // Register the CRKSPH correction fields.
  // We deliberately make these non-dynamic here.  This corrections are computed
  // during CRKSPHHydroBase::initialize, not as part of our usual state update.
  // This is necessary 'cause we need boundary conditions *and* the current set of
  // neighbors before we compute these suckers.
  state.enroll(mM0);
  state.enroll(mM1);
  state.enroll(mM2);
  state.enroll(mA0);
  state.enroll(mA);
  state.enroll(mB);
  state.enroll(mC);
  state.enroll(mD);
  state.enroll(mGradA0);
  state.enroll(mGradA);
  state.enroll(mGradB);
}

//------------------------------------------------------------------------------
// Register the state derivative fields.
//------------------------------------------------------------------------------
template<typename Dimension>
void
CRKSPHHydroBase<Dimension>::
registerDerivatives(DataBase<Dimension>& dataBase,
                    StateDerivatives<Dimension>& derivs) {

  typedef typename StateDerivatives<Dimension>::KeyType Key;
  const string DxDtName = IncrementFieldList<Dimension, Vector>::prefix() + HydroFieldNames::position;
  const string DvDtName = IncrementFieldList<Dimension, Vector>::prefix() + HydroFieldNames::velocity;

  // Create the scratch fields.
  // Note we deliberately do not zero out the derivatives here!  This is because the previous step
  // info here may be used by other algorithms (like the CheapSynchronousRK2 integrator or
  // the ArtificialVisocisity::initialize step).
  dataBase.resizeFluidFieldList(mHideal, SymTensor::zero, ReplaceBoundedFieldList<Dimension, Field<Dimension, SymTensor> >::prefix() + HydroFieldNames::H, false);
  dataBase.resizeFluidFieldList(mMaxViscousPressure, 0.0, HydroFieldNames::maxViscousPressure, false);
  // dataBase.resizeFluidFieldList(mMassDensitySum, 0.0, ReplaceFieldList<Dimension, Field<Dimension, SymTensor> >::prefix() + HydroFieldNames::massDensity, false);
  dataBase.resizeFluidFieldList(mWeightedNeighborSum, 0.0, HydroFieldNames::weightedNeighborSum, false);
  dataBase.resizeFluidFieldList(mMassSecondMoment, SymTensor::zero, HydroFieldNames::massSecondMoment, false);
  dataBase.resizeFluidFieldList(mXSPHDeltaV, Vector::zero, HydroFieldNames::XSPHDeltaV, false);
  dataBase.resizeFluidFieldList(mDxDt, Vector::zero, IncrementFieldList<Dimension, Field<Dimension, Vector> >::prefix() + HydroFieldNames::position, false);
  dataBase.resizeFluidFieldList(mDvDt, Vector::zero, IncrementFieldList<Dimension, Field<Dimension, Vector> >::prefix() + HydroFieldNames::velocity, false);
  dataBase.resizeFluidFieldList(mDmassDensityDt, 0.0, IncrementFieldList<Dimension, Field<Dimension, Scalar> >::prefix() + HydroFieldNames::massDensity, false);
  dataBase.resizeFluidFieldList(mDspecificThermalEnergyDt, 0.0, IncrementFieldList<Dimension, Field<Dimension, Scalar> >::prefix() + HydroFieldNames::specificThermalEnergy, false);
  dataBase.resizeFluidFieldList(mDHDt, SymTensor::zero, IncrementFieldList<Dimension, Field<Dimension, Vector> >::prefix() + HydroFieldNames::H, false);
  dataBase.resizeFluidFieldList(mDvDx, Tensor::zero, HydroFieldNames::velocityGradient, false);
  dataBase.resizeFluidFieldList(mInternalDvDx, Tensor::zero, HydroFieldNames::internalVelocityGradient, false);
  dataBase.resizeFluidFieldList(mDmassDensityDx, Vector::zero, HydroFieldNames::massDensityGradient, false);
  dataBase.resizeFluidFieldList(mPairAccelerations, vector<Vector>(), HydroFieldNames::pairAccelerations, false);

  derivs.enroll(mHideal);
  derivs.enroll(mMaxViscousPressure);
  // derivs.enroll(mMassDensitySum);
  derivs.enroll(mWeightedNeighborSum);
  derivs.enroll(mMassSecondMoment);
  derivs.enroll(mXSPHDeltaV);

  // These two (the position and velocity updates) may be registered
  // by other physics packages as well, so we need to be careful
  // not to duplicate if so.
  if (not derivs.registered(mDxDt)) derivs.enroll(mDxDt);
  if (not derivs.registered(mDvDt)) derivs.enroll(mDvDt);

  derivs.enroll(mDmassDensityDt);
  derivs.enroll(mDspecificThermalEnergyDt);
  derivs.enroll(mDHDt);
  derivs.enroll(mDvDx);
  derivs.enroll(mInternalDvDx);
  derivs.enroll(mDmassDensityDx);
  derivs.enroll(mPairAccelerations);
}

//------------------------------------------------------------------------------
// Initialize the hydro before evaluating derivatives.
//------------------------------------------------------------------------------
template<typename Dimension>
void
CRKSPHHydroBase<Dimension>::
initialize(const typename Dimension::Scalar time,
           const typename Dimension::Scalar dt,
           const DataBase<Dimension>& dataBase,
           State<Dimension>& state,
           StateDerivatives<Dimension>& derivs) {

  // Compute the kernel correction fields.
  const TableKernel<Dimension>& W = this->kernel();
  const ConnectivityMap<Dimension>& connectivityMap = dataBase.connectivityMap();
  // const FieldList<Dimension, Scalar> vol = state.fields(HydroFieldNames::volume, 0.0);
  const FieldList<Dimension, Scalar> mass = state.fields(HydroFieldNames::mass, 0.0);
  const FieldList<Dimension, Vector> position = state.fields(HydroFieldNames::position, Vector::zero);
  const FieldList<Dimension, SymTensor> H = state.fields(HydroFieldNames::H, SymTensor::zero);
  FieldList<Dimension, Scalar> m0 = state.fields(HydroFieldNames::m0_CRKSPH, 0.0);
  FieldList<Dimension, Vector> m1 = state.fields(HydroFieldNames::m1_CRKSPH, Vector::zero);
  FieldList<Dimension, SymTensor> m2 = state.fields(HydroFieldNames::m2_CRKSPH, SymTensor::zero);
  FieldList<Dimension, Scalar> A0 = state.fields(HydroFieldNames::A0_CRKSPH, 0.0);
  FieldList<Dimension, Scalar> A = state.fields(HydroFieldNames::A_CRKSPH, 0.0);
  FieldList<Dimension, Vector> B = state.fields(HydroFieldNames::B_CRKSPH, Vector::zero);
  FieldList<Dimension, Vector> C = state.fields(HydroFieldNames::C_CRKSPH, Vector::zero);
  FieldList<Dimension, Tensor> D = state.fields(HydroFieldNames::D_CRKSPH, Tensor::zero);
  FieldList<Dimension, Vector> gradA0 = state.fields(HydroFieldNames::gradA0_CRKSPH, Vector::zero);
  FieldList<Dimension, Vector> gradA = state.fields(HydroFieldNames::gradA_CRKSPH, Vector::zero);
  FieldList<Dimension, Tensor> gradB = state.fields(HydroFieldNames::gradB_CRKSPH, Tensor::zero);

  // Change CRKSPH weights here if need be!
  const FieldList<Dimension, Scalar> massDensity = state.fields(HydroFieldNames::massDensity, 0.0);
  const FieldList<Dimension, Scalar> vol = mass/massDensity;
  computeCRKSPHCorrections(connectivityMap, W, vol, position, H, true, m0, m1, m2, A0, A, B, C, D, gradA0, gradA, gradB);
  // computeCRKSPHCorrections(connectivityMap, W, mass, position, H, true, m0, m1, m2, A0, A, B, C, D, gradA0, gradA, gradB);
  for (ConstBoundaryIterator boundItr = this->boundaryBegin();
       boundItr != this->boundaryEnd();
       ++boundItr) {
    (*boundItr)->applyFieldListGhostBoundary(A0);
    (*boundItr)->applyFieldListGhostBoundary(A);
    (*boundItr)->applyFieldListGhostBoundary(B);
    (*boundItr)->applyFieldListGhostBoundary(C);
    (*boundItr)->applyFieldListGhostBoundary(D);
    (*boundItr)->applyFieldListGhostBoundary(gradA0);
    (*boundItr)->applyFieldListGhostBoundary(gradA);
    (*boundItr)->applyFieldListGhostBoundary(gradB);
  }
  for (ConstBoundaryIterator boundItr = this->boundaryBegin();
       boundItr != this->boundaryEnd();
       ++boundItr) (*boundItr)->finalizeGhostBoundary();

  // Get the pressure and velocity gradients.
  const FieldList<Dimension, Vector> velocity = state.fields(HydroFieldNames::velocity, Vector::zero);
  FieldList<Dimension, Tensor> DvDx = derivs.fields(HydroFieldNames::velocityGradient, Tensor::zero);
  DvDx.assignFields(CRKSPHSpace::gradientCRKSPH(velocity, position, vol, H, A, B, C, D, gradA, gradB, connectivityMap, W));
  for (ConstBoundaryIterator boundItr = this->boundaryBegin();
       boundItr != this->boundaryEnd();
       ++boundItr) {
    (*boundItr)->applyFieldListGhostBoundary(DvDx);
  }

  // Get the artificial viscosity and initialize it.
  ArtificialViscosity<Dimension>& Q = this->artificialViscosity();
  Q.initialize(dataBase, 
               state,
               derivs,
               this->boundaryBegin(),
               this->boundaryEnd(),
               time, 
               dt,
               W);

  // // If we're doing the RigorousSumDensity update, now is a good time to do it
  // // since we have the boundary conditions and corrections all ready to go.
  // if (densityUpdate() == PhysicsSpace::RigorousSumDensity) {
  //   const FieldList<Dimension, Scalar> mass = state.fields(HydroFieldNames::mass, 0.0);
  //   FieldList<Dimension, Scalar> massDensity = state.fields(HydroFieldNames::massDensity, 0.0);
  //   for (ConstBoundaryIterator boundaryItr = this->boundaryBegin(); 
  //        boundaryItr != this->boundaryEnd();
  //        ++boundaryItr) (*boundaryItr)->finalizeGhostBoundary();
  //   computeCRKSPHSumMassDensity(connectivityMap, W, position, mass, vol, H, A0, A, B, massDensity);
  //   for (ConstBoundaryIterator boundaryItr = this->boundaryBegin(); 
  //        boundaryItr != this->boundaryEnd();
  //        ++boundaryItr) (*boundaryItr)->applyFieldListGhostBoundary(massDensity);
  // }

}

//------------------------------------------------------------------------------
// Determine the principle derivatives.
//------------------------------------------------------------------------------
template<typename Dimension>
void
CRKSPHHydroBase<Dimension>::
evaluateDerivatives(const typename Dimension::Scalar time,
                    const typename Dimension::Scalar dt,
                    const DataBase<Dimension>& dataBase,
                    const State<Dimension>& state,
                    StateDerivatives<Dimension>& derivatives) const {

  // Get the ArtificialViscosity.
  ArtificialViscosity<Dimension>& Q = this->artificialViscosity();

  // The kernels and such.
  const TableKernel<Dimension>& W = this->kernel();
  const TableKernel<Dimension>& WQ = this->PiKernel();

  // A few useful constants we'll use in the following loop.
  typedef typename Timing::Time Time;

  // The connectivity.
  const ConnectivityMap<Dimension>& connectivityMap = dataBase.connectivityMap();
  const vector<const NodeList<Dimension>*>& nodeLists = connectivityMap.nodeLists();
  const size_t numNodeLists = nodeLists.size();

  // Get the state and derivative FieldLists.
  // State FieldLists.
  const FieldList<Dimension, Scalar> mass = state.fields(HydroFieldNames::mass, 0.0);
  const FieldList<Dimension, Vector> position = state.fields(HydroFieldNames::position, Vector::zero);
  const FieldList<Dimension, Vector> velocity = state.fields(HydroFieldNames::velocity, Vector::zero);
  const FieldList<Dimension, Scalar> massDensity = state.fields(HydroFieldNames::massDensity, 0.0);
  const FieldList<Dimension, Scalar> specificThermalEnergy = state.fields(HydroFieldNames::specificThermalEnergy, 0.0);
  const FieldList<Dimension, SymTensor> H = state.fields(HydroFieldNames::H, SymTensor::zero);
  const FieldList<Dimension, Scalar> pressure = state.fields(HydroFieldNames::pressure, 0.0);
  const FieldList<Dimension, Scalar> soundSpeed = state.fields(HydroFieldNames::soundSpeed, 0.0);
  const FieldList<Dimension, Scalar> m0 = state.fields(HydroFieldNames::m0_CRKSPH, 0.0);
  const FieldList<Dimension, Vector> m1 = state.fields(HydroFieldNames::m1_CRKSPH, Vector::zero);
  const FieldList<Dimension, Scalar> A0 = state.fields(HydroFieldNames::A0_CRKSPH, 0.0);
  const FieldList<Dimension, Scalar> A = state.fields(HydroFieldNames::A_CRKSPH, 0.0);
  const FieldList<Dimension, Vector> B = state.fields(HydroFieldNames::B_CRKSPH, Vector::zero);
  const FieldList<Dimension, Vector> C = state.fields(HydroFieldNames::C_CRKSPH, Vector::zero);
  const FieldList<Dimension, Tensor> D = state.fields(HydroFieldNames::D_CRKSPH, Tensor::zero);
  const FieldList<Dimension, Vector> gradA0 = state.fields(HydroFieldNames::gradA0_CRKSPH, Vector::zero);
  const FieldList<Dimension, Vector> gradA = state.fields(HydroFieldNames::gradA_CRKSPH, Vector::zero);
  const FieldList<Dimension, Tensor> gradB = state.fields(HydroFieldNames::gradB_CRKSPH, Tensor::zero);
  CHECK(mass.size() == numNodeLists);
  CHECK(position.size() == numNodeLists);
  CHECK(velocity.size() == numNodeLists);
  CHECK(massDensity.size() == numNodeLists);
  CHECK(specificThermalEnergy.size() == numNodeLists);
  CHECK(H.size() == numNodeLists);
  CHECK(pressure.size() == numNodeLists);
  CHECK(soundSpeed.size() == numNodeLists);
  CHECK(m0.size() == numNodeLists);
  CHECK(m1.size() == numNodeLists);
  CHECK(A0.size() == numNodeLists);
  CHECK(A.size() == numNodeLists);
  CHECK(B.size() == numNodeLists);
  CHECK(C.size() == numNodeLists);
  CHECK(D.size() == numNodeLists);
  CHECK(gradA0.size() == numNodeLists);
  CHECK(gradA.size() == numNodeLists);
  CHECK(gradB.size() == numNodeLists);

  // Derivative FieldLists.
  FieldList<Dimension, Vector> DxDt = derivatives.fields(IncrementFieldList<Dimension, Field<Dimension, Vector> >::prefix() + HydroFieldNames::position, Vector::zero);
  FieldList<Dimension, Scalar> DrhoDt = derivatives.fields(IncrementFieldList<Dimension, Field<Dimension, Scalar> >::prefix() + HydroFieldNames::massDensity, 0.0);
  FieldList<Dimension, Vector> DvDt = derivatives.fields(IncrementFieldList<Dimension, Field<Dimension, Vector> >::prefix() + HydroFieldNames::velocity, Vector::zero);
  FieldList<Dimension, Scalar> DepsDt = derivatives.fields(IncrementFieldList<Dimension, Field<Dimension, Scalar> >::prefix() + HydroFieldNames::specificThermalEnergy, 0.0);
  FieldList<Dimension, Tensor> DvDx = derivatives.fields(HydroFieldNames::velocityGradient, Tensor::zero);
  FieldList<Dimension, Tensor> localDvDx = derivatives.fields(HydroFieldNames::internalVelocityGradient, Tensor::zero);
  FieldList<Dimension, Vector> DrhoDx = derivatives.fields(HydroFieldNames::massDensityGradient, Vector::zero);
  FieldList<Dimension, SymTensor> DHDt = derivatives.fields(IncrementFieldList<Dimension, Field<Dimension, SymTensor> >::prefix() + HydroFieldNames::H, SymTensor::zero);
  FieldList<Dimension, SymTensor> Hideal = derivatives.fields(ReplaceBoundedFieldList<Dimension, Field<Dimension, SymTensor> >::prefix() + HydroFieldNames::H, SymTensor::zero);
  FieldList<Dimension, Scalar> maxViscousPressure = derivatives.fields(HydroFieldNames::maxViscousPressure, 0.0);
  FieldList<Dimension, vector<Vector> > pairAccelerations = derivatives.fields(HydroFieldNames::pairAccelerations, vector<Vector>());
  FieldList<Dimension, Vector> XSPHDeltaV = derivatives.fields(HydroFieldNames::XSPHDeltaV, Vector::zero);
  FieldList<Dimension, Scalar> weightedNeighborSum = derivatives.fields(HydroFieldNames::weightedNeighborSum, 0.0);
  FieldList<Dimension, SymTensor> massSecondMoment = derivatives.fields(HydroFieldNames::massSecondMoment, SymTensor::zero);
  CHECK(DxDt.size() == numNodeLists);
  CHECK(DrhoDt.size() == numNodeLists);
  CHECK(DvDt.size() == numNodeLists);
  CHECK(DepsDt.size() == numNodeLists);
  CHECK(DvDx.size() == numNodeLists);
  CHECK(DrhoDx.size() == numNodeLists);
  CHECK(localDvDx.size() == numNodeLists);
  CHECK(DHDt.size() == numNodeLists);
  CHECK(Hideal.size() == numNodeLists);
  CHECK(maxViscousPressure.size() == numNodeLists);
  CHECK(pairAccelerations.size() == numNodeLists);
  CHECK(XSPHDeltaV.size() == numNodeLists);
  CHECK(weightedNeighborSum.size() == numNodeLists);
  CHECK(massSecondMoment.size() == numNodeLists);

  // Size up the pair-wise accelerations before we start.
  if (mCompatibleEnergyEvolution) {
    size_t nodeListi = 0;
    for (typename DataBase<Dimension>::ConstFluidNodeListIterator itr = dataBase.fluidNodeListBegin();
         itr != dataBase.fluidNodeListEnd();
         ++itr, ++nodeListi) {
      for (int i = 0; i != (*itr)->numInternalNodes(); ++i) {
        pairAccelerations(nodeListi, i).reserve(connectivityMap.numNeighborsForNode(*itr, i));
      }
    }
  }

  // Start our big loop over all FluidNodeLists.
  size_t nodeListi = 0;
  for (typename DataBase<Dimension>::ConstFluidNodeListIterator itr = dataBase.fluidNodeListBegin();
       itr != dataBase.fluidNodeListEnd();
       ++itr, ++nodeListi) {
    const NodeList<Dimension>& nodeList = **itr;
    const int firstGhostNodei = nodeList.firstGhostNode();
    const Scalar hmin = nodeList.hmin();
    const Scalar hmax = nodeList.hmax();
    const Scalar hminratio = nodeList.hminratio();
    const int maxNumNeighbors = nodeList.maxNumNeighbors();
    const Scalar nPerh = nodeList.nodesPerSmoothingScale();

    // The scale for the tensile correction.
    const Scalar WnPerh = W(1.0/nPerh, 1.0);

    // Get the work field for this NodeList.
    Field<Dimension, Scalar>& workFieldi = nodeList.work();

    // Iterate over the internal nodes in this NodeList.
    for (typename ConnectivityMap<Dimension>::const_iterator iItr = connectivityMap.begin(nodeListi);
         iItr != connectivityMap.end(nodeListi);
         ++iItr) {
      const int i = *iItr;

      // Prepare to accumulate the time.
      const Time start = Timing::currentTime();
      size_t ncalc = 0;

      // Get the state for node i.
      const Vector& ri = position(nodeListi, i);
      const Scalar mi = mass(nodeListi, i);
      const Vector& vi = velocity(nodeListi, i);
      const Scalar rhoi = massDensity(nodeListi, i);
      const Scalar epsi = specificThermalEnergy(nodeListi, i);
      const Scalar Pi = pressure(nodeListi, i);
      const SymTensor& Hi = H(nodeListi, i);
      const Scalar ci = soundSpeed(nodeListi, i);
      const Scalar m0i = m0(nodeListi, i);
      const Vector& m1i = m1(nodeListi, i);
      const Scalar A0i = A0(nodeListi, i);
      const Scalar Ai = A(nodeListi, i);
      const Vector& Bi = B(nodeListi, i);
      const Vector& gradA0i = gradA0(nodeListi, i);
      const Vector& gradAi = gradA(nodeListi, i);
      const Tensor& gradBi = gradB(nodeListi, i);
      const Scalar Hdeti = Hi.Determinant();
      const Scalar weighti = mi/rhoi;  // Change CRKSPH weights here if need be!
      CHECK(mi > 0.0);
      CHECK(rhoi > 0.0);
      CHECK(Ai > 0.0);
      CHECK(Hdeti > 0.0);
      CHECK(weighti > 0.0);

      Vector& DxDti = DxDt(nodeListi, i);
      Scalar& DrhoDti = DrhoDt(nodeListi, i);
      Vector& DvDti = DvDt(nodeListi, i);
      Scalar& DepsDti = DepsDt(nodeListi, i);
      Tensor& DvDxi = DvDx(nodeListi, i);
      Tensor& localDvDxi = localDvDx(nodeListi, i);
      Vector& DrhoDxi = DrhoDx(nodeListi, i);
      SymTensor& DHDti = DHDt(nodeListi, i);
      SymTensor& Hideali = Hideal(nodeListi, i);
      Scalar& maxViscousPressurei = maxViscousPressure(nodeListi, i);
      vector<Vector>& pairAccelerationsi = pairAccelerations(nodeListi, i);
      Vector& XSPHDeltaVi = XSPHDeltaV(nodeListi, i);
      Scalar& weightedNeighborSumi = weightedNeighborSum(nodeListi, i);
      SymTensor& massSecondMomenti = massSecondMoment(nodeListi, i);
      Scalar& worki = workFieldi(i);

      // Get the connectivity info for this node.
      const vector< vector<int> >& fullConnectivity = connectivityMap.connectivityForNode(&nodeList, i);

      // // Bizarrely, in CRKSPH there is a self-contribution to gradients.  We need this 
      // // term to compute those.
      // const Scalar W0 = W.kernelValue(0.0, Hdeti);
      // const Vector selfGradContrib = W0*(Ai*Bi + gradAi);

      // Iterate over the NodeLists.
      for (size_t nodeListj = 0; nodeListj != numNodeLists; ++nodeListj) {

        // Connectivity of this node with this NodeList.  We only need to proceed if
        // there are some nodes in this list.
        const vector<int>& connectivity = fullConnectivity[nodeListj];
        if (connectivity.size() > 0) {
          const double fweightij = 1.0; // (nodeListi == nodeListj ? 1.0 : 0.2);
          const int firstGhostNodej = nodeLists[nodeListj]->firstGhostNode();

          // Loop over the neighbors.
#pragma vector always
          for (vector<int>::const_iterator jItr = connectivity.begin();
               jItr != connectivity.end();
               ++jItr) {
            const int j = *jItr;

            // Only proceed if this node pair has not been calculated yet.
            if (connectivityMap.calculatePairInteraction(nodeListi, i, 
                                                         nodeListj, j,
                                                         firstGhostNodej)) {
              ++ncalc;

              // Get the state for node j
              const Vector& rj = position(nodeListj, j);
              const Scalar mj = mass(nodeListj, j);
              const Vector& vj = velocity(nodeListj, j);
              const Scalar rhoj = massDensity(nodeListj, j);
              const Scalar epsj = specificThermalEnergy(nodeListj, j);
              const Scalar Pj = pressure(nodeListj, j);
              const SymTensor& Hj = H(nodeListj, j);
              const Scalar cj = soundSpeed(nodeListj, j);
              const Scalar A0j = A0(nodeListj, j);
              const Scalar Aj = A(nodeListj, j);
              const Vector& Bj = B(nodeListj, j);
              const Vector& gradA0j = gradA0(nodeListj, j);
              const Vector& gradAj = gradA(nodeListj, j);
              const Tensor& gradBj = gradB(nodeListj, j);
              const Scalar Hdetj = Hj.Determinant();
              const Scalar weightj = mj/rhoj;     // Change CRKSPH weights here if need be!
              CHECK(mj > 0.0);
              CHECK(rhoj > 0.0);
              CHECK(Aj > 0.0 or j >= firstGhostNodej);
              CHECK(Hdetj > 0.0);
              CHECK(weightj > 0.0);

              Vector& DxDtj = DxDt(nodeListj, j);
              Scalar& DrhoDtj = DrhoDt(nodeListj, j);
              Vector& DvDtj = DvDt(nodeListj, j);
              Scalar& DepsDtj = DepsDt(nodeListj, j);
              Tensor& DvDxj = DvDx(nodeListj, j);
              Tensor& localDvDxj = localDvDx(nodeListj, j);
              Vector& DrhoDxj = DrhoDx(nodeListj, j);
              Scalar& maxViscousPressurej = maxViscousPressure(nodeListj, j);
              vector<Vector>& pairAccelerationsj = pairAccelerations(nodeListj, j);
              Vector& XSPHDeltaVj = XSPHDeltaV(nodeListj, j);
              Scalar& weightedNeighborSumj = weightedNeighborSum(nodeListj, j);
              SymTensor& massSecondMomentj = massSecondMoment(nodeListj, j);

              // Node displacement.
              const Vector rij = ri - rj;
              const Vector etai = Hi*rij;
              const Vector etaj = Hj*rij;
              const Scalar etaMagi = etai.magnitude();
              const Scalar etaMagj = etaj.magnitude();
              CHECK(etaMagi >= 0.0);
              CHECK(etaMagj >= 0.0);
              const Vector vij = vi - vj;

              // Symmetrized kernel weight and gradient.
              Scalar gWi, gWj, Wi, Wj;
              Vector gradWi, gradWj;
              // CRKSPHKernelAndGradient(W,  rij, -etai, Hi, Hdeti,  etaj, Hj, Hdetj, A0i, Vector::zero, gradA0i, Tensor::zero, Wj, gWj, gradWj);
              // CRKSPHKernelAndGradient(W, -rij,  etaj, Hj, Hdetj, -etai, Hi, Hdeti, A0j, Vector::zero, gradA0j, Tensor::zero, Wi, gWi, gradWi);
              CRKSPHKernelAndGradient(W,  rij, -etai, Hi, Hdeti,  etaj, Hj, Hdetj, Ai, Bi, gradAi, gradBi, Wj, gWj, gradWj);
              CRKSPHKernelAndGradient(W, -rij,  etaj, Hj, Hdetj, -etai, Hi, Hdeti, Aj, Bj, gradAj, gradBj, Wi, gWi, gradWi);
              const Vector deltagrad = gradWj - gradWi;
              const Vector gradWSPHi = (Hi*etai.unitVector())*WQ.gradValue(etai.magnitude(), Hdeti);
              const Vector gradWSPHj = (Hj*etaj.unitVector())*WQ.gradValue(etaj.magnitude(), Hdetj);

              // Zero'th and second moment of the node distribution -- used for the
              // ideal H calculation.
              const double rij2 = rij.magnitude2();
              const SymTensor thpt = rij.selfdyad()/(rij2 + 1.0e-10) / FastMath::square(Dimension::pownu12(rij2 + 1.0e-10));
              weightedNeighborSumi += fweightij*std::abs(gWi);
              weightedNeighborSumj += fweightij*std::abs(gWj);
              massSecondMomenti += fweightij*gradWSPHi.magnitude2()*thpt;
              massSecondMomentj += fweightij*gradWSPHj.magnitude2()*thpt;

              // Compute the artificial viscous pressure (Pi = P/rho^2 actually).
              const pair<Tensor, Tensor> QPiij = Q.Piij(nodeListi, i, nodeListj, j,
                                                        ri, etai, vi, rhoi, ci, Hi,
                                                        rj, etaj, vj, rhoj, cj, Hj);
              const Scalar Qi = rhoi*rhoi*(QPiij.first. diagonalElements().maxAbsElement());
              const Scalar Qj = rhoj*rhoj*(QPiij.second.diagonalElements().maxAbsElement());
              maxViscousPressurei = max(maxViscousPressurei, Qi);
              maxViscousPressurej = max(maxViscousPressurej, Qj);
              Vector Qacci, Qaccj;
              for (unsigned ir = 0; ir != Dimension::nDim; ++ir) {
                for (unsigned ic = 0; ic != Dimension::nDim; ++ic) {
                  Qacci(ir) += QPiij.first (ic,ir)*gradWSPHi(ic);
                  Qaccj(ir) += QPiij.second(ic,ir)*gradWSPHj(ic);
                }
              }
              Qacci *= 0.5;
              Qaccj *= 0.5;
              // const Vector Qacci = 0.5*(QPiij.first.Transpose() *gradWSPHi);
              // const Vector Qaccj = 0.5*(QPiij.second.Transpose()*gradWSPHj);
              const Scalar workQi = vij.dot(Qacci);
              const Scalar workQj = vij.dot(Qaccj);

              // Velocity gradient.
              // We've actually already set DvDx in initialize, but we need to update
              // localDvDx at this point.
              const Tensor deltaDvDxi = -weightj*vij.dyad(gradWj);
              const Tensor deltaDvDxj =  weighti*vij.dyad(gradWi);
              // DvDxi += deltaDvDxi;
              // DvDxj += deltaDvDxj;
              if (nodeListi == nodeListj) {
                localDvDxi += deltaDvDxi;
                localDvDxj += deltaDvDxj;
              }

              // Mass density gradient.
              // DrhoDxi += weightj*rhoj*gradWj;
              // DrhoDxj += weighti*rhoi*gradWi;
              DrhoDxi += weightj*(rhoj - rhoi)*gradWj;
              DrhoDxj += weighti*(rhoi - rhoj)*gradWi;

              // // Determine an effective pressure including a term to fight the tensile instability.
              // const Scalar fij = mEpsTensile*pow(0.5*(W(etaMagi, 1.0) + W(etaMagj, 1.0))/WnPerh, mnTensile);
              // // const Scalar fij = mEpsTensile*FastMath::pow4(Wi/(Hdeti*WnPerh));
              // const Scalar Ri = fij*abs(Pi);
              // const Scalar Rj = fij*abs(Pj);
              // Pi += Ri;
              // Pj += Rj;
              
              // Acceleration (CRKSPH form).
              CHECK(rhoi > 0.0);
              CHECK(rhoj > 0.0);
              Vector deltaDvDti, deltaDvDtj;
              const Vector vijhat = vij.unitVector();
              if (mMomentumConserving) {
                Vector forceij = 0.5*weighti*weightj*((Pi + Pj)*deltagrad + 
                                                      ((rhoi*rhoi*QPiij.first + rhoj*rhoj*QPiij.second)*deltagrad));    // <- Type III, with CRKSPH Q forces

                // // Add the filtering correction.
                // if (mfilter > 0.0) {
                //   const Scalar rijmag = rij.magnitude();
                //   const Scalar hi = rijmag/etaMagi;
                //   const Scalar hj = rijmag/etaMagj;
                //   const Scalar rknot = int(0.5*(etaMagi + etaMagj)/nPerh + 0.5) * 0.5*(hi + hj);
                //   const Scalar drij = rijmag - rknot;
                //   const Vector knothat = sgn(drij)*rij.unitVector();
                //   // const Scalar vijmag = -min(0.0, vij.dot(rijhat)); // vij.magnitude();
                //   // const Scalar ki = mi*vijmag*ci*safeInv(hi*hi);
                //   // const Scalar kj = mj*vijmag*cj*safeInv(hj*hj);
                //   const Scalar ki = mi*ci*ci*safeInv(hi*hi);
                //   const Scalar kj = mj*cj*cj*safeInv(hj*hj);
                //   // const Scalar ki = mi*vijmag*safeInv(hi*hi*ci);
                //   // const Scalar kj = mj*vijmag*safeInv(hj*hj*cj);
                //   // const Scalar drij = max(0.0, hi/nPerh - rijmag);
                //   // const Scalar drji = max(0.0, hj/nPerh - rijmag);
                //   const Scalar forceijmag = forceij.magnitude();
<<<<<<< HEAD
                //   forceij += mfilter*min(forceijmag, 0.5*(ki + kj)*abs(drij))*sgn(drij)*knothat;
                //   // if (i == 0) cerr << " --> " << j << " " << rijmag << " " << drij << " " << 0.5*mfilter*(ki + kj)*drij*knothat << endl;
                //   // forceij += min(mfilter*forceij.magnitude(), 0.5*(ki + kj))*knothat;
=======
                //   forceij += min(mfilter*forceij.magnitude(), 0.5*(ki + kj))*knothat;
>>>>>>> 9e1c3b2f
                // }

                deltaDvDti = -forceij/mi; // - mj*(Qacci + Qaccj);
                deltaDvDtj =  forceij/mj; // + mi*(Qacci + Qaccj);

              } else {

                // Old non-momentum conserving (but exactly linear consistent) CRKSPH.
                deltaDvDti = weightj*(Pi - Pj)/rhoi*gradWj - mj*(Qacci + Qaccj);
                deltaDvDtj = weighti*(Pj - Pi)/rhoj*gradWi + mi*(Qacci + Qaccj);

              }
              DvDti += deltaDvDti;
              DvDtj += deltaDvDtj;
              if (mCompatibleEnergyEvolution) {
                pairAccelerationsi.push_back(deltaDvDti);
                pairAccelerationsj.push_back(deltaDvDtj);
              }

              // Specific thermal energy evolution.
              // Q work based on the Q per point.
              const Scalar Qworki = ((rhoj*rhoj*QPiij.second*deltagrad)).dot(vij);
              const Scalar Qworkj = ((rhoi*rhoi*QPiij.first*deltagrad)).dot(vij);
              DepsDti += 0.5*weighti*weightj*(Pj*vij.dot(deltagrad) + Qworki)/mi;
              DepsDtj += 0.5*weighti*weightj*(Pi*vij.dot(deltagrad) + Qworkj)/mj;

              // Estimate of delta v (for XSPH).
              if (mXSPH and (nodeListi == nodeListj)) {
                XSPHDeltaVi -= weightj*Wj*vij;
		XSPHDeltaVj += weighti*Wi*vij;
              }

            }
          }
        }
      }
      const size_t numNeighborsi = connectivityMap.numNeighborsForNode(&nodeList, i);
      CHECK(not mCompatibleEnergyEvolution or 
            (i >= firstGhostNodei and pairAccelerationsi.size() == 0) or
            (pairAccelerationsi.size() == numNeighborsi));

      // Get the time for pairwise interactions.
      const Scalar deltaTimePair = Timing::difference(start, Timing::currentTime())/(ncalc + 1.0e-30);

      // Time evolution of the mass density.
      DrhoDti = -rhoi*DvDxi.Trace();

      // Complete the moments of the node distribution for use in the ideal H calculation.
      weightedNeighborSumi = Dimension::rootnu(max(0.0, weightedNeighborSumi/Hdeti));
      massSecondMomenti /= Hdeti*Hdeti;

      // Determine the position evolution, based on whether we're doing XSPH or not.
      if (mXSPH) {
        DxDti = vi + XSPHDeltaVi;
      } else {
        DxDti = vi;
      }

      // The H tensor evolution.
      DHDti = mSmoothingScaleMethod.smoothingScaleDerivative(Hi,
                                                             ri,
                                                             DvDxi,
                                                             hmin,
                                                             hmax,
                                                             hminratio,
                                                             nPerh);
      Hideali = mSmoothingScaleMethod.newSmoothingScale(Hi,
                                                        ri,
                                                        weightedNeighborSumi,
                                                        massSecondMomenti,
                                                        W,
                                                        hmin,
                                                        hmax,
                                                        hminratio,
                                                        nPerh,
                                                        connectivityMap,
                                                        nodeListi,
                                                        i);

      //const Scalar mag0 = DxDti.magnitude();
      const Scalar mag0 = vi.magnitude();
      //printf("MAG0=%10.3e",mag0);
      
      // if (dt > 0.0) {
      //   CHECK(m0i > 0.0);
      //   const Vector com = -m1i/m0i;
      //   const Vector dhat = com.unitVector();
      //   //const Vector delPos=com - ri;
      //   const Scalar a0 = DvDti.magnitude();
      //   const Vector delPos=com;
      //   //const Vector accel=2*delPos/(dt*dt)-2*vi/dt;
      //   //const Vector accel=2*delPos/(dt*dt)-2*DxDti/dt;
      //   const Scalar deltamag = com.magnitude();
      //   //const Vector accel=std::min(0.01*mag0, deltamag)*2*delPos/(dt*dt);
      //   const Vector accel=2*delPos/(dt*dt);
      //   const Scalar a1 = accel.magnitude();
      //   const Vector delta = mfilter*std::min(a0, a1)*accel.unitVector();
      //   //const Vector delta = 0.01*std::min(a0, a1)*accel.unitVector();

      //   // const Vector delPos2=std::min(0.01*mag0, deltamag)*dhat;
      //   //const Vector accel=2*delPos2/(dt*dt)-2*vi/dt;
      //   //const Vector accel=2*delPos/(dt*dt*mi);
      //   // printf("DVDT=%10.3e, accell=%10.3e, delta=%10.3e\n",DvDti[0],accel[0],delta[0]);
      //   // printf("COM=%10.3e, ri=%10.3e, del=%10.3e dt=%10.3e vi=%10.3e\n",com[0],ri[0],delPos[0],dt,vi[0]);
      //   //DvDti += accel;
      //   DvDti += delta;

      //   // Account for the work done as well.
      //   // DepsDti -= (vi + 0.5*dt*DvDti).dot(DvDti);
      // }

      // if (dt > 0.0) {
      //    const Vector com = centerOfMass(polyvol(nodeListi, i), DrhoDxi);
      //    const Vector dhat = com.unitVector();
      //    //const Vector delPos=com - ri;
      //    const Scalar a0 = DvDti.magnitude();
      //    const Vector delPos=com;
      //    //const Vector accel=2*delPos/(dt*dt)-2*vi/dt;
      //    //const Vector accel=2*delPos/(dt*dt)-2*DxDti/dt;
      //    const Scalar deltamag = com.magnitude();
      //    //const Vector accel=std::min(0.01*mag0, deltamag)*2*delPos/(dt*dt);
      //    const Vector accel=2*delPos/(dt*dt);
      //    const Scalar a1 = accel.magnitude();
      //    const Vector delta = mfilter*std::min(a0, a1)*accel.unitVector();
      //    //const Vector delta = 0.01*std::min(a0, a1)*accel.unitVector();

      //    // const Vector delPos2=std::min(0.01*mag0, deltamag)*dhat;
      //    //const Vector accel=2*delPos2/(dt*dt)-2*vi/dt;
      //    //const Vector accel=2*delPos/(dt*dt*mi);
      //    // printf("DVDT=%10.3e, accell=%10.3e, delta=%10.3e\n",DvDti[0],accel[0],delta[0]);
      //    // printf("COM=%10.3e, ri=%10.3e, del=%10.3e dt=%10.3e vi=%10.3e\n",com[0],ri[0],delPos[0],dt,vi[0]);
      //    //DvDti += accel;
      //    DvDti += delta;
      
      // }

      // // BLAGO!
      // if (i == 0 or i == 50) {
      //   cerr.precision(13);
      //   cerr << " --> " << i;
      //   if (i == 0) {
      //     cerr << "  ";
      //   } else {
      //     cerr << " ";
      //   }
      //   cerr << " " << Ai
      //        << " " << Bi
      //        << " " << rhoi
      //        // << " " << rhoSumi 
      //        << " " << DxDti 
      //        << " " << DrhoDti 
      //        << " " << DvDti
      //        << " " << DepsDti 
      //        << " " << DvDxi 
      //        << " " << DrhoDxi
      //        << " " << DHDti
      //        << " " << Hideali
      //        << " " << maxViscousPressurei
      //        << endl;
      // }
      // // BLAGO!

      // Increment the work for i.
      worki += Timing::difference(start, Timing::currentTime());

      // Now add the pairwise time for each neighbor we computed here.
      for (int nodeListj = 0; nodeListj != numNodeLists; ++nodeListj) {
        const vector<int>& connectivity = fullConnectivity[nodeListj];
        if (connectivity.size() > 0) {
          const int firstGhostNodej = nodeLists[nodeListj]->firstGhostNode();
          Field<Dimension, Scalar>& workFieldj = nodeLists[nodeListj]->work();
#pragma vector always
          for (vector<int>::const_iterator jItr = connectivity.begin();
               jItr != connectivity.end();
               ++jItr) {
            const int j = *jItr;
            if (connectivityMap.calculatePairInteraction(nodeListi, i, 
                                                         nodeListj, j,
                                                         firstGhostNodej)) {
              workFieldj(j) += deltaTimePair;
            }
          }
        }
      }
    }
  }

  // BLAGO!
  // {
  //   FieldList<Dimension, Tensor> DvDx_check = gradientCRKSPH(velocity, position, vol, H, A, B, C, D, gradA, gradB, connectivityMap, W);
  //   FieldList<Dimension, Vector> gradP_check = gradientCRKSPH(pressure, position, vol, H, A, B, C, D, gradA, gradB, connectivityMap, W);
  //   for (size_t nodeListi = 0; nodeListi != numNodeLists; ++nodeListi) {
  //     for (size_t i = 0; i != DvDx[nodeListi]->numInternalElements(); ++i) {
  // 	if (std::abs(DvDx(nodeListi, i).xx() - DvDx_check(nodeListi, i).xx()) > 1e-6)
  // 	  cerr << "DVDX fail: (" << i << " " << DvDx(nodeListi, i) << " " << DvDx_check(nodeListi, i) << ") " << endl;
  // 	const Vector DvDti_check = -gradP_check(nodeListi, i)/massDensity(nodeListi, i);
  // 	if (std::abs(DvDt(nodeListi, i).x() - DvDti_check.x()) > 1.0e-6)
  // 	  cerr << "DVDT fail: (" << i << " " << DvDt(nodeListi, i) << " " << DvDti_check << ") " << endl;
  //     }
  //   }
  // }
  // BLAGO!

}

//------------------------------------------------------------------------------
// Finalize the derivatives.
//------------------------------------------------------------------------------
template<typename Dimension>
void
CRKSPHHydroBase<Dimension>::
finalizeDerivatives(const typename Dimension::Scalar time,
                    const typename Dimension::Scalar dt,
                    const DataBase<Dimension>& dataBase,
                    const State<Dimension>& state,
                    StateDerivatives<Dimension>& derivs) const {

  // If we're using the compatible energy discretization, we need to enforce
  // boundary conditions on the accelerations.
  if (compatibleEnergyEvolution()) {
    FieldList<Dimension, Vector> accelerations = derivs.fields(IncrementFieldList<Dimension, Field<Dimension, Vector> >::prefix() + HydroFieldNames::velocity, Vector::zero);
    for (ConstBoundaryIterator boundaryItr = this->boundaryBegin();
         boundaryItr != this->boundaryEnd();
         ++boundaryItr) (*boundaryItr)->applyFieldListGhostBoundary(accelerations);
    for (ConstBoundaryIterator boundaryItr = this->boundaryBegin(); 
         boundaryItr != this->boundaryEnd();
         ++boundaryItr) (*boundaryItr)->finalizeGhostBoundary();
  }
}

//------------------------------------------------------------------------------
// Finalize the state after state has been updated and boundary conditions 
// enforced.  For CRKSPH this is where we update the volumes and RPKM corrections.
//------------------------------------------------------------------------------
template<typename Dimension>
void
CRKSPHHydroBase<Dimension>::
postStateUpdate(const DataBase<Dimension>& dataBase,
                State<Dimension>& state,
                const StateDerivatives<Dimension>& derivs) const {

  // // Grab state we're going to use.
  // const TableKernel<Dimension>& W = this->kernel();
  // const ConnectivityMap<Dimension>& connectivityMap = dataBase.connectivityMap();
  // const FieldList<Dimension, Vector> position = state.fields(HydroFieldNames::position, Vector::zero);
  // const FieldList<Dimension, Scalar> mass = state.fields(HydroFieldNames::mass, 0.0);
  // const FieldList<Dimension, SymTensor> H = state.fields(HydroFieldNames::H, SymTensor::zero);

  // // Compute the volume per node.
  // FieldList<Dimension, Scalar> vol = state.fields(HydroFieldNames::volume, 0.0);
  // computeHullVolumes(connectivityMap, position, vol);

  // // We need boundary conditions enforced on the volume before we can compute corrections.
  // for (ConstBoundaryIterator boundItr = this->boundaryBegin();
  //      boundItr != this->boundaryEnd();
  //      ++boundItr) (*boundItr)->applyFieldListGhostBoundary(vol);
  // for (ConstBoundaryIterator boundItr = this->boundaryBegin();
  //      boundItr != this->boundaryEnd();
  //      ++boundItr) (*boundItr)->finalizeGhostBoundary();

  // // Compute the kernel correction fields.
  // FieldList<Dimension, Scalar> A = state.fields(HydroFieldNames::A_CRKSPH, 0.0);
  // FieldList<Dimension, Vector> B = state.fields(HydroFieldNames::B_CRKSPH, Vector::zero);
  // FieldList<Dimension, Vector> C = state.fields(HydroFieldNames::C_CRKSPH, Vector::zero);
  // FieldList<Dimension, Tensor> D = state.fields(HydroFieldNames::D_CRKSPH, Tensor::zero);
  // FieldList<Dimension, Vector> gradA = state.fields(HydroFieldNames::gradA_CRKSPH, Vector::zero);
  // FieldList<Dimension, Tensor> gradB = state.fields(HydroFieldNames::gradB_CRKSPH, Tensor::zero);
  // computeCRKSPHCorrections(connectivityMap, W, vol, position, H, A, B, C, D, gradA, gradB);
  // for (ConstBoundaryIterator boundItr = this->boundaryBegin();
  //      boundItr != this->boundaryEnd();
  //      ++boundItr) {
  //   (*boundItr)->applyFieldListGhostBoundary(A);
  //   (*boundItr)->applyFieldListGhostBoundary(B);
  //   (*boundItr)->applyFieldListGhostBoundary(C);
  //   (*boundItr)->applyFieldListGhostBoundary(D);
  //   (*boundItr)->applyFieldListGhostBoundary(gradA);
  //   (*boundItr)->applyFieldListGhostBoundary(gradB);
  // }
  // for (ConstBoundaryIterator boundItr = this->boundaryBegin();
  //      boundItr != this->boundaryEnd();
  //      ++boundItr) (*boundItr)->finalizeGhostBoundary();
}

//------------------------------------------------------------------------------
// Finalize the hydro.
//------------------------------------------------------------------------------
template<typename Dimension>
void
CRKSPHHydroBase<Dimension>::
finalize(const typename Dimension::Scalar time,
         const typename Dimension::Scalar dt,
         DataBase<Dimension>& dataBase,
         State<Dimension>& state,
         StateDerivatives<Dimension>& derivs) {

  // Base class finalization.
  GenericHydro<Dimension>::finalize(time, dt, dataBase, state, derivs);

  // Depending on the mass density advancement selected, we may want to replace the 
  // mass density.
  if (densityUpdate() == PhysicsSpace::RigorousSumDensity) {
    const TableKernel<Dimension>& W = this->kernel();
    const ConnectivityMap<Dimension>& connectivityMap = dataBase.connectivityMap();
    const FieldList<Dimension, Scalar> mass = state.fields(HydroFieldNames::mass, 0.0);
    const FieldList<Dimension, SymTensor> H = state.fields(HydroFieldNames::H, SymTensor::zero);
    const FieldList<Dimension, Vector> position = state.fields(HydroFieldNames::position, Vector::zero);
    FieldList<Dimension, Scalar> massDensity = state.fields(HydroFieldNames::massDensity, 0.0);

    // computeHullSumMassDensity(connectivityMap, this->kernel(), position, mass, H, massDensity);
    // FieldList<Dimension, Scalar> vol = mass/massDensity;
    // for (ConstBoundaryIterator boundaryItr = this->boundaryBegin(); 
    //      boundaryItr != this->boundaryEnd();
    //      ++boundaryItr) (*boundaryItr)->applyFieldListGhostBoundary(vol);
    // for (ConstBoundaryIterator boundaryItr = this->boundaryBegin(); 
    //      boundaryItr != this->boundaryEnd();
    //      ++boundaryItr) (*boundaryItr)->finalizeGhostBoundary();
    computeCRKSPHSumMassDensity(connectivityMap, this->kernel(), position, mass, H, this->boundaryBegin(), this->boundaryEnd(), massDensity);

    // FieldList<Dimension, Scalar> vol = dataBase.newFluidFieldList(0.0, "volume");
    // FieldList<Dimension, FacetedVolume> polyvol = dataBase.newFluidFieldList(FacetedVolume(), "poly volume");
    // computeHullVolumes(connectivityMap, this->kernel().kernelExtent(), position, H, polyvol, vol);
    // SPHSpace::computeSPHSumMassDensity(connectivityMap, this->kernel(), position, mass, H, massDensity);
    for (ConstBoundaryIterator boundaryItr = this->boundaryBegin(); 
         boundaryItr != this->boundaryEnd();
         ++boundaryItr) (*boundaryItr)->applyFieldListGhostBoundary(massDensity);
    for (ConstBoundaryIterator boundaryItr = this->boundaryBegin(); 
         boundaryItr != this->boundaryEnd();
         ++boundaryItr) (*boundaryItr)->finalizeGhostBoundary();

  // } else if (densityUpdate() == PhysicsSpace::SumDensity) {
  //   FieldList<Dimension, Scalar> massDensity = state.fields(HydroFieldNames::massDensity, 0.0);
  //   FieldList<Dimension, Scalar> massDensitySum = derivs.fields(ReplaceFieldList<Dimension, Field<Dimension, Field<Dimension, Scalar> > >::prefix() + 
  //                                                               HydroFieldNames::massDensity, 0.0);
  //   massDensity.assignFields(massDensitySum);
  }

  // // Add any filtering component to the node movement.
  // // Note that the FacetedVolumes are in coordinates with the node at the origin already!
  // if (mfilter > 0.0) {
  //   const TableKernel<Dimension>& W = this->kernel();
  //   const ConnectivityMap<Dimension>& connectivityMap = dataBase.connectivityMap();
  //   const FieldList<Dimension, SymTensor> H = state.fields(HydroFieldNames::H, SymTensor::zero);
  //   const FieldList<Dimension, Vector> DxDt = derivs.fields(IncrementFieldList<Dimension, Field<Dimension, Vector> >::prefix() + HydroFieldNames::position, Vector::zero);
  //   FieldList<Dimension, Vector> position = state.fields(HydroFieldNames::position, Vector::zero);

  //   // Find the local hulls.
  //   FieldList<Dimension, FacetedVolume> polyvol = dataBase.newFluidFieldList(FacetedVolume(), "faceted volumes");
  //   FieldList<Dimension, Scalar> vol = dataBase.newFluidFieldList(0.0, "volume");
  //   computeHullVolumes(connectivityMap, W.kernelExtent(), position, H, polyvol, vol);

  //   // Displace everyone toward their hull centroids.
  //   const unsigned numNodeLists = position.size();
  //   for (unsigned nodeListi = 0; nodeListi != numNodeLists; ++nodeListi) {
  //     const unsigned n = position[nodeListi]->numInternalElements();
  //     for (unsigned i = 0; i != n; ++i) {
  //       const Scalar mag0 = DxDt(nodeListi, i).magnitude() * dt;
  //       if (mag0 > 0.0) {
  //         const Vector deltai = mfilter*polyvol(nodeListi, i).centroid();
  //         const Scalar deltamag = deltai.magnitude();
  //         const Scalar effmag = min(mag0, deltamag);
  //         position(nodeListi, i) += effmag*deltai.unitVector();
  //       }
  //     }
  //   }

  //   // Check for any boundary violations.
  //   for (ConstBoundaryIterator boundaryItr = this->boundaryBegin(); 
  //        boundaryItr != this->boundaryEnd();
  //        ++boundaryItr) (*boundaryItr)->setAllViolationNodes(dataBase);
  //   this->enforceBoundaries(state, derivs);
  // }

  // // Move toward the hull neighbor centroids.
  // if (mfilter > 0.0) {
  //   const TableKernel<Dimension>& W = this->kernel();
  //   const ConnectivityMap<Dimension>& connectivityMap = dataBase.connectivityMap();
  //   FieldList<Dimension, Vector> position = state.fields(HydroFieldNames::position, Vector::zero);
  //   const FieldList<Dimension, Scalar> mass = state.fields(HydroFieldNames::mass, 0.0);
  //   const FieldList<Dimension, SymTensor> H = state.fields(HydroFieldNames::H, SymTensor::zero);
  //   const FieldList<Dimension, Scalar> massDensity = state.fields(HydroFieldNames::massDensity, 0.0);
  //   const FieldList<Dimension, Vector> DrhoDx = derivs.fields(HydroFieldNames::massDensityGradient, Vector::zero);
  //   const unsigned numNodeLists = mass.size();
  //   const Scalar W0 = W.kernelValue(0.0, 1.0);
  //   FieldList<Dimension, Vector> delta = dataBase.newFluidFieldList(Vector::zero, "delta position");
  //   for (unsigned nodeListi = 0; nodeListi != numNodeLists; ++nodeListi) {
  //     for (typename ConnectivityMap<Dimension>::const_iterator iItr = connectivityMap.begin(nodeListi);
  //          iItr != connectivityMap.end(nodeListi);
  //          ++iItr) {
  //       const int i = *iItr;
  //       const Vector& ri = position(nodeListi, i);
  //       const Scalar mi = mass(nodeListi, i);
  //       const Scalar rhoi = massDensity(nodeListi, i);
  //       const Vector DrhoDxi = DrhoDx(nodeListi, i);
  //       const SymTensor& Hi = H(nodeListi, i);
  //       const vector<vector<int> >& fullConnectivity = connectivityMap.connectivityForNode(nodeListi, i);
  //       const FacetedVolume polyvoli = computeNeighborHull(fullConnectivity, 1.0, ri, Hi, position);
  //       const Vector com = centerOfMass(polyvoli, DrhoDxi);
  //       delta(nodeListi, i) = mfilter*com;
  //     }
  //   }

  //   // Apply the filtering.
  //   const FieldList<Dimension, Vector> DxDt = derivs.fields(IncrementFieldList<Dimension, Field<Dimension, Vector> >::prefix() + HydroFieldNames::position, Vector::zero);
  //   for (unsigned nodeListi = 0; nodeListi != numNodeLists; ++nodeListi) {
  //     const unsigned n = position[nodeListi]->numInternalElements();
  //     for (unsigned i = 0; i != n; ++i) {
  //       const Scalar mag0 = DxDt(nodeListi, i).magnitude() * dt;
  //       if (mag0 > 0.0) {
  //         const Scalar deltamag = delta(nodeListi, i).magnitude();
  //         const Scalar effmag = min(mfilter*mag0, deltamag);
  //         position(nodeListi, i) += effmag*delta(nodeListi, i).unitVector();
  //       }
  //     }
  //   }

  //   // Check for any boundary violations.
  //   for (ConstBoundaryIterator boundaryItr = this->boundaryBegin(); 
  //        boundaryItr != this->boundaryEnd();
  //        ++boundaryItr) (*boundaryItr)->setAllViolationNodes(dataBase);
  //   this->enforceBoundaries(state, derivs);
  // }

  // This form looks for points that are too close based on specific volume.
  if (mfilter > 0.0) {
    const TableKernel<Dimension>& W = this->kernel();
    const ConnectivityMap<Dimension>& connectivityMap = dataBase.connectivityMap();
    FieldList<Dimension, Vector> position = state.fields(HydroFieldNames::position, Vector::zero);
    const FieldList<Dimension, Scalar> mass = state.fields(HydroFieldNames::mass, 0.0);
    const FieldList<Dimension, Vector> velocity = state.fields(HydroFieldNames::velocity, Vector::zero);
    const FieldList<Dimension, SymTensor> H = state.fields(HydroFieldNames::H, SymTensor::zero);
    const FieldList<Dimension, Scalar> massDensity = state.fields(HydroFieldNames::massDensity, 0.0);
    const FieldList<Dimension, Vector> DrhoDx = derivs.fields(HydroFieldNames::massDensityGradient, Vector::zero);
    const unsigned numNodeLists = mass.size();
    const Scalar W0 = W.kernelValue(0.0, 1.0);
    FieldList<Dimension, Vector> deltar = dataBase.newFluidFieldList(Vector::zero, "delta position");
    FieldList<Dimension, Scalar> deltav = dataBase.newFluidFieldList(0.0, "delta velocity");
    FieldList<Dimension, Scalar> weightsum = dataBase.newFluidFieldList(0.0, "delta velocity weight sum");
    for (unsigned nodeListi = 0; nodeListi != numNodeLists; ++nodeListi) {
      for (typename ConnectivityMap<Dimension>::const_iterator iItr = connectivityMap.begin(nodeListi);
           iItr != connectivityMap.end(nodeListi);
           ++iItr) {
        const int i = *iItr;
        const Vector& ri = position(nodeListi, i);
        const Vector& vi = velocity(nodeListi, i);
        const Scalar mi = mass(nodeListi, i);
        const Scalar rhoi = massDensity(nodeListi, i);
        const Vector DrhoDxi = DrhoDx(nodeListi, i);
        const SymTensor& Hi = H(nodeListi, i);
        const vector<vector<int> >& fullConnectivity = connectivityMap.connectivityForNode(nodeListi, i);
        for (unsigned nodeListj = 0; nodeListj != numNodeLists; ++nodeListj) {
          for (typename vector<int>::const_iterator jItr = fullConnectivity[nodeListj].begin();
               jItr != fullConnectivity[nodeListj].end();
               ++jItr) {
            const unsigned j = *jItr;
            const Vector& rj = position(nodeListj, j);
            const Vector& vj = velocity(nodeListj, j);
            const Scalar mj = mass(nodeListj, j);
            const Scalar rhoj = massDensity(nodeListj, j);
            const Vector DrhoDxj = DrhoDx(nodeListj, j);
            const Vector rji = rj - ri;
            const Vector rjihat = rji.unitVector();
            const Scalar rhoij = rhoi + 0.5*DrhoDxi.dot(rji);
            const Scalar rhoji = rhoj - 0.5*DrhoDxj.dot(rji);
<<<<<<< HEAD
            const Scalar deltai = 2.0*max(0.0, volumeSpacing<Dimension>(mi/rhoi) + volumeSpacing<Dimension>(mj/rhoj) - rji.magnitude());
            // const Scalar deltai = max(0.0, 2.0*volumeSpacing<Dimension>((mi + mj)/(rhoi + rhoj)) - rji.magnitude());
            // deltar(nodeListi, i) -= deltai*rjihat;
=======
            const Scalar deltai = max(0.0, 2.0*min(volumeSpacing<Dimension>(mi/rhoi), volumeSpacing<Dimension>(mj/rhoj)) - rji.magnitude());
            // const Scalar deltai = max(0.0, 2.0*volumeSpacing<Dimension>((mi + mj)/(rhoi + rhoj)) - rji.magnitude());
            deltar(nodeListi, i) -= deltai*rjihat;
>>>>>>> 9e1c3b2f
            const Scalar etai = (Hi*rji).magnitude();
            const Scalar weight = W.kernelValue(etai, 1.0)/W0 * (vj - vi).magnitude();
            deltar(nodeListi, i) -= weight*deltai*rjihat;
            weightsum(nodeListi, i) += weight;
            deltav(nodeListi, i) += weight*(vj - vi).magnitude();
          }
        }
      }
    }

    // Apply the filtering.
    const FieldList<Dimension, Vector> DxDt = derivs.fields(IncrementFieldList<Dimension, Field<Dimension, Vector> >::prefix() + HydroFieldNames::position, Vector::zero);
    for (unsigned nodeListi = 0; nodeListi != numNodeLists; ++nodeListi) {
      const unsigned n = position[nodeListi]->numInternalElements();
      for (unsigned i = 0; i != n; ++i) {
        // const Scalar hi = 1.0/(H(nodeListi, i).eigenValues().maxElement());
        // const Scalar mag0 = DvDx(nodeListi, i).eigenValues().maxAbsElement()*hi*dt;
        // const Scalar mag0 = DxDt(nodeListi, i).magnitude() * dt;
        const Scalar mag0 = deltav(nodeListi, i)*safeInv(weightsum(nodeListi, i))*dt;
        if (mag0 > 0.0) {
          const Scalar deltamag = deltar(nodeListi, i).magnitude();
          const Scalar effmag = mfilter*deltamag;
          // const Scalar effmag = mfilter*min(mag0, deltamag);
          position(nodeListi, i) += effmag*deltar(nodeListi, i).unitVector();
        }
      }
    }

    // Check for any boundary violations.
    for (ConstBoundaryIterator boundaryItr = this->boundaryBegin(); 
         boundaryItr != this->boundaryEnd();
         ++boundaryItr) (*boundaryItr)->setAllViolationNodes(dataBase);
    this->enforceBoundaries(state, derivs);
  }

  // // This form looks uses Voronoi centroids.
  // if (mfilter > 0.0) {
  //   FieldList<Dimension, Vector> position = state.fields(HydroFieldNames::position, Vector::zero);
  //   const FieldList<Dimension, Vector> centroids = computeVoronoiCentroids(position);
  //   const FieldList<Dimension, Vector> DxDt = derivs.fields(IncrementFieldList<Dimension, Field<Dimension, Vector> >::prefix() + HydroFieldNames::position, Vector::zero);
  //   const unsigned numNodeLists = position.size();
  //   for (unsigned nodeListi = 0; nodeListi != numNodeLists; ++nodeListi) {
  //     const unsigned n = position[nodeListi]->numInternalElements();
  //     for (unsigned i = 0; i != n; ++i) {
  //       const Scalar mag0 = DxDt(nodeListi, i).magnitude() * dt;
  //       if (mag0 > 0.0) {
  //         const Vector delta = centroids(nodeListi, i) - position(nodeListi, i);
  //         const Scalar deltamag = delta.magnitude();
  //         const Scalar effmag = mfilter*min(mfilter*mag0, deltamag);
  //         position(nodeListi, i) += effmag*delta.unitVector();
  //       }
  //     }
  //   }

  //   // Check for any boundary violations.
  //   for (ConstBoundaryIterator boundaryItr = this->boundaryBegin(); 
  //        boundaryItr != this->boundaryEnd();
  //        ++boundaryItr) (*boundaryItr)->setAllViolationNodes(dataBase);
  //   this->enforceBoundaries(state, derivs);
  // }

}

//------------------------------------------------------------------------------
// Apply the ghost boundary conditions for hydro state fields.
//------------------------------------------------------------------------------
template<typename Dimension>
void
CRKSPHHydroBase<Dimension>::
applyGhostBoundaries(State<Dimension>& state,
                     StateDerivatives<Dimension>& derivs) {

  // Apply boundary conditions to the basic fluid state Fields.
  // FieldList<Dimension, Scalar> vol = state.fields(HydroFieldNames::volume, 0.0);
  FieldList<Dimension, Scalar> mass = state.fields(HydroFieldNames::mass, 0.0);
  FieldList<Dimension, Scalar> massDensity = state.fields(HydroFieldNames::massDensity, 0.0);
  FieldList<Dimension, Scalar> specificThermalEnergy = state.fields(HydroFieldNames::specificThermalEnergy, 0.0);
  FieldList<Dimension, Vector> velocity = state.fields(HydroFieldNames::velocity, Vector::zero);
  FieldList<Dimension, Scalar> pressure = state.fields(HydroFieldNames::pressure, 0.0);
  FieldList<Dimension, Scalar> soundSpeed = state.fields(HydroFieldNames::soundSpeed, 0.0);

  FieldList<Dimension, Scalar> specificThermalEnergy0;
  if (compatibleEnergyEvolution()) specificThermalEnergy0 = state.fields(HydroFieldNames::specificThermalEnergy + "0", 0.0);

  FieldList<Dimension, Scalar> m0 = state.fields(HydroFieldNames::m0_CRKSPH, 0.0);
  FieldList<Dimension, Vector> m1 = state.fields(HydroFieldNames::m1_CRKSPH, Vector::zero);
  FieldList<Dimension, Scalar> A0 = state.fields(HydroFieldNames::A0_CRKSPH, 0.0);
  FieldList<Dimension, Scalar> A = state.fields(HydroFieldNames::A_CRKSPH, 0.0);
  FieldList<Dimension, Vector> B = state.fields(HydroFieldNames::B_CRKSPH, Vector::zero);
  FieldList<Dimension, Vector> C = state.fields(HydroFieldNames::C_CRKSPH, Vector::zero);
  FieldList<Dimension, Tensor> D = state.fields(HydroFieldNames::D_CRKSPH, Tensor::zero);
  FieldList<Dimension, Vector> gradA0 = state.fields(HydroFieldNames::gradA0_CRKSPH, Vector::zero);
  FieldList<Dimension, Vector> gradA = state.fields(HydroFieldNames::gradA_CRKSPH, Vector::zero);
  FieldList<Dimension, Tensor> gradB = state.fields(HydroFieldNames::gradB_CRKSPH, Tensor::zero);
  FieldList<Dimension, Vector> DrhoDx = derivs.fields(HydroFieldNames::massDensityGradient, Vector::zero);

  for (ConstBoundaryIterator boundaryItr = this->boundaryBegin(); 
       boundaryItr != this->boundaryEnd();
       ++boundaryItr) {
    // (*boundaryItr)->applyFieldListGhostBoundary(vol);
    (*boundaryItr)->applyFieldListGhostBoundary(mass);
    (*boundaryItr)->applyFieldListGhostBoundary(massDensity);
    (*boundaryItr)->applyFieldListGhostBoundary(specificThermalEnergy);
    (*boundaryItr)->applyFieldListGhostBoundary(velocity);
    (*boundaryItr)->applyFieldListGhostBoundary(pressure);
    (*boundaryItr)->applyFieldListGhostBoundary(soundSpeed);
    if (compatibleEnergyEvolution()) (*boundaryItr)->applyFieldListGhostBoundary(specificThermalEnergy0);
    (*boundaryItr)->applyFieldListGhostBoundary(m0);
    (*boundaryItr)->applyFieldListGhostBoundary(m1);
    (*boundaryItr)->applyFieldListGhostBoundary(A0);
    (*boundaryItr)->applyFieldListGhostBoundary(A);
    (*boundaryItr)->applyFieldListGhostBoundary(B);
    (*boundaryItr)->applyFieldListGhostBoundary(C);
    (*boundaryItr)->applyFieldListGhostBoundary(D);
    (*boundaryItr)->applyFieldListGhostBoundary(gradA0);
    (*boundaryItr)->applyFieldListGhostBoundary(gradA);
    (*boundaryItr)->applyFieldListGhostBoundary(gradB);
    (*boundaryItr)->applyFieldListGhostBoundary(DrhoDx);
  }
}

//------------------------------------------------------------------------------
// Enforce the boundary conditions for hydro state fields.
//------------------------------------------------------------------------------
template<typename Dimension>
void
CRKSPHHydroBase<Dimension>::
enforceBoundaries(State<Dimension>& state,
                  StateDerivatives<Dimension>& derivs) {

  // Enforce boundary conditions on the fluid state Fields.
  // FieldList<Dimension, Scalar> vol = state.fields(HydroFieldNames::volume, 0.0);
  FieldList<Dimension, Scalar> mass = state.fields(HydroFieldNames::mass, 0.0);
  FieldList<Dimension, Scalar> massDensity = state.fields(HydroFieldNames::massDensity, 0.0);
  FieldList<Dimension, Scalar> specificThermalEnergy = state.fields(HydroFieldNames::specificThermalEnergy, 0.0);
  FieldList<Dimension, Vector> velocity = state.fields(HydroFieldNames::velocity, Vector::zero);
  FieldList<Dimension, Scalar> pressure = state.fields(HydroFieldNames::pressure, 0.0);
  FieldList<Dimension, Scalar> soundSpeed = state.fields(HydroFieldNames::soundSpeed, 0.0);

  FieldList<Dimension, Scalar> specificThermalEnergy0;
  if (compatibleEnergyEvolution()) specificThermalEnergy0 = state.fields(HydroFieldNames::specificThermalEnergy + "0", 0.0);

  FieldList<Dimension, Scalar> m0 = state.fields(HydroFieldNames::m0_CRKSPH, 0.0);
  FieldList<Dimension, Vector> m1 = state.fields(HydroFieldNames::m1_CRKSPH, Vector::zero);
  FieldList<Dimension, Scalar> A0 = state.fields(HydroFieldNames::A0_CRKSPH, 0.0);
  FieldList<Dimension, Scalar> A = state.fields(HydroFieldNames::A_CRKSPH, 0.0);
  FieldList<Dimension, Vector> B = state.fields(HydroFieldNames::B_CRKSPH, Vector::zero);
  FieldList<Dimension, Vector> C = state.fields(HydroFieldNames::C_CRKSPH, Vector::zero);
  FieldList<Dimension, Tensor> D = state.fields(HydroFieldNames::D_CRKSPH, Tensor::zero);
  FieldList<Dimension, Vector> gradA0 = state.fields(HydroFieldNames::gradA0_CRKSPH, Vector::zero);
  FieldList<Dimension, Vector> gradA = state.fields(HydroFieldNames::gradA_CRKSPH, Vector::zero);
  FieldList<Dimension, Tensor> gradB = state.fields(HydroFieldNames::gradB_CRKSPH, Tensor::zero);
  FieldList<Dimension, Vector> DrhoDx = derivs.fields(HydroFieldNames::massDensityGradient, Vector::zero);

  for (ConstBoundaryIterator boundaryItr = this->boundaryBegin(); 
       boundaryItr != this->boundaryEnd();
       ++boundaryItr) {
    // (*boundaryItr)->enforceFieldListBoundary(vol);
    (*boundaryItr)->enforceFieldListBoundary(mass);
    (*boundaryItr)->enforceFieldListBoundary(massDensity);
    (*boundaryItr)->enforceFieldListBoundary(specificThermalEnergy);
    (*boundaryItr)->enforceFieldListBoundary(velocity);
    (*boundaryItr)->enforceFieldListBoundary(pressure);
    (*boundaryItr)->enforceFieldListBoundary(soundSpeed);
    if (compatibleEnergyEvolution()) (*boundaryItr)->enforceFieldListBoundary(specificThermalEnergy0);
    (*boundaryItr)->enforceFieldListBoundary(m0);
    (*boundaryItr)->enforceFieldListBoundary(m1);
    (*boundaryItr)->enforceFieldListBoundary(A0);
    (*boundaryItr)->enforceFieldListBoundary(A);
    (*boundaryItr)->enforceFieldListBoundary(B);
    (*boundaryItr)->enforceFieldListBoundary(C);
    (*boundaryItr)->enforceFieldListBoundary(D);
    (*boundaryItr)->enforceFieldListBoundary(gradA0);
    (*boundaryItr)->enforceFieldListBoundary(gradA);
    (*boundaryItr)->enforceFieldListBoundary(gradB);
    (*boundaryItr)->enforceFieldListBoundary(DrhoDx);
  }
}

//------------------------------------------------------------------------------
// Dump the current state to the given file.
//------------------------------------------------------------------------------
template<typename Dimension>
void
CRKSPHHydroBase<Dimension>::
dumpState(FileIO& file, string pathName) const {
  file.write(mDxDt, pathName + "/DxDt");
  file.write(mDvDt, pathName + "/DvDt");
  file.write(mDmassDensityDt, pathName + "/DmassDensityDt");
  file.write(mDspecificThermalEnergyDt, pathName + "/DspecificThermalEnergyDt");
  file.write(mDHDt, pathName + "/DHDt");
  file.write(mDvDx, pathName + "/DvDx");
  file.write(mInternalDvDx, pathName + "/internalDvDx");
  file.write(mVolume, pathName + "/volume");
  file.write(mM0, pathName + "/m0");
  file.write(mM1, pathName + "/m1");
  file.write(mM2, pathName + "/m2");
  file.write(mA0, pathName + "/A0");
  file.write(mA, pathName + "/A");
  file.write(mB, pathName + "/B");
  file.write(mC, pathName + "/C");
  file.write(mD, pathName + "/D");
  file.write(mGradA0, pathName + "/gradA0");
  file.write(mGradA, pathName + "/gradA");
  file.write(mGradB, pathName + "/gradB");
}

//------------------------------------------------------------------------------
// Restore the state from the given file.
//------------------------------------------------------------------------------
template<typename Dimension>
void
CRKSPHHydroBase<Dimension>::
restoreState(const FileIO& file, string pathName) {
  file.read(mDxDt, pathName + "/DxDt");
  file.read(mDvDt, pathName + "/DvDt");
  file.read(mDmassDensityDt, pathName + "/DmassDensityDt");
  file.read(mDspecificThermalEnergyDt, pathName + "/DspecificThermalEnergyDt");
  file.read(mDHDt, pathName + "/DHDt");
  file.read(mDvDx, pathName + "/DvDx");
  file.read(mInternalDvDx, pathName + "/internalDvDx");
  file.read(mVolume, pathName + "/volume");
  file.read(mM0, pathName + "/m0");
  file.read(mM1, pathName + "/m1");
  file.read(mM2, pathName + "/m2");
  file.read(mA0, pathName + "/A0");
  file.read(mA, pathName + "/A");
  file.read(mB, pathName + "/B");
  file.read(mC, pathName + "/C");
  file.read(mD, pathName + "/D");
  file.read(mGradA0, pathName + "/gradA0");
  file.read(mGradA, pathName + "/gradA");
  file.read(mGradB, pathName + "/gradB");
}

}
}
<|MERGE_RESOLUTION|>--- conflicted
+++ resolved
@@ -1072,13 +1072,9 @@
                 //   // const Scalar drij = max(0.0, hi/nPerh - rijmag);
                 //   // const Scalar drji = max(0.0, hj/nPerh - rijmag);
                 //   const Scalar forceijmag = forceij.magnitude();
-<<<<<<< HEAD
                 //   forceij += mfilter*min(forceijmag, 0.5*(ki + kj)*abs(drij))*sgn(drij)*knothat;
                 //   // if (i == 0) cerr << " --> " << j << " " << rijmag << " " << drij << " " << 0.5*mfilter*(ki + kj)*drij*knothat << endl;
                 //   // forceij += min(mfilter*forceij.magnitude(), 0.5*(ki + kj))*knothat;
-=======
-                //   forceij += min(mfilter*forceij.magnitude(), 0.5*(ki + kj))*knothat;
->>>>>>> 9e1c3b2f
                 // }
 
                 deltaDvDti = -forceij/mi; // - mj*(Qacci + Qaccj);
@@ -1542,15 +1538,9 @@
             const Vector rjihat = rji.unitVector();
             const Scalar rhoij = rhoi + 0.5*DrhoDxi.dot(rji);
             const Scalar rhoji = rhoj - 0.5*DrhoDxj.dot(rji);
-<<<<<<< HEAD
             const Scalar deltai = 2.0*max(0.0, volumeSpacing<Dimension>(mi/rhoi) + volumeSpacing<Dimension>(mj/rhoj) - rji.magnitude());
             // const Scalar deltai = max(0.0, 2.0*volumeSpacing<Dimension>((mi + mj)/(rhoi + rhoj)) - rji.magnitude());
             // deltar(nodeListi, i) -= deltai*rjihat;
-=======
-            const Scalar deltai = max(0.0, 2.0*min(volumeSpacing<Dimension>(mi/rhoi), volumeSpacing<Dimension>(mj/rhoj)) - rji.magnitude());
-            // const Scalar deltai = max(0.0, 2.0*volumeSpacing<Dimension>((mi + mj)/(rhoi + rhoj)) - rji.magnitude());
-            deltar(nodeListi, i) -= deltai*rjihat;
->>>>>>> 9e1c3b2f
             const Scalar etai = (Hi*rji).magnitude();
             const Scalar weight = W.kernelValue(etai, 1.0)/W0 * (vj - vi).magnitude();
             deltar(nodeListi, i) -= weight*deltai*rjihat;
