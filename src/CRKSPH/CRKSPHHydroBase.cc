--- conflicted
+++ resolved
@@ -598,7 +598,7 @@
     computeCRKSPHSumVolume(connectivityMap, W, position, mass, H, vol);
   } else if (mVolumeType == CRKVolumeType::CRKVoronoiVolume) {
     vol.assignFields(mass/massDensity);
-    computeVoronoiVolume(position, H, massDensity, gradRho, connectivityMap, damage,
+    computeVoronoiVolume(position, H, connectivityMap, damage,
                          vector<typename Dimension::FacetedVolume>(),                // no boundaries
                          vector<vector<typename Dimension::FacetedVolume> >(),       // no holes
                          vector<Boundary<Dimension>*>(this->boundaryBegin(),         // boundaries
@@ -765,16 +765,6 @@
   GenericHydro<Dimension>::finalize(time, dt, dataBase, state, derivs);
 
   // Volume.
-<<<<<<< HEAD
-  const auto& W = this->kernel();
-  const auto& connectivityMap = dataBase.connectivityMap();
-  const auto  mass = state.fields(HydroFieldNames::mass, 0.0);
-  const auto  H = state.fields(HydroFieldNames::H, SymTensor::zero);
-  const auto  position = state.fields(HydroFieldNames::position, Vector::zero);
-  const auto  gradRho = derivs.fields(HydroFieldNames::massDensityGradient, Vector::zero);
-  const auto  vol = state.fields(HydroFieldNames::volume, 0.0);
-  auto        massDensity = state.fields(HydroFieldNames::massDensity, 0.0);
-=======
   const TableKernel<Dimension>& W = this->kernel();
   const ConnectivityMap<Dimension>& connectivityMap = dataBase.connectivityMap();
   const FieldList<Dimension, Scalar> mass = state.fields(HydroFieldNames::mass, 0.0);
@@ -792,7 +782,7 @@
   } else if (mVolumeType == CRKVolumeType::CRKVoronoiVolume) {
     vol.assignFields(mass/massDensity);
     FieldList<Dimension, typename Dimension::FacetedVolume> cells;
-    FieldList<Dimension, vector<int>> cellFaceFlags;
+    FieldList<Dimension, vector<tuple<int, int, int>>> cellFaceFlags;
     computeVoronoiVolume(position, H, connectivityMap, damage,
                          vector<typename Dimension::FacetedVolume>(),                // no boundaries
                          vector<vector<typename Dimension::FacetedVolume> >(),       // no holes
@@ -837,7 +827,6 @@
   //        ++boundItr) (*boundItr)->finalizeGhostBoundary();
   // }
 
->>>>>>> a676817c
   // Depending on the mass density advancement selected, we may want to replace the 
   // mass density.
   if (densityUpdate() == MassDensityType::RigorousSumDensity) {
