//---------------------------------Spheral++----------------------------------//
// Hydro -- The CRKSPH/ACRKSPH hydrodynamic package for Spheral++.
//
// Created by JMO, Mon Jul 19 22:11:09 PDT 2010
//----------------------------------------------------------------------------//
#include <limits.h>
#include <float.h>
#include <algorithm>
#include <fstream>
#include <map>
#include <vector>

#include "CRKSPHHydroBase.hh"
#include "CRKSPHUtilities.hh"
#include "computeVoronoiVolume.hh"
#include "computeHullVolumes.hh"
#include "computeCRKSPHSumVolume.hh"
#include "computeCRKSPHSumMassDensity.hh"
<<<<<<< HEAD
#include "computeCRKSPHMoments.hh"
=======
>>>>>>> 69fa69ef
#include "computeCRKSPHCorrections.hh"
#include "computeCRKSPHIntegral.hh"
#include "computeHVolumes.hh"
#include "centerOfMass.hh"
#include "computeVoronoiCentroids.hh"
#include "volumeSpacing.hh"
#include "NodeList/SmoothingScaleBase.hh"
#include "Hydro/HydroFieldNames.hh"
#include "Physics/GenericHydro.hh"
#include "DataBase/State.hh"
#include "DataBase/StateDerivatives.hh"
#include "DataBase/IncrementFieldList.hh"
#include "DataBase/IncrementBoundedFieldList.hh"
#include "DataBase/ReplaceFieldList.hh"
#include "DataBase/ReplaceBoundedFieldList.hh"
#include "DataBase/IncrementBoundedState.hh"
#include "DataBase/ReplaceBoundedState.hh"
#include "DataBase/CompositeFieldListPolicy.hh"
#include "CRKSPHSpecificThermalEnergyPolicy.hh"
#include "HVolumePolicy.hh"
#include "Hydro/SpecificThermalEnergyPolicy.hh"
#include "Hydro/NonSymmetricSpecificThermalEnergyPolicy.hh"
#include "Hydro/PositionPolicy.hh"
#include "Hydro/PressurePolicy.hh"
#include "Hydro/SoundSpeedPolicy.hh"
#include "ArtificialViscosity/ArtificialViscosity.hh"
#include "DataBase/DataBase.hh"
#include "Field/FieldList.hh"
#include "Field/NodeIterators.hh"
#include "Boundary/Boundary.hh"
#include "Neighbor/ConnectivityMap.hh"
#include "Utilities/timingUtilities.hh"
#include "Utilities/safeInv.hh"
#include "Utilities/newtonRaphson.hh"
#include "Utilities/SpheralFunctions.hh"
#include "FileIO/FileIO.hh"

#include "SPH/computeSPHSumMassDensity.hh"
#include "Geometry/innerProduct.hh"
#include "Geometry/outerProduct.hh"

#include "Kernel/NBSplineKernel.hh"

namespace Spheral {
namespace CRKSPHSpace {

using namespace std;
using PhysicsSpace::Physics;
using PhysicsSpace::GenericHydro;
using NodeSpace::SmoothingScaleBase;
using NodeSpace::NodeList;
using NodeSpace::FluidNodeList;
using FileIOSpace::FileIO;
using ArtificialViscositySpace::ArtificialViscosity;
using KernelSpace::TableKernel;
using KernelSpace::NBSplineKernel;
using DataBaseSpace::DataBase;
using FieldSpace::Field;
using FieldSpace::FieldList;
using NeighborSpace::ConnectivityMap;
using Geometry::innerProduct;
using Geometry::outerProduct;

using PhysicsSpace::MassDensityType;
using PhysicsSpace::HEvolutionType;

<<<<<<< HEAD
namespace {

double fluxlimiterVL(const double x) {
  // if (x > 0.0) {
  //   return min(1.0, x);                           // minmod
  // } else {
  //   return 0.0;
  // }

  // if (x > 0.0) {
  //   return 2.0/(1.0 + x)*2.0*x/(1.0 + x);                       // van Leer
  // } else {
  //   return 0.0;
  // }
  return (x + abs(x))/(1.0 + abs(x));                       // van Leer
}

}
=======
>>>>>>> 69fa69ef

//------------------------------------------------------------------------------
// Construct with the given artificial viscosity and kernels.
//------------------------------------------------------------------------------
template<typename Dimension>
CRKSPHHydroBase<Dimension>::
CRKSPHHydroBase(const SmoothingScaleBase<Dimension>& smoothingScaleMethod,
                ArtificialViscosity<Dimension>& Q,
                const TableKernel<Dimension>& W,
                const TableKernel<Dimension>& WPi,
                const double filter,
                const double cfl,
                const bool useVelocityMagnitudeForDt,
                const bool compatibleEnergyEvolution,
                const bool XSPH,
                const MassDensityType densityUpdate,
                const HEvolutionType HUpdate,
                const CRKOrder correctionOrder,
<<<<<<< HEAD
                const CRKVolumeType volumeType,
=======
>>>>>>> 69fa69ef
                const double epsTensile,
                const double nTensile):
  GenericHydro<Dimension>(W, WPi, Q, cfl, useVelocityMagnitudeForDt),
  mSmoothingScaleMethod(smoothingScaleMethod),
  mDensityUpdate(densityUpdate),
  mHEvolution(HUpdate),
  mCorrectionOrder(correctionOrder),
<<<<<<< HEAD
  mVolumeType(volumeType),
=======
>>>>>>> 69fa69ef
  mCompatibleEnergyEvolution(compatibleEnergyEvolution),
  mXSPH(XSPH),
  mfilter(filter),
  mEpsTensile(epsTensile),
  mnTensile(nTensile),
  mTimeStepMask(FieldSpace::Copy),
  mPressure(FieldSpace::Copy),
  mSoundSpeed(FieldSpace::Copy),
  mSpecificThermalEnergy0(FieldSpace::Copy),
  mHideal(FieldSpace::Copy),
  mMaxViscousPressure(FieldSpace::Copy),
  mEffViscousPressure(FieldSpace::Copy),
  mViscousWork(FieldSpace::Copy),
  mVolume(FieldSpace::Copy),
  mWeightedNeighborSum(FieldSpace::Copy),
  mMassSecondMoment(FieldSpace::Copy),
  mXSPHDeltaV(FieldSpace::Copy),
  mDxDt(FieldSpace::Copy),
  mDvDt(FieldSpace::Copy),
  mDmassDensityDt(FieldSpace::Copy),
  mDspecificThermalEnergyDt(FieldSpace::Copy),
  mDHDt(FieldSpace::Copy),
  mDvDx(FieldSpace::Copy),
  mInternalDvDx(FieldSpace::Copy),
  mPairAccelerations(FieldSpace::Copy),
  mDvDt0(FieldSpace::Copy),
  mDmassDensityDt0(FieldSpace::Copy),
  mDspecificThermalEnergyDt0(FieldSpace::Copy),
  mDHDt0(FieldSpace::Copy),
  mDvDx0(FieldSpace::Copy),
  mInternalDvDx0(FieldSpace::Copy),
  mPairAccelerations0(FieldSpace::Copy),
  mA(FieldSpace::Copy),
  mB(FieldSpace::Copy),
  mC(FieldSpace::Copy),
  mGradA(FieldSpace::Copy),
  mGradB(FieldSpace::Copy),
  mGradC(FieldSpace::Copy),
<<<<<<< HEAD
  mM0(FieldSpace::Copy),
  mM1(FieldSpace::Copy),
  mM2(FieldSpace::Copy),
  mM3(FieldSpace::Copy),
  mM4(FieldSpace::Copy),
  mGradm0(FieldSpace::Copy),
  mGradm1(FieldSpace::Copy),
  mGradm2(FieldSpace::Copy),
  mGradm3(FieldSpace::Copy),
  mGradm4(FieldSpace::Copy),
=======
>>>>>>> 69fa69ef
  mSurfNorm(FieldSpace::Copy),
  mRestart(DataOutput::registerWithRestart(*this)) {
}

//------------------------------------------------------------------------------
// Destructor
//------------------------------------------------------------------------------
template<typename Dimension>
CRKSPHHydroBase<Dimension>::
~CRKSPHHydroBase() {
}

//------------------------------------------------------------------------------
// On problem start up, we need to initialize our internal data.
//------------------------------------------------------------------------------
template<typename Dimension>
void
CRKSPHHydroBase<Dimension>::
initializeProblemStartup(DataBase<Dimension>& dataBase) {

  // Create storage for our internal state.
  mTimeStepMask = dataBase.newFluidFieldList(int(0), HydroFieldNames::timeStepMask);
  mPressure = dataBase.newFluidFieldList(0.0, HydroFieldNames::pressure);
  mSoundSpeed = dataBase.newFluidFieldList(0.0, HydroFieldNames::soundSpeed);
  mSpecificThermalEnergy0 = dataBase.newFluidFieldList(0.0, HydroFieldNames::specificThermalEnergy + "0");
  mHideal = dataBase.newFluidFieldList(SymTensor::zero, ReplaceBoundedFieldList<Dimension, Field<Dimension, SymTensor> >::prefix() + HydroFieldNames::H);
  mMaxViscousPressure = dataBase.newFluidFieldList(0.0, HydroFieldNames::maxViscousPressure);
  mEffViscousPressure = dataBase.newFluidFieldList(0.0, HydroFieldNames::effectiveViscousPressure);
  mVolume = dataBase.newFluidFieldList(0.0, HydroFieldNames::volume);
  mViscousWork = dataBase.newFluidFieldList(0.0, HydroFieldNames::viscousWork);
  mWeightedNeighborSum = dataBase.newFluidFieldList(0.0, HydroFieldNames::weightedNeighborSum);
  mMassSecondMoment = dataBase.newFluidFieldList(SymTensor::zero, HydroFieldNames::massSecondMoment);
  mXSPHDeltaV = dataBase.newFluidFieldList(Vector::zero, HydroFieldNames::XSPHDeltaV);
  mDxDt = dataBase.newFluidFieldList(Vector::zero, IncrementFieldList<Dimension, Field<Dimension, Vector> >::prefix() + HydroFieldNames::position);
  mDvDt = dataBase.newFluidFieldList(Vector::zero, IncrementFieldList<Dimension, Field<Dimension, Vector> >::prefix() + HydroFieldNames::velocity);
  mDmassDensityDt = dataBase.newFluidFieldList(0.0, IncrementFieldList<Dimension, Field<Dimension, Scalar> >::prefix() + HydroFieldNames::massDensity);
  mDspecificThermalEnergyDt = dataBase.newFluidFieldList(0.0, IncrementFieldList<Dimension, Field<Dimension, Scalar> >::prefix() + HydroFieldNames::specificThermalEnergy);
  mDHDt = dataBase.newFluidFieldList(SymTensor::zero, IncrementFieldList<Dimension, Field<Dimension, Vector> >::prefix() + HydroFieldNames::H);
  mDvDx = dataBase.newFluidFieldList(Tensor::zero, HydroFieldNames::velocityGradient);
  mInternalDvDx = dataBase.newFluidFieldList(Tensor::zero, HydroFieldNames::internalVelocityGradient);
  mPairAccelerations = dataBase.newFluidFieldList(vector<Vector>(), HydroFieldNames::pairAccelerations);
  mDvDt0 = dataBase.newFluidFieldList(Vector::zero, IncrementFieldList<Dimension, Field<Dimension, Vector> >::prefix() + HydroFieldNames::velocity + "0");
  mDmassDensityDt0 = dataBase.newFluidFieldList(0.0, IncrementFieldList<Dimension, Field<Dimension, Scalar> >::prefix() + HydroFieldNames::massDensity + "0");
  mDspecificThermalEnergyDt0 = dataBase.newFluidFieldList(0.0, IncrementFieldList<Dimension, Field<Dimension, Scalar> >::prefix() + HydroFieldNames::specificThermalEnergy + "0");
  mDHDt0 = dataBase.newFluidFieldList(SymTensor::zero, IncrementFieldList<Dimension, Field<Dimension, Vector> >::prefix() + HydroFieldNames::H + "0");
  mDvDx0 = dataBase.newFluidFieldList(Tensor::zero, HydroFieldNames::velocityGradient + "0");
  mInternalDvDx0 = dataBase.newFluidFieldList(Tensor::zero, HydroFieldNames::internalVelocityGradient + "0");
  mPairAccelerations0 = dataBase.newFluidFieldList(vector<Vector>(), HydroFieldNames::pairAccelerations + "0");

  mA = dataBase.newFluidFieldList(0.0,                        HydroFieldNames::A_CRKSPH);
  mB = dataBase.newFluidFieldList(Vector::zero,               HydroFieldNames::B_CRKSPH);
  mGradA = dataBase.newFluidFieldList(Vector::zero,           HydroFieldNames::gradA_CRKSPH);
  mGradB = dataBase.newFluidFieldList(Tensor::zero,           HydroFieldNames::gradB_CRKSPH);
  mM0 = dataBase.newFluidFieldList(0.0,                       HydroFieldNames::m0_CRKSPH);
  mM1 = dataBase.newFluidFieldList(Vector::zero,              HydroFieldNames::m1_CRKSPH);
  mM2 = dataBase.newFluidFieldList(SymTensor::zero,           HydroFieldNames::m2_CRKSPH);
  mGradm0 = dataBase.newFluidFieldList(Vector::zero,          HydroFieldNames::gradM0_CRKSPH);
  mGradm1 = dataBase.newFluidFieldList(Tensor::zero,          HydroFieldNames::gradM1_CRKSPH);
  mGradm2 = dataBase.newFluidFieldList(ThirdRankTensor::zero, HydroFieldNames::gradM2_CRKSPH);
  if (mCorrectionOrder == QuadraticOrder) {
    mC = dataBase.newFluidFieldList(Tensor::zero,                HydroFieldNames::C_CRKSPH);
    mGradC = dataBase.newFluidFieldList(ThirdRankTensor::zero,   HydroFieldNames::gradC_CRKSPH);
    mM3 = dataBase.newFluidFieldList(ThirdRankTensor::zero,      HydroFieldNames::m3_CRKSPH);
    mM4 = dataBase.newFluidFieldList(FourthRankTensor::zero,     HydroFieldNames::m4_CRKSPH);
    mGradm3 = dataBase.newFluidFieldList(FourthRankTensor::zero, HydroFieldNames::gradM3_CRKSPH);
    mGradm4 = dataBase.newFluidFieldList(FifthRankTensor::zero,  HydroFieldNames::gradM4_CRKSPH);
  }

<<<<<<< HEAD
=======
  mA = dataBase.newFluidFieldList(0.0,              HydroFieldNames::A_CRKSPH);
  mB = dataBase.newFluidFieldList(Vector::zero,     HydroFieldNames::B_CRKSPH);
  mC = dataBase.newFluidFieldList(Tensor::zero,     HydroFieldNames::C_CRKSPH);
  mGradA = dataBase.newFluidFieldList(Vector::zero, HydroFieldNames::gradA_CRKSPH);
  mGradB = dataBase.newFluidFieldList(Tensor::zero, HydroFieldNames::gradB_CRKSPH);
  mGradC = dataBase.newFluidFieldList(ThirdRankTensor::zero, HydroFieldNames::gradC_CRKSPH);

>>>>>>> 69fa69ef
  // mSurfNorm = dataBase.newFluidFieldList(Vector::zero, "Surface Normal");

  // Compute the volumes.
  const TableKernel<Dimension>& W = this->kernel();
  const ConnectivityMap<Dimension>& connectivityMap = dataBase.connectivityMap();
  const FieldList<Dimension, Scalar> mass = dataBase.fluidMass();
  const FieldList<Dimension, SymTensor> H = dataBase.fluidHfield();
  const FieldList<Dimension, Vector> position = dataBase.fluidPosition();
  if (mVolumeType == CRKMassOverDensity) {
    const FieldList<Dimension, Scalar> massDensity = dataBase.fluidMassDensity();
    mVolume.assignFields(mass/massDensity);
  } else if (mVolumeType == CRKSumVolume) {
    computeCRKSPHSumVolume(connectivityMap, this->kernel(), position, H, mVolume);
  } else if (mVolumeType == CRKVoronoiVolume) {
    computeVoronoiVolume(position, mVolume);
  } else if (mVolumeType == CRKHullVolume) {
    computeHullVolumes(connectivityMap, W.kernelExtent(), position, H, mVolume);
  } else {
    VERIFY2(false, "Unknown CRK volume weighting.");
  }
  for (ConstBoundaryIterator boundItr = this->boundaryBegin();
       boundItr != this->boundaryEnd();
       ++boundItr) (*boundItr)->applyFieldListGhostBoundary(mVolume);
  for (ConstBoundaryIterator boundItr = this->boundaryBegin();
       boundItr != this->boundaryEnd();
       ++boundItr) (*boundItr)->finalizeGhostBoundary();

<<<<<<< HEAD
  // Compute the corrections.
  computeCRKSPHMoments(connectivityMap, W, mVolume, position, H, correctionOrder(), NodeCoupling(), mM0, mM1, mM2, mM3, mM4, mGradm0, mGradm1, mGradm2, mGradm3, mGradm4);
  computeCRKSPHCorrections(mM0, mM1, mM2, mM3, mM4, mGradm0, mGradm1, mGradm2, mGradm3, mGradm4, correctionOrder(), mA, mB, mC, mGradA, mGradB, mGradC);
=======
  // Initialize the kernel correction fields.
  dataBase.updateConnectivityMap(false);
  const ConnectivityMap<Dimension>& connectivityMap = dataBase.connectivityMap();
  const TableKernel<Dimension>& W = this->kernel();
  const FieldList<Dimension, Vector> position = dataBase.fluidPosition();
  const FieldList<Dimension, SymTensor> H = dataBase.fluidHfield();
  FieldList<Dimension, Scalar> mass = dataBase.fluidMass();
  FieldList<Dimension, Scalar> massDensity = dataBase.fluidMassDensity();
  for (ConstBoundaryIterator boundItr = this->boundaryBegin();
       boundItr != this->boundaryEnd();
       ++boundItr) {
    (*boundItr)->applyFieldListGhostBoundary(mass);
    (*boundItr)->applyFieldListGhostBoundary(massDensity);
  }
  for (ConstBoundaryIterator boundItr = this->boundaryBegin();
       boundItr != this->boundaryEnd();
       ++boundItr) (*boundItr)->finalizeGhostBoundary();
  FieldList<Dimension, Scalar> vol = mass/massDensity;
  for (ConstBoundaryIterator boundItr = this->boundaryBegin();
       boundItr != this->boundaryEnd();
       ++boundItr) (*boundItr)->applyFieldListGhostBoundary(vol);
  for (ConstBoundaryIterator boundItr = this->boundaryBegin();
       boundItr != this->boundaryEnd();
       ++boundItr) (*boundItr)->finalizeGhostBoundary();
  computeCRKSPHCorrections(connectivityMap, W, vol, position, H, correctionOrder(), mA, mB, mC, mGradA, mGradB, mGradC);
>>>>>>> 69fa69ef

  // Initialize the pressure and sound speed.
  dataBase.fluidPressure(mPressure);
  dataBase.fluidSoundSpeed(mSoundSpeed);
}

//------------------------------------------------------------------------------
// Register the state we need/are going to evolve.
//------------------------------------------------------------------------------
template<typename Dimension>
void
CRKSPHHydroBase<Dimension>::
registerState(DataBase<Dimension>& dataBase,
              State<Dimension>& state) {

  typedef typename State<Dimension>::PolicyPointer PolicyPointer;

  // Create the local storage for time step mask, pressure, sound speed, and correction fields.
  dataBase.resizeFluidFieldList(mTimeStepMask, 1, HydroFieldNames::timeStepMask);
  // dataBase.fluidPressure(mPressure);
  // dataBase.fluidSoundSpeed(mSoundSpeed);
<<<<<<< HEAD
  dataBase.resizeFluidFieldList(mPressure,   0.0,                   HydroFieldNames::pressure, false);
  dataBase.resizeFluidFieldList(mSoundSpeed, 0.0,                   HydroFieldNames::soundSpeed, false);
  dataBase.resizeFluidFieldList(mVolume,     0.0,                   HydroFieldNames::volume, false);
  dataBase.resizeFluidFieldList(mA,          0.0,                   HydroFieldNames::A_CRKSPH, false);
  dataBase.resizeFluidFieldList(mB,          Vector::zero,          HydroFieldNames::B_CRKSPH, false);
  dataBase.resizeFluidFieldList(mGradA,      Vector::zero,          HydroFieldNames::gradA_CRKSPH, false);
  dataBase.resizeFluidFieldList(mGradB,      Tensor::zero,          HydroFieldNames::gradB_CRKSPH, false);
  dataBase.resizeFluidFieldList(mM0,         0.0,                   HydroFieldNames::m0_CRKSPH, false);
  dataBase.resizeFluidFieldList(mM1,         Vector::zero,          HydroFieldNames::m1_CRKSPH, false);
  dataBase.resizeFluidFieldList(mM2,         SymTensor::zero,       HydroFieldNames::m2_CRKSPH, false);
  dataBase.resizeFluidFieldList(mGradm0,     Vector::zero,          HydroFieldNames::gradM0_CRKSPH, false);
  dataBase.resizeFluidFieldList(mGradm1,     Tensor::zero,          HydroFieldNames::gradM1_CRKSPH, false);
  dataBase.resizeFluidFieldList(mGradm2,     ThirdRankTensor::zero, HydroFieldNames::gradM2_CRKSPH, false);
  if (mCorrectionOrder == QuadraticOrder) {
    dataBase.resizeFluidFieldList(mC,        Tensor::zero,          HydroFieldNames::C_CRKSPH, false);
    dataBase.resizeFluidFieldList(mGradC,    ThirdRankTensor::zero, HydroFieldNames::gradC_CRKSPH, false);
    dataBase.resizeFluidFieldList(mM3,       ThirdRankTensor::zero, HydroFieldNames::m3_CRKSPH, false);
    dataBase.resizeFluidFieldList(mM4,       FourthRankTensor::zero,HydroFieldNames::m4_CRKSPH, false);
    dataBase.resizeFluidFieldList(mGradm3,   FourthRankTensor::zero,HydroFieldNames::m3_CRKSPH, false);
    dataBase.resizeFluidFieldList(mGradm4,   FifthRankTensor::zero, HydroFieldNames::m4_CRKSPH, false);
  }
=======
  dataBase.resizeFluidFieldList(mPressure, 0.0,          HydroFieldNames::pressure, false);
  dataBase.resizeFluidFieldList(mSoundSpeed, 0.0,        HydroFieldNames::soundSpeed, false);
  dataBase.resizeFluidFieldList(mA,     0.0,             HydroFieldNames::A_CRKSPH, false);
  dataBase.resizeFluidFieldList(mB,     Vector::zero,    HydroFieldNames::B_CRKSPH, false);
  dataBase.resizeFluidFieldList(mC,     Tensor::zero,    HydroFieldNames::C_CRKSPH, false);
  dataBase.resizeFluidFieldList(mGradA, Vector::zero,    HydroFieldNames::gradA_CRKSPH, false);
  dataBase.resizeFluidFieldList(mGradB, Tensor::zero,    HydroFieldNames::gradB_CRKSPH, false);
  dataBase.resizeFluidFieldList(mGradC, ThirdRankTensor::zero,    HydroFieldNames::gradC_CRKSPH, false);
>>>>>>> 69fa69ef
  // dataBase.resizeFluidFieldList(mSurfNorm, Vector::zero, "Surface Normal", false);

  // If we're using the compatibile energy discretization, prepare to maintain a copy
  // of the thermal energy.
  dataBase.resizeFluidFieldList(mSpecificThermalEnergy0, 0.0);
  if (mCompatibleEnergyEvolution) {
    size_t nodeListi = 0;
    for (typename DataBase<Dimension>::FluidNodeListIterator itr = dataBase.fluidNodeListBegin();
         itr != dataBase.fluidNodeListEnd();
         ++itr, ++nodeListi) {
      *mSpecificThermalEnergy0[nodeListi] = (*itr)->specificThermalEnergy();
      (*mSpecificThermalEnergy0[nodeListi]).name(HydroFieldNames::specificThermalEnergy + "0");
    }
  }

  // Now register away.
  // Mass.
  FieldList<Dimension, Scalar> mass = dataBase.fluidMass();
  state.enroll(mass);

  // Volume.
  // const TableKernel<Dimension>& W = this->kernel();
  // PolicyPointer volumePolicy(new HVolumePolicy<Dimension>(W.kernelExtent()));
  // state.enroll(mVolume, volumePolicy);
  state.enroll(mVolume); // Static enrollment as computeCRKSPHSumVolume updates this field in this class.

  // We need to build up CompositeFieldListPolicies for the mass density and H fields
  // in order to enforce NodeList dependent limits.
  FieldList<Dimension, Scalar> massDensity = dataBase.fluidMassDensity();
  FieldList<Dimension, SymTensor> Hfield = dataBase.fluidHfield();
  boost::shared_ptr<CompositeFieldListPolicy<Dimension, Scalar> > rhoPolicy(new CompositeFieldListPolicy<Dimension, Scalar>());
  boost::shared_ptr<CompositeFieldListPolicy<Dimension, SymTensor> > Hpolicy(new CompositeFieldListPolicy<Dimension, SymTensor>());
  for (typename DataBase<Dimension>::FluidNodeListIterator itr = dataBase.fluidNodeListBegin();
       itr != dataBase.fluidNodeListEnd();
       ++itr) {
    rhoPolicy->push_back(new IncrementBoundedState<Dimension, Scalar>((*itr)->rhoMin(),
                                                                      (*itr)->rhoMax()));
    const Scalar hmaxInv = 1.0/(*itr)->hmax();
    const Scalar hminInv = 1.0/(*itr)->hmin();
    if (HEvolution() == PhysicsSpace::IntegrateH) {
      Hpolicy->push_back(new IncrementBoundedState<Dimension, SymTensor, Scalar>(hmaxInv, hminInv));
    } else {
      CHECK(HEvolution() == PhysicsSpace::IdealH);
      Hpolicy->push_back(new ReplaceBoundedState<Dimension, SymTensor, Scalar>(hmaxInv, hminInv));
    }
  }
  state.enroll(massDensity, rhoPolicy);
  state.enroll(Hfield, Hpolicy);

  // Register the position update, which depends on whether we're using XSPH or not.
  FieldList<Dimension, Vector> position = dataBase.fluidPosition();
  if (mXSPH) {
    PolicyPointer positionPolicy(new IncrementFieldList<Dimension, Vector>());
    state.enroll(position, positionPolicy);
  } else {
    PolicyPointer positionPolicy(new PositionPolicy<Dimension>());
    state.enroll(position, positionPolicy);
  }

  // Are we using the compatible energy evolution scheme?
  FieldList<Dimension, Scalar> specificThermalEnergy = dataBase.fluidSpecificThermalEnergy();
  FieldList<Dimension, Vector> velocity = dataBase.fluidVelocity();
  if (compatibleEnergyEvolution()) {
    PolicyPointer thermalEnergyPolicy(new SpecificThermalEnergyPolicy<Dimension>(dataBase));
    // PolicyPointer thermalEnergyPolicy(new NonSymmetricSpecificThermalEnergyPolicy<Dimension>(dataBase));
    // PolicyPointer thermalEnergyPolicy(new CRKSPHSpecificThermalEnergyPolicy<Dimension>(dataBase, this->kernel()));
    PolicyPointer velocityPolicy(new IncrementFieldList<Dimension, Vector>(HydroFieldNames::position,
                                                                           HydroFieldNames::specificThermalEnergy));
    state.enroll(specificThermalEnergy, thermalEnergyPolicy);
    state.enroll(velocity, velocityPolicy);
    state.enroll(mSpecificThermalEnergy0);
  } else {
    PolicyPointer thermalEnergyPolicy(new IncrementFieldList<Dimension, Scalar>());
    PolicyPointer velocityPolicy(new IncrementFieldList<Dimension, Vector>());
    state.enroll(specificThermalEnergy, thermalEnergyPolicy);
    state.enroll(velocity, velocityPolicy);
  }

  // Register the time step mask, initialized to 1 so that everything defaults to being
  // checked.
  state.enroll(mTimeStepMask);

  // Compute and register the pressure and sound speed.
  PolicyPointer pressurePolicy(new PressurePolicy<Dimension>());
  PolicyPointer csPolicy(new SoundSpeedPolicy<Dimension>());
  state.enroll(mPressure, pressurePolicy);
  state.enroll(mSoundSpeed, csPolicy);

  // Register the CRKSPH correction fields.
  // We deliberately make these non-dynamic here.  This corrections are computed
  // during CRKSPHHydroBase::initialize, not as part of our usual state update.
  // This is necessary 'cause we need boundary conditions *and* the current set of
  // neighbors before we compute these suckers.
  state.enroll(mA);
  state.enroll(mB);
  state.enroll(mC);
  state.enroll(mGradA);
  state.enroll(mGradB);
  state.enroll(mGradC);
<<<<<<< HEAD
  state.enroll(mM0);
  state.enroll(mM1);
  state.enroll(mM2);
  state.enroll(mM3);
  state.enroll(mM4);
  state.enroll(mGradm0);
  state.enroll(mGradm1);
  state.enroll(mGradm2);
  state.enroll(mGradm3);
  state.enroll(mGradm4);
=======
>>>>>>> 69fa69ef
  // state.enroll(mSurfNorm);
}

//------------------------------------------------------------------------------
// Register the state derivative fields.
//------------------------------------------------------------------------------
template<typename Dimension>
void
CRKSPHHydroBase<Dimension>::
registerDerivatives(DataBase<Dimension>& dataBase,
                    StateDerivatives<Dimension>& derivs) {

  typedef typename StateDerivatives<Dimension>::KeyType Key;
  const string DxDtName = IncrementFieldList<Dimension, Vector>::prefix() + HydroFieldNames::position;
  const string DvDtName = IncrementFieldList<Dimension, Vector>::prefix() + HydroFieldNames::velocity;

  // Create the scratch fields.
  // Note we deliberately do not zero out the derivatives here!  This is because the previous step
  // info here may be used by other algorithms (like the CheapSynchronousRK2 integrator or
  // the ArtificialVisocisity::initialize step).
  dataBase.resizeFluidFieldList(mHideal, SymTensor::zero, ReplaceBoundedFieldList<Dimension, Field<Dimension, SymTensor> >::prefix() + HydroFieldNames::H, false);
  dataBase.resizeFluidFieldList(mMaxViscousPressure, 0.0, HydroFieldNames::maxViscousPressure, false);
  dataBase.resizeFluidFieldList(mEffViscousPressure, 0.0, HydroFieldNames::effectiveViscousPressure, false);
  dataBase.resizeFluidFieldList(mViscousWork, 0.0, HydroFieldNames::viscousWork, false);
  dataBase.resizeFluidFieldList(mWeightedNeighborSum, 0.0, HydroFieldNames::weightedNeighborSum, false);
  dataBase.resizeFluidFieldList(mMassSecondMoment, SymTensor::zero, HydroFieldNames::massSecondMoment, false);
  dataBase.resizeFluidFieldList(mXSPHDeltaV, Vector::zero, HydroFieldNames::XSPHDeltaV, false);
  dataBase.resizeFluidFieldList(mDxDt, Vector::zero, IncrementFieldList<Dimension, Field<Dimension, Vector> >::prefix() + HydroFieldNames::position, false);
  dataBase.resizeFluidFieldList(mDvDt, Vector::zero, IncrementFieldList<Dimension, Field<Dimension, Vector> >::prefix() + HydroFieldNames::velocity, false);
  dataBase.resizeFluidFieldList(mDmassDensityDt, 0.0, IncrementFieldList<Dimension, Field<Dimension, Scalar> >::prefix() + HydroFieldNames::massDensity, false);
  dataBase.resizeFluidFieldList(mDspecificThermalEnergyDt, 0.0, IncrementFieldList<Dimension, Field<Dimension, Scalar> >::prefix() + HydroFieldNames::specificThermalEnergy, false);
  dataBase.resizeFluidFieldList(mDHDt, SymTensor::zero, IncrementFieldList<Dimension, Field<Dimension, Vector> >::prefix() + HydroFieldNames::H, false);
  dataBase.resizeFluidFieldList(mDvDx, Tensor::zero, HydroFieldNames::velocityGradient, false);
  dataBase.resizeFluidFieldList(mInternalDvDx, Tensor::zero, HydroFieldNames::internalVelocityGradient, false);
  dataBase.resizeFluidFieldList(mPairAccelerations, vector<Vector>(), HydroFieldNames::pairAccelerations, false);
  dataBase.resizeFluidFieldList(mDvDt0, Vector::zero, IncrementFieldList<Dimension, Field<Dimension, Vector> >::prefix() + HydroFieldNames::velocity + "0", false);
  dataBase.resizeFluidFieldList(mDmassDensityDt0, 0.0, IncrementFieldList<Dimension, Field<Dimension, Scalar> >::prefix() + HydroFieldNames::massDensity + "0", false);
  dataBase.resizeFluidFieldList(mDspecificThermalEnergyDt0, 0.0, IncrementFieldList<Dimension, Field<Dimension, Scalar> >::prefix() + HydroFieldNames::specificThermalEnergy + "0", false);
  dataBase.resizeFluidFieldList(mDHDt0, SymTensor::zero, IncrementFieldList<Dimension, Field<Dimension, Vector> >::prefix() + HydroFieldNames::H + "0", false);
  dataBase.resizeFluidFieldList(mDvDx0, Tensor::zero, HydroFieldNames::velocityGradient + "0", false);
  dataBase.resizeFluidFieldList(mInternalDvDx0, Tensor::zero, HydroFieldNames::internalVelocityGradient + "0", false);
  dataBase.resizeFluidFieldList(mPairAccelerations0, vector<Vector>(), HydroFieldNames::pairAccelerations + "0", false);

  derivs.enroll(mHideal);
  derivs.enroll(mMaxViscousPressure);
  derivs.enroll(mEffViscousPressure);
  derivs.enroll(mViscousWork);
  derivs.enroll(mWeightedNeighborSum);
  derivs.enroll(mMassSecondMoment);
  derivs.enroll(mXSPHDeltaV);

  // These two (the position and velocity updates) may be registered
  // by other physics packages as well, so we need to be careful
  // not to duplicate if so.
  if (not derivs.registered(mDxDt)) derivs.enroll(mDxDt);
  if (not derivs.registered(mDvDt)) derivs.enroll(mDvDt);

  derivs.enroll(mDmassDensityDt);
  derivs.enroll(mDspecificThermalEnergyDt);
  derivs.enroll(mDHDt);
  derivs.enroll(mDvDx);
  derivs.enroll(mInternalDvDx);
  derivs.enroll(mPairAccelerations);
  derivs.enroll(mDvDt0);
  derivs.enroll(mDmassDensityDt0);
  derivs.enroll(mDspecificThermalEnergyDt0);
  derivs.enroll(mDHDt0);
  derivs.enroll(mDvDx0);
  derivs.enroll(mInternalDvDx0);
  derivs.enroll(mPairAccelerations0);
}

//------------------------------------------------------------------------------
// Initialize the hydro before evaluating derivatives.
//------------------------------------------------------------------------------
template<typename Dimension>
void
CRKSPHHydroBase<Dimension>::
initialize(const typename Dimension::Scalar time,
           const typename Dimension::Scalar dt,
           const DataBase<Dimension>& dataBase,
           State<Dimension>& state,
           StateDerivatives<Dimension>& derivs) {

  // Compute the kernel correction fields.
  const TableKernel<Dimension>& W = this->kernel();
  const ConnectivityMap<Dimension>& connectivityMap = dataBase.connectivityMap();
  const FieldList<Dimension, Scalar> mass = state.fields(HydroFieldNames::mass, 0.0);
  const FieldList<Dimension, Vector> position = state.fields(HydroFieldNames::position, Vector::zero);
  const FieldList<Dimension, SymTensor> H = state.fields(HydroFieldNames::H, SymTensor::zero);
  FieldList<Dimension, Scalar> A = state.fields(HydroFieldNames::A_CRKSPH, 0.0);
  FieldList<Dimension, Vector> B = state.fields(HydroFieldNames::B_CRKSPH, Vector::zero);
  FieldList<Dimension, Tensor> C = state.fields(HydroFieldNames::C_CRKSPH, Tensor::zero);
  FieldList<Dimension, Vector> gradA = state.fields(HydroFieldNames::gradA_CRKSPH, Vector::zero);
  FieldList<Dimension, Tensor> gradB = state.fields(HydroFieldNames::gradB_CRKSPH, Tensor::zero);
  FieldList<Dimension, ThirdRankTensor> gradC = state.fields(HydroFieldNames::gradC_CRKSPH, ThirdRankTensor::zero);
<<<<<<< HEAD
  FieldList<Dimension, Scalar> m0 = state.fields(HydroFieldNames::m0_CRKSPH, 0.0);
  FieldList<Dimension, Vector> m1 = state.fields(HydroFieldNames::m1_CRKSPH, Vector::zero);
  FieldList<Dimension, SymTensor> m2 = state.fields(HydroFieldNames::m2_CRKSPH, SymTensor::zero);
  FieldList<Dimension, ThirdRankTensor> m3 = state.fields(HydroFieldNames::m3_CRKSPH, ThirdRankTensor::zero);
  FieldList<Dimension, FourthRankTensor> m4 = state.fields(HydroFieldNames::m4_CRKSPH, FourthRankTensor::zero);
  FieldList<Dimension, Vector> gradm0 = state.fields(HydroFieldNames::gradM0_CRKSPH, Vector::zero);
  FieldList<Dimension, Tensor> gradm1 = state.fields(HydroFieldNames::gradM1_CRKSPH, Tensor::zero);
  FieldList<Dimension, ThirdRankTensor> gradm2 = state.fields(HydroFieldNames::gradM2_CRKSPH, ThirdRankTensor::zero);
  FieldList<Dimension, FourthRankTensor> gradm3 = state.fields(HydroFieldNames::gradM3_CRKSPH, FourthRankTensor::zero);
  FieldList<Dimension, FifthRankTensor> gradm4 = state.fields(HydroFieldNames::gradM4_CRKSPH, FifthRankTensor::zero);
=======
>>>>>>> 69fa69ef
  // FieldList<Dimension, Vector> surfNorm = state.fields("Surface Normal", Vector::zero);

  // Compute the volume per node.
  // Change CRKSPH weights here if need be!
<<<<<<< HEAD
  FieldList<Dimension, Scalar> vol = state.fields(HydroFieldNames::volume, 0.0);
  FieldList<Dimension, Scalar> massDensity = state.fields(HydroFieldNames::massDensity, 0.0);
  if (mVolumeType == CRKMassOverDensity) {
    vol.assignFields(mass/massDensity);
  } else if (mVolumeType == CRKSumVolume) {
    computeCRKSPHSumVolume(connectivityMap, W, position, H, vol);
  } else if (mVolumeType == CRKVoronoiVolume) {
    computeVoronoiVolume(position, vol);
  } else if (mVolumeType == CRKHullVolume) {
    computeHullVolumes(connectivityMap, W.kernelExtent(), position, H, vol);
  } else {
    VERIFY2(false, "Unknown CRK volume weighting.");
  }

  // We need boundary conditions enforced on the volume before we can compute corrections.
  for (ConstBoundaryIterator boundItr = this->boundaryBegin();
       boundItr != this->boundaryEnd();
       ++boundItr) (*boundItr)->applyFieldListGhostBoundary(vol);
=======
  const FieldList<Dimension, Scalar> massDensity = state.fields(HydroFieldNames::massDensity, 0.0);
  const FieldList<Dimension, Scalar> vol = mass/massDensity;
  computeCRKSPHCorrections(connectivityMap, W, vol, position, H, correctionOrder(), A, B, C, gradA, gradB, gradC);
  for (ConstBoundaryIterator boundItr = this->boundaryBegin();
       boundItr != this->boundaryEnd();
       ++boundItr) {
    (*boundItr)->applyFieldListGhostBoundary(A);
    (*boundItr)->applyFieldListGhostBoundary(B);
    (*boundItr)->applyFieldListGhostBoundary(C);
    (*boundItr)->applyFieldListGhostBoundary(gradA);
    (*boundItr)->applyFieldListGhostBoundary(gradB);
    (*boundItr)->applyFieldListGhostBoundary(gradC);
  }
>>>>>>> 69fa69ef
  for (ConstBoundaryIterator boundItr = this->boundaryBegin();
       boundItr != this->boundaryEnd();
       ++boundItr) (*boundItr)->finalizeGhostBoundary();

<<<<<<< HEAD
  computeCRKSPHMoments(connectivityMap, W, vol, position, H, correctionOrder(), NodeCoupling(), m0, m1, m2, m3, m4, gradm0, gradm1, gradm2, gradm3, gradm4);
  computeCRKSPHCorrections(m0, m1, m2, m3, m4, gradm0, gradm1, gradm2, gradm3, gradm4, correctionOrder(), A, B, C, gradA, gradB, gradC);

=======
  // Get the pressure and velocity gradients.
  const FieldList<Dimension, Vector> velocity = state.fields(HydroFieldNames::velocity, Vector::zero);
  FieldList<Dimension, Tensor> DvDx = derivs.fields(HydroFieldNames::velocityGradient, Tensor::zero);
  DvDx.assignFields(CRKSPHSpace::gradientCRKSPH(velocity, position, vol, H, A, B, C, gradA, gradB, gradC, connectivityMap, correctionOrder(), W, NodeCoupling()));
>>>>>>> 69fa69ef
  for (ConstBoundaryIterator boundItr = this->boundaryBegin();
       boundItr != this->boundaryEnd();
       ++boundItr) {
    (*boundItr)->applyFieldListGhostBoundary(A);
    (*boundItr)->applyFieldListGhostBoundary(B);
    (*boundItr)->applyFieldListGhostBoundary(C);
    (*boundItr)->applyFieldListGhostBoundary(gradA);
    (*boundItr)->applyFieldListGhostBoundary(gradB);
    (*boundItr)->applyFieldListGhostBoundary(gradC);
    (*boundItr)->applyFieldListGhostBoundary(massDensity);
  }

  // Get the artificial viscosity and initialize it.
  ArtificialViscosity<Dimension>& Q = this->artificialViscosity();
  Q.initialize(dataBase, 
               state,
               derivs,
               this->boundaryBegin(),
               this->boundaryEnd(),
               time, 
               dt,
               W);
}

//------------------------------------------------------------------------------
// Determine the principle derivatives.
//------------------------------------------------------------------------------
template<typename Dimension>
void
CRKSPHHydroBase<Dimension>::
evaluateDerivatives(const typename Dimension::Scalar time,
                    const typename Dimension::Scalar dt,
                    const DataBase<Dimension>& dataBase,
                    const State<Dimension>& state,
                    StateDerivatives<Dimension>& derivatives) const {

  // Get the ArtificialViscosity.
  ArtificialViscosity<Dimension>& Q = this->artificialViscosity();

  // The kernels and such.
  const TableKernel<Dimension>& W = this->kernel();
  const TableKernel<Dimension>& WQ = this->PiKernel();
  const Scalar W0 = W.kernelValue(0.0, 1.0);

  // const NBSplineKernel<Dimension> WfilterBase(9);
  // const TableKernel<Dimension> Wfilter(WfilterBase, 1000, W.kernelExtent()/WfilterBase.kernelExtent());
  // // const HatKernel<Dimension> Wfilter(W.kernelExtent(), W0);
  // // const HatKernel<Dimension> Wfilter(1.0/(**dataBase.fluidNodeListBegin()).nodesPerSmoothingScale(), W0);

  // A few useful constants we'll use in the following loop.
  typedef typename Timing::Time Time;
  const double tiny = 1.0e-30;

  // The connectivity.
  const ConnectivityMap<Dimension>& connectivityMap = dataBase.connectivityMap();
  const vector<const NodeList<Dimension>*>& nodeLists = connectivityMap.nodeLists();
  const size_t numNodeLists = nodeLists.size();
  const CRKOrder order = this->correctionOrder();

  // Get the state and derivative FieldLists.
  // State FieldLists.
  const FieldList<Dimension, Scalar> mass = state.fields(HydroFieldNames::mass, 0.0);
  const FieldList<Dimension, Scalar> volume = state.fields(HydroFieldNames::volume, 0.0);
  const FieldList<Dimension, Vector> position = state.fields(HydroFieldNames::position, Vector::zero);
  const FieldList<Dimension, Vector> velocity = state.fields(HydroFieldNames::velocity, Vector::zero);
  const FieldList<Dimension, Scalar> massDensity = state.fields(HydroFieldNames::massDensity, 0.0);
  const FieldList<Dimension, Scalar> specificThermalEnergy = state.fields(HydroFieldNames::specificThermalEnergy, 0.0);
  const FieldList<Dimension, SymTensor> H = state.fields(HydroFieldNames::H, SymTensor::zero);
  const FieldList<Dimension, Scalar> pressure = state.fields(HydroFieldNames::pressure, 0.0);
  const FieldList<Dimension, Scalar> soundSpeed = state.fields(HydroFieldNames::soundSpeed, 0.0);
  const FieldList<Dimension, Scalar> A = state.fields(HydroFieldNames::A_CRKSPH, 0.0);
  const FieldList<Dimension, Vector> B = state.fields(HydroFieldNames::B_CRKSPH, Vector::zero);
  const FieldList<Dimension, Tensor> C = state.fields(HydroFieldNames::C_CRKSPH, Tensor::zero);
  const FieldList<Dimension, Vector> gradA = state.fields(HydroFieldNames::gradA_CRKSPH, Vector::zero);
  const FieldList<Dimension, Tensor> gradB = state.fields(HydroFieldNames::gradB_CRKSPH, Tensor::zero);
  const FieldList<Dimension, ThirdRankTensor> gradC = state.fields(HydroFieldNames::gradC_CRKSPH, ThirdRankTensor::zero);
  // const FieldList<Dimension, Vector> surfNorm = state.fields("Surface Normal", Vector::zero);
  CHECK(mass.size() == numNodeLists);
  CHECK(position.size() == numNodeLists);
  CHECK(velocity.size() == numNodeLists);
  CHECK(massDensity.size() == numNodeLists);
  CHECK(specificThermalEnergy.size() == numNodeLists);
  CHECK(H.size() == numNodeLists);
  CHECK(pressure.size() == numNodeLists);
  CHECK(soundSpeed.size() == numNodeLists);
  CHECK(A.size() == numNodeLists);
  CHECK(B.size() == numNodeLists or order == ZerothOrder);
  CHECK(C.size() == numNodeLists or order != QuadraticOrder);
  CHECK(gradA.size() == numNodeLists);
  CHECK(gradB.size() == numNodeLists or order == ZerothOrder);
  CHECK(gradC.size() == numNodeLists or order != QuadraticOrder);
  // CHECK(surfNorm.size() == numNodeLists);

  // Derivative FieldLists.
  FieldList<Dimension, Vector> DxDt = derivatives.fields(IncrementFieldList<Dimension, Field<Dimension, Vector> >::prefix() + HydroFieldNames::position, Vector::zero);
  FieldList<Dimension, Scalar> DrhoDt = derivatives.fields(IncrementFieldList<Dimension, Field<Dimension, Scalar> >::prefix() + HydroFieldNames::massDensity, 0.0);
  FieldList<Dimension, Vector> DvDt = derivatives.fields(IncrementFieldList<Dimension, Field<Dimension, Vector> >::prefix() + HydroFieldNames::velocity, Vector::zero);
  FieldList<Dimension, Scalar> DepsDt = derivatives.fields(IncrementFieldList<Dimension, Field<Dimension, Scalar> >::prefix() + HydroFieldNames::specificThermalEnergy, 0.0);
  FieldList<Dimension, Tensor> DvDx = derivatives.fields(HydroFieldNames::velocityGradient, Tensor::zero);
  FieldList<Dimension, Tensor> localDvDx = derivatives.fields(HydroFieldNames::internalVelocityGradient, Tensor::zero);
  FieldList<Dimension, SymTensor> DHDt = derivatives.fields(IncrementFieldList<Dimension, Field<Dimension, SymTensor> >::prefix() + HydroFieldNames::H, SymTensor::zero);
  FieldList<Dimension, Scalar> DrhoDt0 = derivatives.fields(IncrementFieldList<Dimension, Field<Dimension, Scalar> >::prefix() + HydroFieldNames::massDensity + "0", 0.0);
  FieldList<Dimension, Vector> DvDt0 = derivatives.fields(IncrementFieldList<Dimension, Field<Dimension, Vector> >::prefix() + HydroFieldNames::velocity + "0", Vector::zero);
  FieldList<Dimension, Scalar> DepsDt0 = derivatives.fields(IncrementFieldList<Dimension, Field<Dimension, Scalar> >::prefix() + HydroFieldNames::specificThermalEnergy + "0", 0.0);
  FieldList<Dimension, Tensor> DvDx0 = derivatives.fields(HydroFieldNames::velocityGradient + "0", Tensor::zero);
  FieldList<Dimension, Tensor> localDvDx0 = derivatives.fields(HydroFieldNames::internalVelocityGradient + "0", Tensor::zero);
  FieldList<Dimension, SymTensor> DHDt0 = derivatives.fields(IncrementFieldList<Dimension, Field<Dimension, SymTensor> >::prefix() + HydroFieldNames::H + "0", SymTensor::zero);
  FieldList<Dimension, SymTensor> Hideal = derivatives.fields(ReplaceBoundedFieldList<Dimension, Field<Dimension, SymTensor> >::prefix() + HydroFieldNames::H, SymTensor::zero);
  FieldList<Dimension, Scalar> maxViscousPressure = derivatives.fields(HydroFieldNames::maxViscousPressure, 0.0);
  FieldList<Dimension, Scalar> effViscousPressure = derivatives.fields(HydroFieldNames::effectiveViscousPressure, 0.0);
  FieldList<Dimension, Scalar> viscousWork = derivatives.fields(HydroFieldNames::viscousWork, 0.0);
  FieldList<Dimension, vector<Vector> > pairAccelerations = derivatives.fields(HydroFieldNames::pairAccelerations, vector<Vector>());
  FieldList<Dimension, vector<Vector> > pairAccelerations0 = derivatives.fields(HydroFieldNames::pairAccelerations + "0", vector<Vector>());
  FieldList<Dimension, Vector> XSPHDeltaV = derivatives.fields(HydroFieldNames::XSPHDeltaV, Vector::zero);
  FieldList<Dimension, Scalar> weightedNeighborSum = derivatives.fields(HydroFieldNames::weightedNeighborSum, 0.0);
  FieldList<Dimension, SymTensor> massSecondMoment = derivatives.fields(HydroFieldNames::massSecondMoment, SymTensor::zero);
  CHECK(DxDt.size() == numNodeLists);
  CHECK(DrhoDt.size() == numNodeLists);
  CHECK(DvDt.size() == numNodeLists);
  CHECK(DepsDt.size() == numNodeLists);
  CHECK(DvDx.size() == numNodeLists);
  CHECK(localDvDx.size() == numNodeLists);
  CHECK(DHDt.size() == numNodeLists);
  CHECK(DrhoDt0.size() == numNodeLists);
  CHECK(DvDt0.size() == numNodeLists);
  CHECK(DepsDt0.size() == numNodeLists);
  CHECK(DvDx0.size() == numNodeLists);
  CHECK(localDvDx0.size() == numNodeLists);
  CHECK(DHDt0.size() == numNodeLists);
  CHECK(Hideal.size() == numNodeLists);
  CHECK(maxViscousPressure.size() == numNodeLists);
  CHECK(effViscousPressure.size() == numNodeLists);
  CHECK(viscousWork.size() == numNodeLists);
  CHECK(pairAccelerations.size() == numNodeLists);
  CHECK(pairAccelerations0.size() == numNodeLists);
  CHECK(XSPHDeltaV.size() == numNodeLists);
  CHECK(weightedNeighborSum.size() == numNodeLists);
  CHECK(massSecondMoment.size() == numNodeLists);

  // Size up the pair-wise accelerations before we start.
  if (mCompatibleEnergyEvolution) {
    size_t nodeListi = 0;
    for (typename DataBase<Dimension>::ConstFluidNodeListIterator itr = dataBase.fluidNodeListBegin();
         itr != dataBase.fluidNodeListEnd();
         ++itr, ++nodeListi) {
      for (int i = 0; i != (*itr)->numInternalNodes(); ++i) {
        const size_t n = connectivityMap.numNeighborsForNode(*itr, i);
        pairAccelerations(nodeListi, i).reserve(n);
        pairAccelerations0(nodeListi, i).reserve(n);
      }
    }
  }

  // Some scratch variables.
  Vector Bi = Vector::zero, Bj = Vector::zero;
  Tensor Ci = Tensor::zero, Cj = Tensor::zero;
  Tensor gradBi = Tensor::zero, gradBj = Tensor::zero;
  ThirdRankTensor gradCi = ThirdRankTensor::zero, gradCj = ThirdRankTensor::zero;

  // Start our big loop over all FluidNodeLists.
  size_t nodeListi = 0;
  for (typename DataBase<Dimension>::ConstFluidNodeListIterator itr = dataBase.fluidNodeListBegin();
       itr != dataBase.fluidNodeListEnd();
       ++itr, ++nodeListi) {
    const NodeList<Dimension>& nodeList = **itr;
    const int firstGhostNodei = nodeList.firstGhostNode();
    const Scalar hmin = nodeList.hmin();
    const Scalar hmax = nodeList.hmax();
    const Scalar hminratio = nodeList.hminratio();
    const int maxNumNeighbors = nodeList.maxNumNeighbors();
    const Scalar nPerh = nodeList.nodesPerSmoothingScale();

    // The scale for the tensile correction.
    const Scalar WnPerh = W(1.0/nPerh, 1.0);

    // Get the work field for this NodeList.
    Field<Dimension, Scalar>& workFieldi = nodeList.work();

    // Iterate over the internal nodes in this NodeList.
    for (typename ConnectivityMap<Dimension>::const_iterator iItr = connectivityMap.begin(nodeListi);
         iItr != connectivityMap.end(nodeListi);
         ++iItr) {
      const int i = *iItr;

      // Prepare to accumulate the time.
      const Time start = Timing::currentTime();
      size_t ncalc = 0;

      // Get the state for node i.
      const Vector& ri = position(nodeListi, i);
      const Scalar mi = mass(nodeListi, i);
      const Vector& vi = velocity(nodeListi, i);
      const Scalar rhoi = massDensity(nodeListi, i);
      const Scalar epsi = specificThermalEnergy(nodeListi, i);
      const Scalar Pi = pressure(nodeListi, i);
      const SymTensor& Hi = H(nodeListi, i);
      const Scalar ci = soundSpeed(nodeListi, i);
      const Scalar Ai = A(nodeListi, i);
<<<<<<< HEAD
      const Vector& gradAi = gradA(nodeListi, i);
      if (order != ZerothOrder) {
        Bi = B(nodeListi, i);
        gradBi = gradB(nodeListi, i);
      }
      if (order == QuadraticOrder) {
        Ci = C(nodeListi, i);
        gradCi = gradC(nodeListi, i);
      }
=======
      const Vector& Bi = B(nodeListi, i);
      const Tensor& Ci = C(nodeListi, i);
      const Vector& gradAi = gradA(nodeListi, i);
      const Tensor& gradBi = gradB(nodeListi, i);
      const ThirdRankTensor& gradCi = gradC(nodeListi, i);
>>>>>>> 69fa69ef
      const Scalar Hdeti = Hi.Determinant();
      // const Scalar weighti = mi/rhoi;  // Change CRKSPH weights here if need be!
      const Scalar weighti = volume(nodeListi, i);  // Change CRKSPH weights here if need be!
      // const Scalar psii = psi(nodeListi, i);
      // const Vector& gradPi = gradP(nodeListi, i);
      CHECK2(mi > 0.0, i << " " << mi);
      CHECK2(rhoi > 0.0, i << " " << rhoi);
      CHECK2(Ai > 0.0, i << " " << Ai);
      CHECK2(Hdeti > 0.0, i << " " << Hdeti);
      CHECK2(weighti > 0.0, i << " " << weighti);

      Vector& DxDti = DxDt(nodeListi, i);
      Scalar& DrhoDti = DrhoDt(nodeListi, i);
      Vector& DvDti = DvDt(nodeListi, i);
      Scalar& DepsDti = DepsDt(nodeListi, i);
      Tensor& DvDxi = DvDx(nodeListi, i);
      Tensor& localDvDxi = localDvDx(nodeListi, i);
      SymTensor& DHDti = DHDt(nodeListi, i);
      Scalar& DrhoDt0i = DrhoDt0(nodeListi, i);
      Vector& DvDt0i = DvDt0(nodeListi, i);
      Scalar& DepsDt0i = DepsDt0(nodeListi, i);
      Tensor& DvDx0i = DvDx0(nodeListi, i);
      Tensor& localDvDx0i = localDvDx0(nodeListi, i);
      SymTensor& DHDt0i = DHDt0(nodeListi, i);
      SymTensor& Hideali = Hideal(nodeListi, i);
      Scalar& maxViscousPressurei = maxViscousPressure(nodeListi, i);
      Scalar& effViscousPressurei = effViscousPressure(nodeListi, i);
      Scalar& viscousWorki = viscousWork(nodeListi, i);
      vector<Vector>& pairAccelerationsi = pairAccelerations(nodeListi, i);
      vector<Vector>& pairAccelerations0i = pairAccelerations0(nodeListi, i);
      Vector& XSPHDeltaVi = XSPHDeltaV(nodeListi, i);
      Scalar& weightedNeighborSumi = weightedNeighborSum(nodeListi, i);
      SymTensor& massSecondMomenti = massSecondMoment(nodeListi, i);
      Scalar& worki = workFieldi(i);

      // Get the connectivity info for this node.
      const vector< vector<int> >& fullConnectivity = connectivityMap.connectivityForNode(&nodeList, i);

      // // Bizarrely, in CRKSPH there is a self-contribution to gradients.  We need this 
      // // term to compute those.
      // const Scalar W0 = W.kernelValue(0.0, Hdeti);
      // const Vector selfGradContrib = W0*(Ai*Bi + gradAi);

      // Iterate over the NodeLists.
      for (size_t nodeListj = 0; nodeListj != numNodeLists; ++nodeListj) {

        // Connectivity of this node with this NodeList.  We only need to proceed if
        // there are some nodes in this list.
        const vector<int>& connectivity = fullConnectivity[nodeListj];
        if (connectivity.size() > 0) {
          const double fweightij = 1.0; // (nodeListi == nodeListj ? 1.0 : 0.2);
          const int firstGhostNodej = nodeLists[nodeListj]->firstGhostNode();

          // Loop over the neighbors.
#pragma vector always
          for (vector<int>::const_iterator jItr = connectivity.begin();
               jItr != connectivity.end();
               ++jItr) {
            const int j = *jItr;

            // Only proceed if this node pair has not been calculated yet.
            if (connectivityMap.calculatePairInteraction(nodeListi, i, 
                                                         nodeListj, j,
                                                         firstGhostNodej)) {
              ++ncalc;

              // Get the state for node j
              const Vector& rj = position(nodeListj, j);
              const Scalar mj = mass(nodeListj, j);
              const Vector& vj = velocity(nodeListj, j);
              const Scalar rhoj = massDensity(nodeListj, j);
              const Scalar epsj = specificThermalEnergy(nodeListj, j);
              const Scalar Pj = pressure(nodeListj, j);
              const SymTensor& Hj = H(nodeListj, j);
              const Scalar cj = soundSpeed(nodeListj, j);
              const Scalar Aj = A(nodeListj, j);
<<<<<<< HEAD
              const Vector& gradAj = gradA(nodeListj, j);
              if (order != ZerothOrder) {
                Bj = B(nodeListj, j);
                gradBj = gradB(nodeListj, j);
              }
              if (order == QuadraticOrder) {
                Cj = C(nodeListj, j);
                gradCj = gradC(nodeListj, j);
              }
=======
              const Vector& Bj = B(nodeListj, j);
              const Tensor& Cj = C(nodeListj, j);
              const Vector& gradAj = gradA(nodeListj, j);
              const Tensor& gradBj = gradB(nodeListj, j);
              const ThirdRankTensor& gradCj = gradC(nodeListj, j);
>>>>>>> 69fa69ef
              const Scalar Hdetj = Hj.Determinant();
              // const Scalar weightj = mj/rhoj;     // Change CRKSPH weights here if need be!
              const Scalar weightj = volume(nodeListj, j);     // Change CRKSPH weights here if need be!
              // const Scalar psij = psi(nodeListj, j);
              // const Vector& gradPj = gradP(nodeListj, j);
              CHECK(mj > 0.0);
              CHECK(rhoj > 0.0);
              CHECK(Aj > 0.0 or j >= firstGhostNodej);
              CHECK(Hdetj > 0.0);
              CHECK(weightj > 0.0);

              Vector& DxDtj = DxDt(nodeListj, j);
              Scalar& DrhoDtj = DrhoDt(nodeListj, j);
              Vector& DvDtj = DvDt(nodeListj, j);
              Scalar& DepsDtj = DepsDt(nodeListj, j);
              Tensor& DvDxj = DvDx(nodeListj, j);
              Tensor& localDvDxj = localDvDx(nodeListj, j);
              Scalar& DrhoDt0j = DrhoDt0(nodeListj, j);
              Vector& DvDt0j = DvDt0(nodeListj, j);
              Scalar& DepsDt0j = DepsDt0(nodeListj, j);
              Tensor& DvDx0j = DvDx0(nodeListj, j);
              Tensor& localDvDx0j = localDvDx0(nodeListj, j);
              Scalar& maxViscousPressurej = maxViscousPressure(nodeListj, j);
              Scalar& effViscousPressurej = effViscousPressure(nodeListj, j);
              Scalar& viscousWorkj = viscousWork(nodeListj, j);
              vector<Vector>& pairAccelerationsj = pairAccelerations(nodeListj, j);
              vector<Vector>& pairAccelerations0j = pairAccelerations0(nodeListj, j);
              Vector& XSPHDeltaVj = XSPHDeltaV(nodeListj, j);
              Scalar& weightedNeighborSumj = weightedNeighborSum(nodeListj, j);
              SymTensor& massSecondMomentj = massSecondMoment(nodeListj, j);

              // Node displacement.
              const Vector rij = ri - rj;
              const Vector etai = Hi*rij;
              const Vector etaj = Hj*rij;
              const Scalar etaMagi = etai.magnitude();
              const Scalar etaMagj = etaj.magnitude();
              CHECK(etaMagi >= 0.0);
              CHECK(etaMagj >= 0.0);
              const Vector vij = vi - vj;

              // // Apply FCT limiting based on the pressure gradient.
              // // const Scalar gradPij = gradPi.dot(rij);
              // // const Scalar gradPji = gradPj.dot(rij);
              // // const Scalar Ri = gradPij/(sgn(gradPji)*max(1.0e-30, abs(gradPji)));
              // // const Scalar Rj = gradPji/(sgn(gradPij)*max(1.0e-30, abs(gradPij)));
              // const Scalar dvdxi = DvDxi.dot(rij).dot(rij);
              // const Scalar dvdxj = DvDxj.dot(rij).dot(rij);
              // const Scalar Ri = dvdxi/(sgn(dvdxj)*max(1.0e-30, abs(dvdxj)));
              // const Scalar Rj = dvdxj/(sgn(dvdxi)*max(1.0e-30, abs(dvdxi)));
              // const Scalar psi = fluxlimiterVL(min(Ri, Rj));
              
              // Symmetrized kernel weight and gradient.
<<<<<<< HEAD
              Scalar gWi, gWj, Wi, Wj, gW0i, gW0j, W0i, W0j;
              Vector gradWi, gradWj, gradW0i, gradW0j;
              CRKSPHKernelAndGradient(W, order,  rij, -etai, Hi, Hdeti,  etaj, Hj, Hdetj, Ai, Bi, Ci, gradAi, gradBi, gradCi, Wj, gWj, gradWj);
              CRKSPHKernelAndGradient(W, order, -rij,  etaj, Hj, Hdetj, -etai, Hi, Hdeti, Aj, Bj, Cj, gradAj, gradBj, gradCj, Wi, gWi, gradWi);
              // Wi = W0i + psij*(Wi - W0i);                    // FCT limiting of the kernel
              // Wj = W0j + psii*(Wj - W0j);                    // FCT limiting of the kernel
              // gradWi = gradW0i + psij*(gradWi - gradW0i);    // FCT limiting of the gradient
              // gradWj = gradW0j + psii*(gradWj - gradW0j);    // FCT limiting of the gradient
              // Wi = Wi + min(psii, psij)*(W0i - Wi);                    // FCT limiting of the kernel
              // Wj = Wj + min(psij, psii)*(W0j - Wj);                    // FCT limiting of the kernel
              // gradWi = gradWi + min(psii, psij)*(gradW0i - gradWi);    // FCT limiting of the gradient
              // gradWj = gradWj + min(psij, psii)*(gradW0j - gradWj);    // FCT limiting of the gradient
              // const Vector deltagrad0 = gradW0j - gradW0i;
              // const Vector deltagrad0 = gradW0j - gradW0i;
              const Vector deltagrad = gradWj - gradWi;
              const Vector gradWSPHi = (Hi*etai.unitVector())*W.gradValue(etai.magnitude(), Hdeti);
              const Vector gradWSPHj = (Hj*etaj.unitVector())*W.gradValue(etaj.magnitude(), Hdetj);
              // const Vector gradWQSPHi = (Hi*etai.unitVector())*WQ.gradValue(etai.magnitude(), Hdeti);
              // const Vector gradWQSPHj = (Hj*etaj.unitVector())*WQ.gradValue(etaj.magnitude(), Hdetj);
=======
              Scalar gWi, gWj, Wi, Wj;
              Vector gradWi, gradWj;
              CRKSPHKernelAndGradient(W, correctionOrder(),  rij, -etai, Hi, Hdeti,  etaj, Hj, Hdetj, Ai, Bi, Ci, gradAi, gradBi, gradCi, Wj, gWj, gradWj);
              CRKSPHKernelAndGradient(W, correctionOrder(), -rij,  etaj, Hj, Hdetj, -etai, Hi, Hdeti, Aj, Bj, Cj, gradAj, gradBj, gradCj, Wi, gWi, gradWi);
              const Vector deltagrad = gradWj - gradWi;
              const Vector gradWSPHi = (Hi*etai.unitVector())*W.gradValue(etai.magnitude(), Hdeti);
              const Vector gradWSPHj = (Hj*etaj.unitVector())*W.gradValue(etaj.magnitude(), Hdetj);
              const Vector gradWQSPHi = (Hi*etai.unitVector())*WQ.gradValue(etai.magnitude(), Hdeti);
              const Vector gradWQSPHj = (Hj*etaj.unitVector())*WQ.gradValue(etaj.magnitude(), Hdetj);
>>>>>>> 69fa69ef

              // Zero'th and second moment of the node distribution -- used for the
              // ideal H calculation.
              const double rij2 = rij.magnitude2();
              const SymTensor thpt = rij.selfdyad()/max(tiny, rij2*FastMath::square(Dimension::pownu12(rij2)));
              weightedNeighborSumi += fweightij*std::abs(gWi);
              weightedNeighborSumj += fweightij*std::abs(gWj);
              massSecondMomenti += fweightij*gradWSPHi.magnitude2()*thpt;
              massSecondMomentj += fweightij*gradWSPHj.magnitude2()*thpt;

              // Compute the artificial viscous pressure (Pi = P/rho^2 actually).
              const pair<Tensor, Tensor> QPiij = Q.Piij(nodeListi, i, nodeListj, j,
                                                        ri, etai, vi, rhoi, ci, Hi,
                                                        rj, etaj, vj, rhoj, cj, Hj);
              // const Vector Qacci = 0.5*(QPiij.first *gradWQSPHi);                              // SPH
              // const Vector Qaccj = 0.5*(QPiij.second*gradWQSPHj);                              // SPH
              // const Scalar workQi = vij.dot(Qacci);                                            // SPH
              // const Scalar workQj = vij.dot(Qaccj);                                            // SPH
              const Scalar workQi = rhoj*rhoj*QPiij.second.dot(vij).dot(deltagrad);            // CRK
              const Scalar workQj = rhoi*rhoi*QPiij.first .dot(vij).dot(deltagrad);            // CRK
              const Scalar Qi = rhoi*rhoi*(QPiij.first. diagonalElements().maxAbsElement());
              const Scalar Qj = rhoj*rhoj*(QPiij.second.diagonalElements().maxAbsElement());
              maxViscousPressurei = max(maxViscousPressurei, Qi);
              maxViscousPressurej = max(maxViscousPressurej, Qj);
              effViscousPressurei += weightj * Qi * Wj;
              effViscousPressurej += weighti * Qj * Wi;
              viscousWorki += 0.5*weighti*weightj/mi*workQi;
              viscousWorkj += 0.5*weighti*weightj/mj*workQj;

              // Velocity gradient.
              const Tensor deltaDvDxi = -weightj*vij.dyad(gradWj);
              const Tensor deltaDvDxj =  weighti*vij.dyad(gradWi);
              DvDxi += deltaDvDxi;
              DvDxj += deltaDvDxj;
              if (nodeListi == nodeListj) {
                localDvDxi += deltaDvDxi;
                localDvDxj += deltaDvDxj;
              }

<<<<<<< HEAD
              // Acceleration (CRKSPH form).
              CHECK(rhoi > 0.0);
              CHECK(rhoj > 0.0);
              // const Vector forceij = 0.5*weighti*weightj*((Pi + Pj)*deltagrad) + mi*mj*(Qacci + Qaccj);    // <- Type III, with SPH Q forces
              const Vector forceij = 0.5*weighti*weightj*((Pi + Pj)*deltagrad + 
                                                          ((rhoi*rhoi*QPiij.first + rhoj*rhoj*QPiij.second)*deltagrad));    // <- Type III, with CRKSPH Q forces
              const Vector deltaDvDti = -forceij/mi;
              const Vector deltaDvDtj =  forceij/mj;
=======
              // Mass density gradient.
              // DrhoDxi += weightj*rhoj*gradWj;
              // DrhoDxj += weighti*rhoi*gradWi;
              DrhoDxi += weightj*(rhoj - rhoi)*gradWj;
              DrhoDxj += weighti*(rhoi - rhoj)*gradWi;

              // Acceleration (CRKSPH form).
              CHECK(rhoi > 0.0);
              CHECK(rhoj > 0.0);
              Vector deltaDvDti, deltaDvDtj;
              // const Vector forceij = 0.5*weighti*weightj*((Pi + Pj)*deltagrad) + mi*mj*(Qacci + Qaccj);    // <- Type III, with SPH Q forces
              const Vector forceij = 0.5*weighti*weightj*((Pi + Pj)*deltagrad + 
                                                          ((rhoi*rhoi*QPiij.first + rhoj*rhoj*QPiij.second)*deltagrad));    // <- Type III, with CRKSPH Q forces
              deltaDvDti = -forceij/mi;
              deltaDvDtj =  forceij/mj;
>>>>>>> 69fa69ef
              DvDti += deltaDvDti;
              DvDtj += deltaDvDtj;
              if (mCompatibleEnergyEvolution) {
                pairAccelerationsi.push_back(deltaDvDti);
                pairAccelerationsj.push_back(deltaDvDtj);
              }

              // Specific thermal energy evolution.
              // DepsDti += 0.5*weighti*weightj*(Pj*vij.dot(deltagrad))/mi + mj*workQi; // SPH Q
              // DepsDtj += 0.5*weighti*weightj*(Pi*vij.dot(deltagrad))/mj + mi*workQj; // SPH Q
              DepsDti += 0.5*weighti*weightj*(Pj*vij.dot(deltagrad) + workQi)/mi;    // CRK Q
              DepsDtj += 0.5*weighti*weightj*(Pi*vij.dot(deltagrad) + workQj)/mj;    // CRK Q

              // Estimate of delta v (for XSPH).
              if (mXSPH and (nodeListi == nodeListj)) {
                XSPHDeltaVi -= weightj*Wj*vij;
		XSPHDeltaVj += weighti*Wi*vij;
              }

            }
          }
        }
      }
      const size_t numNeighborsi = connectivityMap.numNeighborsForNode(&nodeList, i);
      CHECK(not mCompatibleEnergyEvolution or NodeListRegistrar<Dimension>::instance().domainDecompositionIndependent() or
            (i >= firstGhostNodei and pairAccelerationsi.size() == 0) or
            (pairAccelerationsi.size() == numNeighborsi));

      // Get the time for pairwise interactions.
      const Scalar deltaTimePair = Timing::difference(start, Timing::currentTime())/max(size_t(1), ncalc);
<<<<<<< HEAD

      // // Now we decide how to combine the high-order derivatives with the zeroth.
      // const Scalar err0i = vel0(nodeListi,i).magnitude2();
      // const Scalar err1i = vel1(nodeListi,i).magnitude2();
      // const Scalar psi = min(1.0, err1i/max(1.0e-10, err0i));
      // CHECK(psi >= 0.0 and psi <= 1.0);
      // DvDxi = (1.0 - psii)*DvDxi + psii*DvDx0i;
      // localDvDxi = (1.0 - psii)*localDvDxi + psii*localDvDx0i;
      // DvDti = (1.0 - psii)*DvDti + psii*DvDt0i;
      // DepsDti = (1.0 - psii)*DepsDti + psii*DepsDt0i;
=======
>>>>>>> 69fa69ef

      // Time evolution of the mass density.
      DrhoDti = -rhoi*DvDxi.Trace();

      // Complete the moments of the node distribution for use in the ideal H calculation.
      weightedNeighborSumi = Dimension::rootnu(max(0.0, weightedNeighborSumi/Hdeti));
      massSecondMomenti /= Hdeti*Hdeti;

      // Determine the position evolution, based on whether we're doing XSPH or not.
      if (mXSPH) {
        DxDti = vi + XSPHDeltaVi;
      } else {
        DxDti = vi;
      }

      // The H tensor evolution.
      DHDti = mSmoothingScaleMethod.smoothingScaleDerivative(Hi,
                                                             ri,
                                                             DvDxi,
                                                             hmin,
                                                             hmax,
                                                             hminratio,
                                                             nPerh);
      Hideali = mSmoothingScaleMethod.newSmoothingScale(Hi,
                                                        ri,
                                                        weightedNeighborSumi,
                                                        massSecondMomenti,
                                                        W,
                                                        hmin,
                                                        hmax,
                                                        hminratio,
                                                        nPerh,
                                                        connectivityMap,
                                                        nodeListi,
                                                        i);

      // Increment the work for i.
      worki += Timing::difference(start, Timing::currentTime());

      // Now add the pairwise time for each neighbor we computed here.
      for (int nodeListj = 0; nodeListj != numNodeLists; ++nodeListj) {
        const vector<int>& connectivity = fullConnectivity[nodeListj];
        if (connectivity.size() > 0) {
          const int firstGhostNodej = nodeLists[nodeListj]->firstGhostNode();
          Field<Dimension, Scalar>& workFieldj = nodeLists[nodeListj]->work();
#pragma vector always
          for (vector<int>::const_iterator jItr = connectivity.begin();
               jItr != connectivity.end();
               ++jItr) {
            const int j = *jItr;
            if (connectivityMap.calculatePairInteraction(nodeListi, i, 
                                                         nodeListj, j,
                                                         firstGhostNodej)) {
              workFieldj(j) += deltaTimePair;
            }
          }
        }
      }
    }
  }
}

//------------------------------------------------------------------------------
// Finalize the derivatives.
//------------------------------------------------------------------------------
template<typename Dimension>
void
CRKSPHHydroBase<Dimension>::
finalizeDerivatives(const typename Dimension::Scalar time,
                    const typename Dimension::Scalar dt,
                    const DataBase<Dimension>& dataBase,
                    const State<Dimension>& state,
                    StateDerivatives<Dimension>& derivs) const {

  // If we're using the compatible energy discretization, we need to enforce
  // boundary conditions on the accelerations.
  if (compatibleEnergyEvolution()) {
    FieldList<Dimension, Vector> accelerations = derivs.fields(IncrementFieldList<Dimension, Field<Dimension, Vector> >::prefix() + HydroFieldNames::velocity, Vector::zero);
    for (ConstBoundaryIterator boundaryItr = this->boundaryBegin();
         boundaryItr != this->boundaryEnd();
         ++boundaryItr) (*boundaryItr)->applyFieldListGhostBoundary(accelerations);
    for (ConstBoundaryIterator boundaryItr = this->boundaryBegin(); 
         boundaryItr != this->boundaryEnd();
         ++boundaryItr) (*boundaryItr)->finalizeGhostBoundary();
  }
}

//------------------------------------------------------------------------------
// Finalize the state after state has been updated and boundary conditions 
// enforced.  For CRKSPH this is where we update the volumes and RPKM corrections.
//------------------------------------------------------------------------------
template<typename Dimension>
void
CRKSPHHydroBase<Dimension>::
postStateUpdate(const DataBase<Dimension>& dataBase,
                State<Dimension>& state,
                const StateDerivatives<Dimension>& derivs) const {

  // // Grab state we're going to use.
  //const TableKernel<Dimension>& W = this->kernel();
  //const ConnectivityMap<Dimension>& connectivityMap = dataBase.connectivityMap();
  //const FieldList<Dimension, Vector> position = state.fields(HydroFieldNames::position, Vector::zero);
  //const FieldList<Dimension, SymTensor> H = state.fields(HydroFieldNames::H, SymTensor::zero);
  // const FieldList<Dimension, Scalar> mass = state.fields(HydroFieldNames::mass, 0.0);

  // Compute the volume per node.
  //FieldList<Dimension, Scalar> vol = state.fields(HydroFieldNames::volume, 0.0);
  //computeCRKSPHSumVolume(connectivityMap, W, position, H, vol);
  // computeHullVolumes(connectivityMap, position, vol);

  // // We need boundary conditions enforced on the volume before we can compute corrections.
  //for (ConstBoundaryIterator boundItr = this->boundaryBegin();
  //     boundItr != this->boundaryEnd();
  //     ++boundItr) (*boundItr)->applyFieldListGhostBoundary(vol);
  //for (ConstBoundaryIterator boundItr = this->boundaryBegin();
  //     boundItr != this->boundaryEnd();
  //     ++boundItr) (*boundItr)->finalizeGhostBoundary();

  // // Compute the kernel correction fields.
  // FieldList<Dimension, Scalar> A = state.fields(HydroFieldNames::A_CRKSPH, 0.0);
  // FieldList<Dimension, Vector> B = state.fields(HydroFieldNames::B_CRKSPH, Vector::zero);
  // FieldList<Dimension, Vector> C = state.fields(HydroFieldNames::C_CRKSPH, Vector::zero);
  // FieldList<Dimension, Tensor> D = state.fields(HydroFieldNames::D_CRKSPH, Tensor::zero);
  // FieldList<Dimension, Vector> gradA = state.fields(HydroFieldNames::gradA_CRKSPH, Vector::zero);
  // FieldList<Dimension, Tensor> gradB = state.fields(HydroFieldNames::gradB_CRKSPH, Tensor::zero);
  // computeCRKSPHCorrections(connectivityMap, W, vol, position, H, A, B, C, D, gradA, gradB);
  // for (ConstBoundaryIterator boundItr = this->boundaryBegin();
  //      boundItr != this->boundaryEnd();
  //      ++boundItr) {
  //   (*boundItr)->applyFieldListGhostBoundary(A);
  //   (*boundItr)->applyFieldListGhostBoundary(B);
  //   (*boundItr)->applyFieldListGhostBoundary(C);
  //   (*boundItr)->applyFieldListGhostBoundary(D);
  //   (*boundItr)->applyFieldListGhostBoundary(gradA);
  //   (*boundItr)->applyFieldListGhostBoundary(gradB);
  // }
  // for (ConstBoundaryIterator boundItr = this->boundaryBegin();
  //      boundItr != this->boundaryEnd();
  //      ++boundItr) (*boundItr)->finalizeGhostBoundary();
}

//------------------------------------------------------------------------------
// Finalize the hydro.
//------------------------------------------------------------------------------
template<typename Dimension>
void
CRKSPHHydroBase<Dimension>::
finalize(const typename Dimension::Scalar time,
         const typename Dimension::Scalar dt,
         DataBase<Dimension>& dataBase,
         State<Dimension>& state,
         StateDerivatives<Dimension>& derivs) {

  // Base class finalization.
  GenericHydro<Dimension>::finalize(time, dt, dataBase, state, derivs);

  // Depending on the mass density advancement selected, we may want to replace the 
  // mass density.
  if (densityUpdate() == PhysicsSpace::RigorousSumDensity) {
    const TableKernel<Dimension>& W = this->kernel();
    const ConnectivityMap<Dimension>& connectivityMap = dataBase.connectivityMap();
    const FieldList<Dimension, Scalar> mass = state.fields(HydroFieldNames::mass, 0.0);
    const FieldList<Dimension, SymTensor> H = state.fields(HydroFieldNames::H, SymTensor::zero);
    const FieldList<Dimension, Vector> position = state.fields(HydroFieldNames::position, Vector::zero);
    FieldList<Dimension, Scalar> massDensity = state.fields(HydroFieldNames::massDensity, 0.0);
<<<<<<< HEAD
    FieldList<Dimension, Scalar> vol = state.fields(HydroFieldNames::volume, 0.0);
    FieldList<Dimension, Scalar> A = state.fields(HydroFieldNames::A_CRKSPH, 0.0);
    FieldList<Dimension, Vector> B = state.fields(HydroFieldNames::B_CRKSPH, Vector::zero);
    FieldList<Dimension, Tensor> C = state.fields(HydroFieldNames::C_CRKSPH, Tensor::zero);
    FieldList<Dimension, Vector> gradA = state.fields(HydroFieldNames::gradA_CRKSPH, Vector::zero);
    FieldList<Dimension, Tensor> gradB = state.fields(HydroFieldNames::gradB_CRKSPH, Tensor::zero);
    FieldList<Dimension, ThirdRankTensor> gradC = state.fields(HydroFieldNames::gradC_CRKSPH, ThirdRankTensor::zero);
    FieldList<Dimension, Scalar> m0 = state.fields(HydroFieldNames::m0_CRKSPH, 0.0);
    FieldList<Dimension, Vector> m1 = state.fields(HydroFieldNames::m1_CRKSPH, Vector::zero);
    FieldList<Dimension, SymTensor> m2 = state.fields(HydroFieldNames::m2_CRKSPH, SymTensor::zero);
    FieldList<Dimension, ThirdRankTensor> m3 = state.fields(HydroFieldNames::m3_CRKSPH, ThirdRankTensor::zero);
    FieldList<Dimension, FourthRankTensor> m4 = state.fields(HydroFieldNames::m4_CRKSPH, FourthRankTensor::zero);
    FieldList<Dimension, Vector> gradm0 = state.fields(HydroFieldNames::gradM0_CRKSPH, Vector::zero);
    FieldList<Dimension, Tensor> gradm1 = state.fields(HydroFieldNames::gradM1_CRKSPH, Tensor::zero);
    FieldList<Dimension, ThirdRankTensor> gradm2 = state.fields(HydroFieldNames::gradM2_CRKSPH, ThirdRankTensor::zero);
    FieldList<Dimension, FourthRankTensor> gradm3 = state.fields(HydroFieldNames::gradM3_CRKSPH, FourthRankTensor::zero);
    FieldList<Dimension, FifthRankTensor> gradm4 = state.fields(HydroFieldNames::gradM4_CRKSPH, FifthRankTensor::zero);
    if (mVolumeType == CRKMassOverDensity) {
      mVolume.assignFields(mass/massDensity);
    } else if (mVolumeType == CRKSumVolume) {
      computeCRKSPHSumVolume(connectivityMap, W, position, H, vol);
    } else if (mVolumeType == CRKVoronoiVolume) {
      computeVoronoiVolume(position, vol);
    } else if (mVolumeType == CRKHullVolume) {
      computeHullVolumes(connectivityMap, W.kernelExtent(), position, H, vol);
    } else {
      VERIFY2(false, "Unknown CRK volume weighting.");
    }
    for (ConstBoundaryIterator boundItr = this->boundaryBegin();
         boundItr != this->boundaryEnd();
         ++boundItr) (*boundItr)->applyFieldListGhostBoundary(vol);
    for (ConstBoundaryIterator boundItr = this->boundaryBegin();
         boundItr != this->boundaryEnd();
         ++boundItr) (*boundItr)->finalizeGhostBoundary();
    computeCRKSPHMoments(connectivityMap, W, vol, position, H, this->correctionOrder(), NodeCoupling(), m0, m1, m2, m3, m4, gradm0, gradm1, gradm2, gradm3, gradm4);
    computeCRKSPHCorrections(m0, m1, m2, m3, m4, gradm0, gradm1, gradm2, gradm3, gradm4, this->correctionOrder(), A, B, C, gradA, gradB, gradC);
    computeCRKSPHSumMassDensity(connectivityMap, W, position, mass, vol, H, A, B, C, this->correctionOrder(), massDensity);
=======
    computeCRKSPHSumMassDensity(connectivityMap, this->kernel(), position, mass, H, massDensity);
>>>>>>> 69fa69ef

    // FieldList<Dimension, Scalar> vol = dataBase.newFluidFieldList(0.0, "volume");
    // FieldList<Dimension, FacetedVolume> polyvol = dataBase.newFluidFieldList(FacetedVolume(), "poly volume");
    // computeHullVolumes(connectivityMap, this->kernel().kernelExtent(), position, H, polyvol, vol);
    // SPHSpace::computeSPHSumMassDensity(connectivityMap, this->kernel(), position, mass, H, massDensity);
    for (ConstBoundaryIterator boundaryItr = this->boundaryBegin(); 
         boundaryItr != this->boundaryEnd();
         ++boundaryItr) (*boundaryItr)->applyFieldListGhostBoundary(massDensity);
    for (ConstBoundaryIterator boundaryItr = this->boundaryBegin(); 
         boundaryItr != this->boundaryEnd();
         ++boundaryItr) (*boundaryItr)->finalizeGhostBoundary();

  // } else if (densityUpdate() == PhysicsSpace::SumDensity) {
  //   FieldList<Dimension, Scalar> massDensity = state.fields(HydroFieldNames::massDensity, 0.0);
  //   FieldList<Dimension, Scalar> massDensitySum = derivs.fields(ReplaceFieldList<Dimension, Field<Dimension, Field<Dimension, Scalar> > >::prefix() + 
  //                                                               HydroFieldNames::massDensity, 0.0);
  //   massDensity.assignFields(massDensitySum);
  }

  // Add any filtering component to the node movement.
  // This form looks for points that are too close based on specific volume.
  if (mfilter < 0.0) {
    const TableKernel<Dimension>& W = this->kernel();
    const ConnectivityMap<Dimension>& connectivityMap = dataBase.connectivityMap();
    FieldList<Dimension, Vector> position = state.fields(HydroFieldNames::position, Vector::zero);
    const FieldList<Dimension, Scalar> mass = state.fields(HydroFieldNames::mass, 0.0);
    const FieldList<Dimension, Vector> velocity = state.fields(HydroFieldNames::velocity, Vector::zero);
    const FieldList<Dimension, SymTensor> H = state.fields(HydroFieldNames::H, SymTensor::zero);
    const FieldList<Dimension, Scalar> massDensity = state.fields(HydroFieldNames::massDensity, 0.0);
    const unsigned numNodeLists = mass.size();
    const Scalar W0 = W.kernelValue(0.0, 1.0);
    FieldList<Dimension, Vector> deltar = dataBase.newFluidFieldList(Vector::zero, "delta position");
    FieldList<Dimension, Scalar> deltav = dataBase.newFluidFieldList(0.0, "delta velocity");
    FieldList<Dimension, Scalar> weightsum = dataBase.newFluidFieldList(0.0, "delta velocity weight sum");
    for (unsigned nodeListi = 0; nodeListi != numNodeLists; ++nodeListi) {
      for (typename ConnectivityMap<Dimension>::const_iterator iItr = connectivityMap.begin(nodeListi);
           iItr != connectivityMap.end(nodeListi);
           ++iItr) {
        const Scalar nPerh = position[nodeListi]->nodeList().nodesPerSmoothingScale();
        CHECK(nPerh > 0.0);
        const int i = *iItr;
        const Vector& ri = position(nodeListi, i);
        const Vector& vi = velocity(nodeListi, i);
        const Scalar mi = mass(nodeListi, i);
        const Scalar rhoi = massDensity(nodeListi, i);
        const SymTensor& Hi = H(nodeListi, i);
        const vector<vector<int> >& fullConnectivity = connectivityMap.connectivityForNode(nodeListi, i);
        for (unsigned nodeListj = 0; nodeListj != numNodeLists; ++nodeListj) {
          for (typename vector<int>::const_iterator jItr = fullConnectivity[nodeListj].begin();
               jItr != fullConnectivity[nodeListj].end();
               ++jItr) {
            const unsigned j = *jItr;
            const Vector& rj = position(nodeListj, j);
            const Vector& vj = velocity(nodeListj, j);
            const Scalar mj = mass(nodeListj, j);
            const Scalar rhoj = massDensity(nodeListj, j);
            const Vector rji = rj - ri;
            const Vector rjihat = rji.unitVector();
            const Scalar etai = (Hi*rji).magnitude();
            // const Scalar etatarget = Scalar(max(1, int(etai*nPerh + 0.5)))/nPerh;
            // const Scalar hi = rji.magnitude()/max(1.0e-30, etai);
            // const Scalar deltai = hi*(etatarget - etai);
            const Scalar deltai = 2.0*max(0.0, volumeSpacing<Dimension>(mi/rhoi) + volumeSpacing<Dimension>(mj/rhoj) - rji.magnitude());
            const Scalar weight = W.kernelValue(etai, 1.0)/W0 * (vj - vi).magnitude();
            deltar(nodeListi, i) -= weight*deltai*rjihat;
            weightsum(nodeListi, i) += weight;
            deltav(nodeListi, i) += weight*(vj - vi).magnitude();
          }
        }
      }
    }

    // Apply the filtering.
    const FieldList<Dimension, Vector> DxDt = derivs.fields(IncrementFieldList<Dimension, Field<Dimension, Vector> >::prefix() + HydroFieldNames::position, Vector::zero);
    for (unsigned nodeListi = 0; nodeListi != numNodeLists; ++nodeListi) {
      const unsigned n = position[nodeListi]->numInternalElements();
      for (unsigned i = 0; i != n; ++i) {
        const Scalar mag0 = deltav(nodeListi, i)/max(1.0e-30, weightsum(nodeListi, i))*dt;
        if (mag0 > 0.0) {
          deltar(nodeListi, i) /= max(1.0e-30, weightsum(nodeListi, i));
          const Scalar deltamag = deltar(nodeListi, i).magnitude();
          const Scalar effmag = std::abs(mfilter)*deltamag;
          // const Scalar effmag = std::abs(mfilter)*min(mag0, deltamag);
          position(nodeListi, i) += effmag*deltar(nodeListi, i).unitVector();
        }
      }
    }

    // Check for any boundary violations.
    for (ConstBoundaryIterator boundaryItr = this->boundaryBegin(); 
         boundaryItr != this->boundaryEnd();
         ++boundaryItr) (*boundaryItr)->setAllViolationNodes(dataBase);
    this->enforceBoundaries(state, derivs);
  }
}

//------------------------------------------------------------------------------
// Apply the ghost boundary conditions for hydro state fields.
//------------------------------------------------------------------------------
template<typename Dimension>
void
CRKSPHHydroBase<Dimension>::
applyGhostBoundaries(State<Dimension>& state,
                     StateDerivatives<Dimension>& derivs) {

  // Apply boundary conditions to the basic fluid state Fields.

  FieldList<Dimension, Scalar> vol = state.fields(HydroFieldNames::volume, 0.0);
  FieldList<Dimension, Scalar> mass = state.fields(HydroFieldNames::mass, 0.0);
  FieldList<Dimension, Scalar> massDensity = state.fields(HydroFieldNames::massDensity, 0.0);
  FieldList<Dimension, Scalar> specificThermalEnergy = state.fields(HydroFieldNames::specificThermalEnergy, 0.0);
  FieldList<Dimension, Vector> velocity = state.fields(HydroFieldNames::velocity, Vector::zero);
  FieldList<Dimension, Scalar> pressure = state.fields(HydroFieldNames::pressure, 0.0);
  FieldList<Dimension, Scalar> soundSpeed = state.fields(HydroFieldNames::soundSpeed, 0.0);

  FieldList<Dimension, Scalar> specificThermalEnergy0;
  if (compatibleEnergyEvolution()) specificThermalEnergy0 = state.fields(HydroFieldNames::specificThermalEnergy + "0", 0.0);

  FieldList<Dimension, Scalar> A = state.fields(HydroFieldNames::A_CRKSPH, 0.0);
  FieldList<Dimension, Vector> B = state.fields(HydroFieldNames::B_CRKSPH, Vector::zero);
  FieldList<Dimension, Tensor> C = state.fields(HydroFieldNames::C_CRKSPH, Tensor::zero);
  FieldList<Dimension, Vector> gradA = state.fields(HydroFieldNames::gradA_CRKSPH, Vector::zero);
  FieldList<Dimension, Tensor> gradB = state.fields(HydroFieldNames::gradB_CRKSPH, Tensor::zero);
  FieldList<Dimension, ThirdRankTensor> gradC = state.fields(HydroFieldNames::gradC_CRKSPH, ThirdRankTensor::zero);
<<<<<<< HEAD
=======
  FieldList<Dimension, Vector> DrhoDx = derivs.fields(HydroFieldNames::massDensityGradient, Vector::zero);
>>>>>>> 69fa69ef

  for (ConstBoundaryIterator boundaryItr = this->boundaryBegin(); 
       boundaryItr != this->boundaryEnd();
       ++boundaryItr) {
    (*boundaryItr)->applyFieldListGhostBoundary(vol);
    (*boundaryItr)->applyFieldListGhostBoundary(mass);
    (*boundaryItr)->applyFieldListGhostBoundary(massDensity);
    (*boundaryItr)->applyFieldListGhostBoundary(specificThermalEnergy);
    (*boundaryItr)->applyFieldListGhostBoundary(velocity);
    (*boundaryItr)->applyFieldListGhostBoundary(pressure);
    (*boundaryItr)->applyFieldListGhostBoundary(soundSpeed);
    if (compatibleEnergyEvolution()) (*boundaryItr)->applyFieldListGhostBoundary(specificThermalEnergy0);
    (*boundaryItr)->applyFieldListGhostBoundary(A);
    (*boundaryItr)->applyFieldListGhostBoundary(B);
    (*boundaryItr)->applyFieldListGhostBoundary(C);
    (*boundaryItr)->applyFieldListGhostBoundary(gradA);
    (*boundaryItr)->applyFieldListGhostBoundary(gradB);
    (*boundaryItr)->applyFieldListGhostBoundary(gradC);
<<<<<<< HEAD
=======
    (*boundaryItr)->applyFieldListGhostBoundary(DrhoDx);
>>>>>>> 69fa69ef
  }
}

//------------------------------------------------------------------------------
// Enforce the boundary conditions for hydro state fields.
//------------------------------------------------------------------------------
template<typename Dimension>
void
CRKSPHHydroBase<Dimension>::
enforceBoundaries(State<Dimension>& state,
                  StateDerivatives<Dimension>& derivs) {

  // Enforce boundary conditions on the fluid state Fields.
  FieldList<Dimension, Scalar> vol = state.fields(HydroFieldNames::volume, 0.0);
  FieldList<Dimension, Scalar> mass = state.fields(HydroFieldNames::mass, 0.0);
  FieldList<Dimension, Scalar> massDensity = state.fields(HydroFieldNames::massDensity, 0.0);
  FieldList<Dimension, Scalar> specificThermalEnergy = state.fields(HydroFieldNames::specificThermalEnergy, 0.0);
  FieldList<Dimension, Vector> velocity = state.fields(HydroFieldNames::velocity, Vector::zero);
  FieldList<Dimension, Scalar> pressure = state.fields(HydroFieldNames::pressure, 0.0);
  FieldList<Dimension, Scalar> soundSpeed = state.fields(HydroFieldNames::soundSpeed, 0.0);

  FieldList<Dimension, Scalar> specificThermalEnergy0;
  if (compatibleEnergyEvolution()) specificThermalEnergy0 = state.fields(HydroFieldNames::specificThermalEnergy + "0", 0.0);

  FieldList<Dimension, Scalar> A = state.fields(HydroFieldNames::A_CRKSPH, 0.0);
  FieldList<Dimension, Vector> B = state.fields(HydroFieldNames::B_CRKSPH, Vector::zero);
  FieldList<Dimension, Tensor> C = state.fields(HydroFieldNames::C_CRKSPH, Tensor::zero);
  FieldList<Dimension, Vector> gradA = state.fields(HydroFieldNames::gradA_CRKSPH, Vector::zero);
  FieldList<Dimension, Tensor> gradB = state.fields(HydroFieldNames::gradB_CRKSPH, Tensor::zero);
  FieldList<Dimension, ThirdRankTensor> gradC = state.fields(HydroFieldNames::gradC_CRKSPH, ThirdRankTensor::zero);
<<<<<<< HEAD
=======
  FieldList<Dimension, Vector> DrhoDx = derivs.fields(HydroFieldNames::massDensityGradient, Vector::zero);
>>>>>>> 69fa69ef

  for (ConstBoundaryIterator boundaryItr = this->boundaryBegin(); 
       boundaryItr != this->boundaryEnd();
       ++boundaryItr) {
    (*boundaryItr)->enforceFieldListBoundary(vol);
    (*boundaryItr)->enforceFieldListBoundary(mass);
    (*boundaryItr)->enforceFieldListBoundary(massDensity);
    (*boundaryItr)->enforceFieldListBoundary(specificThermalEnergy);
    (*boundaryItr)->enforceFieldListBoundary(velocity);
    (*boundaryItr)->enforceFieldListBoundary(pressure);
    (*boundaryItr)->enforceFieldListBoundary(soundSpeed);
    if (compatibleEnergyEvolution()) (*boundaryItr)->enforceFieldListBoundary(specificThermalEnergy0);
    (*boundaryItr)->enforceFieldListBoundary(A);
    (*boundaryItr)->enforceFieldListBoundary(B);
    (*boundaryItr)->enforceFieldListBoundary(C);
    (*boundaryItr)->enforceFieldListBoundary(gradA);
    (*boundaryItr)->enforceFieldListBoundary(gradB);
    (*boundaryItr)->enforceFieldListBoundary(gradC);
<<<<<<< HEAD
=======
    (*boundaryItr)->enforceFieldListBoundary(DrhoDx);
>>>>>>> 69fa69ef
  }
}

//------------------------------------------------------------------------------
// Dump the current state to the given file.
//------------------------------------------------------------------------------
template<typename Dimension>
void
CRKSPHHydroBase<Dimension>::
dumpState(FileIO& file, string pathName) const {
  file.write(mTimeStepMask, pathName + "/timeStepMask");
  file.write(mPressure, pathName + "/pressure");
  file.write(mSoundSpeed, pathName + "/soundSpeed");
  file.write(mSpecificThermalEnergy0, pathName + "/specificThermalEnergy0");
  file.write(mHideal, pathName + "/Hideal");
  file.write(mMaxViscousPressure, pathName + "/maxViscousPressure");
  file.write(mEffViscousPressure, pathName + "/effViscousPressure");
  file.write(mViscousWork, pathName + "/viscousWork");
  file.write(mWeightedNeighborSum, pathName + "/weightedNeighborSum");
  file.write(mMassSecondMoment, pathName + "/massSecondMoment");
  file.write(mXSPHDeltaV, pathName + "/XSPHDeltaV");

  file.write(mDxDt, pathName + "/DxDt");
  file.write(mDvDt, pathName + "/DvDt");
  file.write(mDmassDensityDt, pathName + "/DmassDensityDt");
  file.write(mDspecificThermalEnergyDt, pathName + "/DspecificThermalEnergyDt");
  file.write(mDHDt, pathName + "/DHDt");
  file.write(mDvDx, pathName + "/DvDx");
  file.write(mInternalDvDx, pathName + "/internalDvDx");
  file.write(mVolume, pathName + "/Volume");
  file.write(mA, pathName + "/A");
  file.write(mB, pathName + "/B");
  file.write(mC, pathName + "/C");
  file.write(mGradA, pathName + "/gradA");
  file.write(mGradB, pathName + "/gradB");
  file.write(mGradC, pathName + "/gradC");
  file.write(mSurfNorm, pathName + "/surfNorm");
}

//------------------------------------------------------------------------------
// Restore the state from the given file.
//------------------------------------------------------------------------------
template<typename Dimension>
void
CRKSPHHydroBase<Dimension>::
restoreState(const FileIO& file, string pathName) {
  file.read(mTimeStepMask, pathName + "/timeStepMask");
  file.read(mPressure, pathName + "/pressure");
  file.read(mSoundSpeed, pathName + "/soundSpeed");
  file.read(mSpecificThermalEnergy0, pathName + "/specificThermalEnergy0");
  file.read(mHideal, pathName + "/Hideal");
  file.read(mMaxViscousPressure, pathName + "/maxViscousPressure");
  file.read(mEffViscousPressure, pathName + "/effViscousPressure");
  file.read(mViscousWork, pathName + "/viscousWork");
  file.read(mWeightedNeighborSum, pathName + "/weightedNeighborSum");
  file.read(mMassSecondMoment, pathName + "/massSecondMoment");
  file.read(mXSPHDeltaV, pathName + "/XSPHDeltaV");

  file.read(mDxDt, pathName + "/DxDt");
  file.read(mDvDt, pathName + "/DvDt");
  file.read(mDmassDensityDt, pathName + "/DmassDensityDt");
  file.read(mDspecificThermalEnergyDt, pathName + "/DspecificThermalEnergyDt");
  file.read(mDHDt, pathName + "/DHDt");
  file.read(mDvDx, pathName + "/DvDx");
  file.read(mInternalDvDx, pathName + "/internalDvDx");
  file.read(mVolume, pathName + "/Volume");
  file.read(mA, pathName + "/A");
  file.read(mB, pathName + "/B");
  file.read(mC, pathName + "/C");
  file.read(mGradA, pathName + "/gradA");
  file.read(mGradB, pathName + "/gradB");
  file.read(mGradC, pathName + "/gradC");
  file.read(mSurfNorm, pathName + "/surfNorm");
}

}
}
<|MERGE_RESOLUTION|>--- conflicted
+++ resolved
@@ -12,14 +12,9 @@
 
 #include "CRKSPHHydroBase.hh"
 #include "CRKSPHUtilities.hh"
-#include "computeVoronoiVolume.hh"
 #include "computeHullVolumes.hh"
-#include "computeCRKSPHSumVolume.hh"
+#include "computeNeighborHull.hh"
 #include "computeCRKSPHSumMassDensity.hh"
-<<<<<<< HEAD
-#include "computeCRKSPHMoments.hh"
-=======
->>>>>>> 69fa69ef
 #include "computeCRKSPHCorrections.hh"
 #include "computeCRKSPHIntegral.hh"
 #include "computeHVolumes.hh"
@@ -58,6 +53,7 @@
 #include "FileIO/FileIO.hh"
 
 #include "SPH/computeSPHSumMassDensity.hh"
+#include "gradientCRKSPH.hh"
 #include "Geometry/innerProduct.hh"
 #include "Geometry/outerProduct.hh"
 
@@ -86,27 +82,6 @@
 using PhysicsSpace::MassDensityType;
 using PhysicsSpace::HEvolutionType;
 
-<<<<<<< HEAD
-namespace {
-
-double fluxlimiterVL(const double x) {
-  // if (x > 0.0) {
-  //   return min(1.0, x);                           // minmod
-  // } else {
-  //   return 0.0;
-  // }
-
-  // if (x > 0.0) {
-  //   return 2.0/(1.0 + x)*2.0*x/(1.0 + x);                       // van Leer
-  // } else {
-  //   return 0.0;
-  // }
-  return (x + abs(x))/(1.0 + abs(x));                       // van Leer
-}
-
-}
-=======
->>>>>>> 69fa69ef
 
 //------------------------------------------------------------------------------
 // Construct with the given artificial viscosity and kernels.
@@ -125,10 +100,6 @@
                 const MassDensityType densityUpdate,
                 const HEvolutionType HUpdate,
                 const CRKOrder correctionOrder,
-<<<<<<< HEAD
-                const CRKVolumeType volumeType,
-=======
->>>>>>> 69fa69ef
                 const double epsTensile,
                 const double nTensile):
   GenericHydro<Dimension>(W, WPi, Q, cfl, useVelocityMagnitudeForDt),
@@ -136,10 +107,6 @@
   mDensityUpdate(densityUpdate),
   mHEvolution(HUpdate),
   mCorrectionOrder(correctionOrder),
-<<<<<<< HEAD
-  mVolumeType(volumeType),
-=======
->>>>>>> 69fa69ef
   mCompatibleEnergyEvolution(compatibleEnergyEvolution),
   mXSPH(XSPH),
   mfilter(filter),
@@ -148,12 +115,12 @@
   mTimeStepMask(FieldSpace::Copy),
   mPressure(FieldSpace::Copy),
   mSoundSpeed(FieldSpace::Copy),
+  mVolume(FieldSpace::Copy),
   mSpecificThermalEnergy0(FieldSpace::Copy),
   mHideal(FieldSpace::Copy),
   mMaxViscousPressure(FieldSpace::Copy),
   mEffViscousPressure(FieldSpace::Copy),
   mViscousWork(FieldSpace::Copy),
-  mVolume(FieldSpace::Copy),
   mWeightedNeighborSum(FieldSpace::Copy),
   mMassSecondMoment(FieldSpace::Copy),
   mXSPHDeltaV(FieldSpace::Copy),
@@ -164,33 +131,14 @@
   mDHDt(FieldSpace::Copy),
   mDvDx(FieldSpace::Copy),
   mInternalDvDx(FieldSpace::Copy),
+  mDmassDensityDx(FieldSpace::Copy),
   mPairAccelerations(FieldSpace::Copy),
-  mDvDt0(FieldSpace::Copy),
-  mDmassDensityDt0(FieldSpace::Copy),
-  mDspecificThermalEnergyDt0(FieldSpace::Copy),
-  mDHDt0(FieldSpace::Copy),
-  mDvDx0(FieldSpace::Copy),
-  mInternalDvDx0(FieldSpace::Copy),
-  mPairAccelerations0(FieldSpace::Copy),
   mA(FieldSpace::Copy),
   mB(FieldSpace::Copy),
   mC(FieldSpace::Copy),
   mGradA(FieldSpace::Copy),
   mGradB(FieldSpace::Copy),
   mGradC(FieldSpace::Copy),
-<<<<<<< HEAD
-  mM0(FieldSpace::Copy),
-  mM1(FieldSpace::Copy),
-  mM2(FieldSpace::Copy),
-  mM3(FieldSpace::Copy),
-  mM4(FieldSpace::Copy),
-  mGradm0(FieldSpace::Copy),
-  mGradm1(FieldSpace::Copy),
-  mGradm2(FieldSpace::Copy),
-  mGradm3(FieldSpace::Copy),
-  mGradm4(FieldSpace::Copy),
-=======
->>>>>>> 69fa69ef
   mSurfNorm(FieldSpace::Copy),
   mRestart(DataOutput::registerWithRestart(*this)) {
 }
@@ -215,11 +163,11 @@
   mTimeStepMask = dataBase.newFluidFieldList(int(0), HydroFieldNames::timeStepMask);
   mPressure = dataBase.newFluidFieldList(0.0, HydroFieldNames::pressure);
   mSoundSpeed = dataBase.newFluidFieldList(0.0, HydroFieldNames::soundSpeed);
+  mVolume = dataBase.newFluidFieldList(0.0, HydroFieldNames::volume);
   mSpecificThermalEnergy0 = dataBase.newFluidFieldList(0.0, HydroFieldNames::specificThermalEnergy + "0");
   mHideal = dataBase.newFluidFieldList(SymTensor::zero, ReplaceBoundedFieldList<Dimension, Field<Dimension, SymTensor> >::prefix() + HydroFieldNames::H);
   mMaxViscousPressure = dataBase.newFluidFieldList(0.0, HydroFieldNames::maxViscousPressure);
   mEffViscousPressure = dataBase.newFluidFieldList(0.0, HydroFieldNames::effectiveViscousPressure);
-  mVolume = dataBase.newFluidFieldList(0.0, HydroFieldNames::volume);
   mViscousWork = dataBase.newFluidFieldList(0.0, HydroFieldNames::viscousWork);
   mWeightedNeighborSum = dataBase.newFluidFieldList(0.0, HydroFieldNames::weightedNeighborSum);
   mMassSecondMoment = dataBase.newFluidFieldList(SymTensor::zero, HydroFieldNames::massSecondMoment);
@@ -231,36 +179,9 @@
   mDHDt = dataBase.newFluidFieldList(SymTensor::zero, IncrementFieldList<Dimension, Field<Dimension, Vector> >::prefix() + HydroFieldNames::H);
   mDvDx = dataBase.newFluidFieldList(Tensor::zero, HydroFieldNames::velocityGradient);
   mInternalDvDx = dataBase.newFluidFieldList(Tensor::zero, HydroFieldNames::internalVelocityGradient);
+  mDmassDensityDx = dataBase.newFluidFieldList(Vector::zero, HydroFieldNames::massDensityGradient);
   mPairAccelerations = dataBase.newFluidFieldList(vector<Vector>(), HydroFieldNames::pairAccelerations);
-  mDvDt0 = dataBase.newFluidFieldList(Vector::zero, IncrementFieldList<Dimension, Field<Dimension, Vector> >::prefix() + HydroFieldNames::velocity + "0");
-  mDmassDensityDt0 = dataBase.newFluidFieldList(0.0, IncrementFieldList<Dimension, Field<Dimension, Scalar> >::prefix() + HydroFieldNames::massDensity + "0");
-  mDspecificThermalEnergyDt0 = dataBase.newFluidFieldList(0.0, IncrementFieldList<Dimension, Field<Dimension, Scalar> >::prefix() + HydroFieldNames::specificThermalEnergy + "0");
-  mDHDt0 = dataBase.newFluidFieldList(SymTensor::zero, IncrementFieldList<Dimension, Field<Dimension, Vector> >::prefix() + HydroFieldNames::H + "0");
-  mDvDx0 = dataBase.newFluidFieldList(Tensor::zero, HydroFieldNames::velocityGradient + "0");
-  mInternalDvDx0 = dataBase.newFluidFieldList(Tensor::zero, HydroFieldNames::internalVelocityGradient + "0");
-  mPairAccelerations0 = dataBase.newFluidFieldList(vector<Vector>(), HydroFieldNames::pairAccelerations + "0");
-
-  mA = dataBase.newFluidFieldList(0.0,                        HydroFieldNames::A_CRKSPH);
-  mB = dataBase.newFluidFieldList(Vector::zero,               HydroFieldNames::B_CRKSPH);
-  mGradA = dataBase.newFluidFieldList(Vector::zero,           HydroFieldNames::gradA_CRKSPH);
-  mGradB = dataBase.newFluidFieldList(Tensor::zero,           HydroFieldNames::gradB_CRKSPH);
-  mM0 = dataBase.newFluidFieldList(0.0,                       HydroFieldNames::m0_CRKSPH);
-  mM1 = dataBase.newFluidFieldList(Vector::zero,              HydroFieldNames::m1_CRKSPH);
-  mM2 = dataBase.newFluidFieldList(SymTensor::zero,           HydroFieldNames::m2_CRKSPH);
-  mGradm0 = dataBase.newFluidFieldList(Vector::zero,          HydroFieldNames::gradM0_CRKSPH);
-  mGradm1 = dataBase.newFluidFieldList(Tensor::zero,          HydroFieldNames::gradM1_CRKSPH);
-  mGradm2 = dataBase.newFluidFieldList(ThirdRankTensor::zero, HydroFieldNames::gradM2_CRKSPH);
-  if (mCorrectionOrder == QuadraticOrder) {
-    mC = dataBase.newFluidFieldList(Tensor::zero,                HydroFieldNames::C_CRKSPH);
-    mGradC = dataBase.newFluidFieldList(ThirdRankTensor::zero,   HydroFieldNames::gradC_CRKSPH);
-    mM3 = dataBase.newFluidFieldList(ThirdRankTensor::zero,      HydroFieldNames::m3_CRKSPH);
-    mM4 = dataBase.newFluidFieldList(FourthRankTensor::zero,     HydroFieldNames::m4_CRKSPH);
-    mGradm3 = dataBase.newFluidFieldList(FourthRankTensor::zero, HydroFieldNames::gradM3_CRKSPH);
-    mGradm4 = dataBase.newFluidFieldList(FifthRankTensor::zero,  HydroFieldNames::gradM4_CRKSPH);
-  }
-
-<<<<<<< HEAD
-=======
+
   mA = dataBase.newFluidFieldList(0.0,              HydroFieldNames::A_CRKSPH);
   mB = dataBase.newFluidFieldList(Vector::zero,     HydroFieldNames::B_CRKSPH);
   mC = dataBase.newFluidFieldList(Tensor::zero,     HydroFieldNames::C_CRKSPH);
@@ -268,39 +189,21 @@
   mGradB = dataBase.newFluidFieldList(Tensor::zero, HydroFieldNames::gradB_CRKSPH);
   mGradC = dataBase.newFluidFieldList(ThirdRankTensor::zero, HydroFieldNames::gradC_CRKSPH);
 
->>>>>>> 69fa69ef
   // mSurfNorm = dataBase.newFluidFieldList(Vector::zero, "Surface Normal");
 
-  // Compute the volumes.
-  const TableKernel<Dimension>& W = this->kernel();
-  const ConnectivityMap<Dimension>& connectivityMap = dataBase.connectivityMap();
-  const FieldList<Dimension, Scalar> mass = dataBase.fluidMass();
-  const FieldList<Dimension, SymTensor> H = dataBase.fluidHfield();
-  const FieldList<Dimension, Vector> position = dataBase.fluidPosition();
-  if (mVolumeType == CRKMassOverDensity) {
-    const FieldList<Dimension, Scalar> massDensity = dataBase.fluidMassDensity();
-    mVolume.assignFields(mass/massDensity);
-  } else if (mVolumeType == CRKSumVolume) {
-    computeCRKSPHSumVolume(connectivityMap, this->kernel(), position, H, mVolume);
-  } else if (mVolumeType == CRKVoronoiVolume) {
-    computeVoronoiVolume(position, mVolume);
-  } else if (mVolumeType == CRKHullVolume) {
-    computeHullVolumes(connectivityMap, W.kernelExtent(), position, H, mVolume);
-  } else {
-    VERIFY2(false, "Unknown CRK volume weighting.");
-  }
-  for (ConstBoundaryIterator boundItr = this->boundaryBegin();
-       boundItr != this->boundaryEnd();
-       ++boundItr) (*boundItr)->applyFieldListGhostBoundary(mVolume);
-  for (ConstBoundaryIterator boundItr = this->boundaryBegin();
-       boundItr != this->boundaryEnd();
-       ++boundItr) (*boundItr)->finalizeGhostBoundary();
-
-<<<<<<< HEAD
-  // Compute the corrections.
-  computeCRKSPHMoments(connectivityMap, W, mVolume, position, H, correctionOrder(), NodeCoupling(), mM0, mM1, mM2, mM3, mM4, mGradm0, mGradm1, mGradm2, mGradm3, mGradm4);
-  computeCRKSPHCorrections(mM0, mM1, mM2, mM3, mM4, mGradm0, mGradm1, mGradm2, mGradm3, mGradm4, correctionOrder(), mA, mB, mC, mGradA, mGradB, mGradC);
-=======
+  // // Compute the volumes.
+  // const TableKernel<Dimension>& W = this->kernel();
+  // const FieldList<Dimension, SymTensor> H = dataBase.fluidHfield();
+  // computeHVolumes(W.kernelExtent(), H, mVolume);
+
+  // // We need the boundary information on volume to initialize the CRKSPH corrections.
+  // for (ConstBoundaryIterator boundItr = this->boundaryBegin();
+  //      boundItr != this->boundaryEnd();
+  //      ++boundItr) (*boundItr)->applyFieldListGhostBoundary(mVolume);
+  // for (ConstBoundaryIterator boundItr = this->boundaryBegin();
+  //      boundItr != this->boundaryEnd();
+  //      ++boundItr) (*boundItr)->finalizeGhostBoundary();
+
   // Initialize the kernel correction fields.
   dataBase.updateConnectivityMap(false);
   const ConnectivityMap<Dimension>& connectivityMap = dataBase.connectivityMap();
@@ -326,11 +229,22 @@
        boundItr != this->boundaryEnd();
        ++boundItr) (*boundItr)->finalizeGhostBoundary();
   computeCRKSPHCorrections(connectivityMap, W, vol, position, H, correctionOrder(), mA, mB, mC, mGradA, mGradB, mGradC);
->>>>>>> 69fa69ef
 
   // Initialize the pressure and sound speed.
   dataBase.fluidPressure(mPressure);
   dataBase.fluidSoundSpeed(mSoundSpeed);
+
+  // We need to call our own evaluate derivatives method in order to initialize the 
+  // viscous pressure for use in choosing a timestep.
+  // vector<Physics<Dimension>*> packages(1, this);
+  // State<Dimension> state(dataBase, packages);
+  // StateDerivatives<Dimension> derivs(dataBase, packages);
+  // this->applyGhostBoundaries(state, derivs);
+  // for (ConstBoundaryIterator boundItr = this->boundaryBegin();
+  //      boundItr != this->boundaryEnd();
+  //      ++boundItr) (*boundItr)->finalizeGhostBoundary();
+  // this->initialize(0.0, 1.0, dataBase, state, derivs);
+  // this->evaluateDerivatives(0.0, 1.0, dataBase, state, derivs);
 }
 
 //------------------------------------------------------------------------------
@@ -348,29 +262,6 @@
   dataBase.resizeFluidFieldList(mTimeStepMask, 1, HydroFieldNames::timeStepMask);
   // dataBase.fluidPressure(mPressure);
   // dataBase.fluidSoundSpeed(mSoundSpeed);
-<<<<<<< HEAD
-  dataBase.resizeFluidFieldList(mPressure,   0.0,                   HydroFieldNames::pressure, false);
-  dataBase.resizeFluidFieldList(mSoundSpeed, 0.0,                   HydroFieldNames::soundSpeed, false);
-  dataBase.resizeFluidFieldList(mVolume,     0.0,                   HydroFieldNames::volume, false);
-  dataBase.resizeFluidFieldList(mA,          0.0,                   HydroFieldNames::A_CRKSPH, false);
-  dataBase.resizeFluidFieldList(mB,          Vector::zero,          HydroFieldNames::B_CRKSPH, false);
-  dataBase.resizeFluidFieldList(mGradA,      Vector::zero,          HydroFieldNames::gradA_CRKSPH, false);
-  dataBase.resizeFluidFieldList(mGradB,      Tensor::zero,          HydroFieldNames::gradB_CRKSPH, false);
-  dataBase.resizeFluidFieldList(mM0,         0.0,                   HydroFieldNames::m0_CRKSPH, false);
-  dataBase.resizeFluidFieldList(mM1,         Vector::zero,          HydroFieldNames::m1_CRKSPH, false);
-  dataBase.resizeFluidFieldList(mM2,         SymTensor::zero,       HydroFieldNames::m2_CRKSPH, false);
-  dataBase.resizeFluidFieldList(mGradm0,     Vector::zero,          HydroFieldNames::gradM0_CRKSPH, false);
-  dataBase.resizeFluidFieldList(mGradm1,     Tensor::zero,          HydroFieldNames::gradM1_CRKSPH, false);
-  dataBase.resizeFluidFieldList(mGradm2,     ThirdRankTensor::zero, HydroFieldNames::gradM2_CRKSPH, false);
-  if (mCorrectionOrder == QuadraticOrder) {
-    dataBase.resizeFluidFieldList(mC,        Tensor::zero,          HydroFieldNames::C_CRKSPH, false);
-    dataBase.resizeFluidFieldList(mGradC,    ThirdRankTensor::zero, HydroFieldNames::gradC_CRKSPH, false);
-    dataBase.resizeFluidFieldList(mM3,       ThirdRankTensor::zero, HydroFieldNames::m3_CRKSPH, false);
-    dataBase.resizeFluidFieldList(mM4,       FourthRankTensor::zero,HydroFieldNames::m4_CRKSPH, false);
-    dataBase.resizeFluidFieldList(mGradm3,   FourthRankTensor::zero,HydroFieldNames::m3_CRKSPH, false);
-    dataBase.resizeFluidFieldList(mGradm4,   FifthRankTensor::zero, HydroFieldNames::m4_CRKSPH, false);
-  }
-=======
   dataBase.resizeFluidFieldList(mPressure, 0.0,          HydroFieldNames::pressure, false);
   dataBase.resizeFluidFieldList(mSoundSpeed, 0.0,        HydroFieldNames::soundSpeed, false);
   dataBase.resizeFluidFieldList(mA,     0.0,             HydroFieldNames::A_CRKSPH, false);
@@ -379,7 +270,6 @@
   dataBase.resizeFluidFieldList(mGradA, Vector::zero,    HydroFieldNames::gradA_CRKSPH, false);
   dataBase.resizeFluidFieldList(mGradB, Tensor::zero,    HydroFieldNames::gradB_CRKSPH, false);
   dataBase.resizeFluidFieldList(mGradC, ThirdRankTensor::zero,    HydroFieldNames::gradC_CRKSPH, false);
->>>>>>> 69fa69ef
   // dataBase.resizeFluidFieldList(mSurfNorm, Vector::zero, "Surface Normal", false);
 
   // If we're using the compatibile energy discretization, prepare to maintain a copy
@@ -401,10 +291,9 @@
   state.enroll(mass);
 
   // Volume.
-  // const TableKernel<Dimension>& W = this->kernel();
+  const TableKernel<Dimension>& W = this->kernel();
   // PolicyPointer volumePolicy(new HVolumePolicy<Dimension>(W.kernelExtent()));
   // state.enroll(mVolume, volumePolicy);
-  state.enroll(mVolume); // Static enrollment as computeCRKSPHSumVolume updates this field in this class.
 
   // We need to build up CompositeFieldListPolicies for the mass density and H fields
   // in order to enforce NodeList dependent limits.
@@ -479,19 +368,6 @@
   state.enroll(mGradA);
   state.enroll(mGradB);
   state.enroll(mGradC);
-<<<<<<< HEAD
-  state.enroll(mM0);
-  state.enroll(mM1);
-  state.enroll(mM2);
-  state.enroll(mM3);
-  state.enroll(mM4);
-  state.enroll(mGradm0);
-  state.enroll(mGradm1);
-  state.enroll(mGradm2);
-  state.enroll(mGradm3);
-  state.enroll(mGradm4);
-=======
->>>>>>> 69fa69ef
   // state.enroll(mSurfNorm);
 }
 
@@ -526,14 +402,8 @@
   dataBase.resizeFluidFieldList(mDHDt, SymTensor::zero, IncrementFieldList<Dimension, Field<Dimension, Vector> >::prefix() + HydroFieldNames::H, false);
   dataBase.resizeFluidFieldList(mDvDx, Tensor::zero, HydroFieldNames::velocityGradient, false);
   dataBase.resizeFluidFieldList(mInternalDvDx, Tensor::zero, HydroFieldNames::internalVelocityGradient, false);
+  dataBase.resizeFluidFieldList(mDmassDensityDx, Vector::zero, HydroFieldNames::massDensityGradient, false);
   dataBase.resizeFluidFieldList(mPairAccelerations, vector<Vector>(), HydroFieldNames::pairAccelerations, false);
-  dataBase.resizeFluidFieldList(mDvDt0, Vector::zero, IncrementFieldList<Dimension, Field<Dimension, Vector> >::prefix() + HydroFieldNames::velocity + "0", false);
-  dataBase.resizeFluidFieldList(mDmassDensityDt0, 0.0, IncrementFieldList<Dimension, Field<Dimension, Scalar> >::prefix() + HydroFieldNames::massDensity + "0", false);
-  dataBase.resizeFluidFieldList(mDspecificThermalEnergyDt0, 0.0, IncrementFieldList<Dimension, Field<Dimension, Scalar> >::prefix() + HydroFieldNames::specificThermalEnergy + "0", false);
-  dataBase.resizeFluidFieldList(mDHDt0, SymTensor::zero, IncrementFieldList<Dimension, Field<Dimension, Vector> >::prefix() + HydroFieldNames::H + "0", false);
-  dataBase.resizeFluidFieldList(mDvDx0, Tensor::zero, HydroFieldNames::velocityGradient + "0", false);
-  dataBase.resizeFluidFieldList(mInternalDvDx0, Tensor::zero, HydroFieldNames::internalVelocityGradient + "0", false);
-  dataBase.resizeFluidFieldList(mPairAccelerations0, vector<Vector>(), HydroFieldNames::pairAccelerations + "0", false);
 
   derivs.enroll(mHideal);
   derivs.enroll(mMaxViscousPressure);
@@ -554,14 +424,8 @@
   derivs.enroll(mDHDt);
   derivs.enroll(mDvDx);
   derivs.enroll(mInternalDvDx);
+  derivs.enroll(mDmassDensityDx);
   derivs.enroll(mPairAccelerations);
-  derivs.enroll(mDvDt0);
-  derivs.enroll(mDmassDensityDt0);
-  derivs.enroll(mDspecificThermalEnergyDt0);
-  derivs.enroll(mDHDt0);
-  derivs.enroll(mDvDx0);
-  derivs.enroll(mInternalDvDx0);
-  derivs.enroll(mPairAccelerations0);
 }
 
 //------------------------------------------------------------------------------
@@ -579,6 +443,7 @@
   // Compute the kernel correction fields.
   const TableKernel<Dimension>& W = this->kernel();
   const ConnectivityMap<Dimension>& connectivityMap = dataBase.connectivityMap();
+  // const FieldList<Dimension, Scalar> vol = state.fields(HydroFieldNames::volume, 0.0);
   const FieldList<Dimension, Scalar> mass = state.fields(HydroFieldNames::mass, 0.0);
   const FieldList<Dimension, Vector> position = state.fields(HydroFieldNames::position, Vector::zero);
   const FieldList<Dimension, SymTensor> H = state.fields(HydroFieldNames::H, SymTensor::zero);
@@ -588,43 +453,9 @@
   FieldList<Dimension, Vector> gradA = state.fields(HydroFieldNames::gradA_CRKSPH, Vector::zero);
   FieldList<Dimension, Tensor> gradB = state.fields(HydroFieldNames::gradB_CRKSPH, Tensor::zero);
   FieldList<Dimension, ThirdRankTensor> gradC = state.fields(HydroFieldNames::gradC_CRKSPH, ThirdRankTensor::zero);
-<<<<<<< HEAD
-  FieldList<Dimension, Scalar> m0 = state.fields(HydroFieldNames::m0_CRKSPH, 0.0);
-  FieldList<Dimension, Vector> m1 = state.fields(HydroFieldNames::m1_CRKSPH, Vector::zero);
-  FieldList<Dimension, SymTensor> m2 = state.fields(HydroFieldNames::m2_CRKSPH, SymTensor::zero);
-  FieldList<Dimension, ThirdRankTensor> m3 = state.fields(HydroFieldNames::m3_CRKSPH, ThirdRankTensor::zero);
-  FieldList<Dimension, FourthRankTensor> m4 = state.fields(HydroFieldNames::m4_CRKSPH, FourthRankTensor::zero);
-  FieldList<Dimension, Vector> gradm0 = state.fields(HydroFieldNames::gradM0_CRKSPH, Vector::zero);
-  FieldList<Dimension, Tensor> gradm1 = state.fields(HydroFieldNames::gradM1_CRKSPH, Tensor::zero);
-  FieldList<Dimension, ThirdRankTensor> gradm2 = state.fields(HydroFieldNames::gradM2_CRKSPH, ThirdRankTensor::zero);
-  FieldList<Dimension, FourthRankTensor> gradm3 = state.fields(HydroFieldNames::gradM3_CRKSPH, FourthRankTensor::zero);
-  FieldList<Dimension, FifthRankTensor> gradm4 = state.fields(HydroFieldNames::gradM4_CRKSPH, FifthRankTensor::zero);
-=======
->>>>>>> 69fa69ef
   // FieldList<Dimension, Vector> surfNorm = state.fields("Surface Normal", Vector::zero);
-
-  // Compute the volume per node.
+  
   // Change CRKSPH weights here if need be!
-<<<<<<< HEAD
-  FieldList<Dimension, Scalar> vol = state.fields(HydroFieldNames::volume, 0.0);
-  FieldList<Dimension, Scalar> massDensity = state.fields(HydroFieldNames::massDensity, 0.0);
-  if (mVolumeType == CRKMassOverDensity) {
-    vol.assignFields(mass/massDensity);
-  } else if (mVolumeType == CRKSumVolume) {
-    computeCRKSPHSumVolume(connectivityMap, W, position, H, vol);
-  } else if (mVolumeType == CRKVoronoiVolume) {
-    computeVoronoiVolume(position, vol);
-  } else if (mVolumeType == CRKHullVolume) {
-    computeHullVolumes(connectivityMap, W.kernelExtent(), position, H, vol);
-  } else {
-    VERIFY2(false, "Unknown CRK volume weighting.");
-  }
-
-  // We need boundary conditions enforced on the volume before we can compute corrections.
-  for (ConstBoundaryIterator boundItr = this->boundaryBegin();
-       boundItr != this->boundaryEnd();
-       ++boundItr) (*boundItr)->applyFieldListGhostBoundary(vol);
-=======
   const FieldList<Dimension, Scalar> massDensity = state.fields(HydroFieldNames::massDensity, 0.0);
   const FieldList<Dimension, Scalar> vol = mass/massDensity;
   computeCRKSPHCorrections(connectivityMap, W, vol, position, H, correctionOrder(), A, B, C, gradA, gradB, gradC);
@@ -638,31 +469,18 @@
     (*boundItr)->applyFieldListGhostBoundary(gradB);
     (*boundItr)->applyFieldListGhostBoundary(gradC);
   }
->>>>>>> 69fa69ef
   for (ConstBoundaryIterator boundItr = this->boundaryBegin();
        boundItr != this->boundaryEnd();
        ++boundItr) (*boundItr)->finalizeGhostBoundary();
 
-<<<<<<< HEAD
-  computeCRKSPHMoments(connectivityMap, W, vol, position, H, correctionOrder(), NodeCoupling(), m0, m1, m2, m3, m4, gradm0, gradm1, gradm2, gradm3, gradm4);
-  computeCRKSPHCorrections(m0, m1, m2, m3, m4, gradm0, gradm1, gradm2, gradm3, gradm4, correctionOrder(), A, B, C, gradA, gradB, gradC);
-
-=======
   // Get the pressure and velocity gradients.
   const FieldList<Dimension, Vector> velocity = state.fields(HydroFieldNames::velocity, Vector::zero);
   FieldList<Dimension, Tensor> DvDx = derivs.fields(HydroFieldNames::velocityGradient, Tensor::zero);
   DvDx.assignFields(CRKSPHSpace::gradientCRKSPH(velocity, position, vol, H, A, B, C, gradA, gradB, gradC, connectivityMap, correctionOrder(), W, NodeCoupling()));
->>>>>>> 69fa69ef
   for (ConstBoundaryIterator boundItr = this->boundaryBegin();
        boundItr != this->boundaryEnd();
        ++boundItr) {
-    (*boundItr)->applyFieldListGhostBoundary(A);
-    (*boundItr)->applyFieldListGhostBoundary(B);
-    (*boundItr)->applyFieldListGhostBoundary(C);
-    (*boundItr)->applyFieldListGhostBoundary(gradA);
-    (*boundItr)->applyFieldListGhostBoundary(gradB);
-    (*boundItr)->applyFieldListGhostBoundary(gradC);
-    (*boundItr)->applyFieldListGhostBoundary(massDensity);
+    (*boundItr)->applyFieldListGhostBoundary(DvDx);
   }
 
   // Get the artificial viscosity and initialize it.
@@ -675,6 +493,48 @@
                time, 
                dt,
                W);
+
+  // // If we're doing the RigorousSumDensity update, now is a good time to do it
+  // // since we have the boundary conditions and corrections all ready to go.
+  // if (densityUpdate() == PhysicsSpace::RigorousSumDensity) {
+  //   const FieldList<Dimension, Scalar> mass = state.fields(HydroFieldNames::mass, 0.0);
+  //   FieldList<Dimension, Scalar> massDensity = state.fields(HydroFieldNames::massDensity, 0.0);
+  //   for (ConstBoundaryIterator boundaryItr = this->boundaryBegin(); 
+  //        boundaryItr != this->boundaryEnd();
+  //        ++boundaryItr) (*boundaryItr)->finalizeGhostBoundary();
+  //   computeCRKSPHSumMassDensity(connectivityMap, W, position, mass, vol, H, A0, A, B, massDensity);
+  //   for (ConstBoundaryIterator boundaryItr = this->boundaryBegin(); 
+  //        boundaryItr != this->boundaryEnd();
+  //        ++boundaryItr) (*boundaryItr)->applyFieldListGhostBoundary(massDensity);
+  // }
+  
+  // // Compute the surface normal
+  // surfNorm = Vector::zero;
+  
+  // size_t nodeListi = 0;
+  // for (typename DataBase<Dimension>::ConstFluidNodeListIterator itr = dataBase.fluidNodeListBegin();
+  //      itr != dataBase.fluidNodeListEnd();
+  //      ++itr, ++nodeListi) {
+  //   const NodeList<Dimension>& nodeList = **itr;
+  //   const int firstGhostNodei = nodeList.firstGhostNode();
+  //   const Scalar hmin = nodeList.hmin();
+  //   const Scalar hmax = nodeList.hmax();
+  //   const Scalar hminratio = nodeList.hminratio();
+  //   const int maxNumNeighbors = nodeList.maxNumNeighbors();
+  //   const Scalar nPerh = nodeList.nodesPerSmoothingScale();
+    
+  //   // Iterate over the internal nodes in this NodeList.
+  //   for (typename ConnectivityMap<Dimension>::const_iterator iItr = connectivityMap.begin(nodeListi);
+  //        iItr != connectivityMap.end(nodeListi);
+  //        ++iItr) {
+  //     const int i = *iItr;
+  //     const Vector& m1i = m1(nodeListi, i);
+  //     const SymTensor& Hi = H(nodeListi, i);
+  //     //const Vector& sfi = surfNorm(nodeListi, i);
+      
+  //     surfNorm(nodeListi,i) = Hi*m1i;
+  //   }
+  // }
 }
 
 //------------------------------------------------------------------------------
@@ -710,12 +570,10 @@
   const ConnectivityMap<Dimension>& connectivityMap = dataBase.connectivityMap();
   const vector<const NodeList<Dimension>*>& nodeLists = connectivityMap.nodeLists();
   const size_t numNodeLists = nodeLists.size();
-  const CRKOrder order = this->correctionOrder();
 
   // Get the state and derivative FieldLists.
   // State FieldLists.
   const FieldList<Dimension, Scalar> mass = state.fields(HydroFieldNames::mass, 0.0);
-  const FieldList<Dimension, Scalar> volume = state.fields(HydroFieldNames::volume, 0.0);
   const FieldList<Dimension, Vector> position = state.fields(HydroFieldNames::position, Vector::zero);
   const FieldList<Dimension, Vector> velocity = state.fields(HydroFieldNames::velocity, Vector::zero);
   const FieldList<Dimension, Scalar> massDensity = state.fields(HydroFieldNames::massDensity, 0.0);
@@ -739,11 +597,9 @@
   CHECK(pressure.size() == numNodeLists);
   CHECK(soundSpeed.size() == numNodeLists);
   CHECK(A.size() == numNodeLists);
-  CHECK(B.size() == numNodeLists or order == ZerothOrder);
-  CHECK(C.size() == numNodeLists or order != QuadraticOrder);
+  CHECK(B.size() == numNodeLists);
   CHECK(gradA.size() == numNodeLists);
-  CHECK(gradB.size() == numNodeLists or order == ZerothOrder);
-  CHECK(gradC.size() == numNodeLists or order != QuadraticOrder);
+  CHECK(gradB.size() == numNodeLists);
   // CHECK(surfNorm.size() == numNodeLists);
 
   // Derivative FieldLists.
@@ -753,19 +609,13 @@
   FieldList<Dimension, Scalar> DepsDt = derivatives.fields(IncrementFieldList<Dimension, Field<Dimension, Scalar> >::prefix() + HydroFieldNames::specificThermalEnergy, 0.0);
   FieldList<Dimension, Tensor> DvDx = derivatives.fields(HydroFieldNames::velocityGradient, Tensor::zero);
   FieldList<Dimension, Tensor> localDvDx = derivatives.fields(HydroFieldNames::internalVelocityGradient, Tensor::zero);
+  FieldList<Dimension, Vector> DrhoDx = derivatives.fields(HydroFieldNames::massDensityGradient, Vector::zero);
   FieldList<Dimension, SymTensor> DHDt = derivatives.fields(IncrementFieldList<Dimension, Field<Dimension, SymTensor> >::prefix() + HydroFieldNames::H, SymTensor::zero);
-  FieldList<Dimension, Scalar> DrhoDt0 = derivatives.fields(IncrementFieldList<Dimension, Field<Dimension, Scalar> >::prefix() + HydroFieldNames::massDensity + "0", 0.0);
-  FieldList<Dimension, Vector> DvDt0 = derivatives.fields(IncrementFieldList<Dimension, Field<Dimension, Vector> >::prefix() + HydroFieldNames::velocity + "0", Vector::zero);
-  FieldList<Dimension, Scalar> DepsDt0 = derivatives.fields(IncrementFieldList<Dimension, Field<Dimension, Scalar> >::prefix() + HydroFieldNames::specificThermalEnergy + "0", 0.0);
-  FieldList<Dimension, Tensor> DvDx0 = derivatives.fields(HydroFieldNames::velocityGradient + "0", Tensor::zero);
-  FieldList<Dimension, Tensor> localDvDx0 = derivatives.fields(HydroFieldNames::internalVelocityGradient + "0", Tensor::zero);
-  FieldList<Dimension, SymTensor> DHDt0 = derivatives.fields(IncrementFieldList<Dimension, Field<Dimension, SymTensor> >::prefix() + HydroFieldNames::H + "0", SymTensor::zero);
   FieldList<Dimension, SymTensor> Hideal = derivatives.fields(ReplaceBoundedFieldList<Dimension, Field<Dimension, SymTensor> >::prefix() + HydroFieldNames::H, SymTensor::zero);
   FieldList<Dimension, Scalar> maxViscousPressure = derivatives.fields(HydroFieldNames::maxViscousPressure, 0.0);
   FieldList<Dimension, Scalar> effViscousPressure = derivatives.fields(HydroFieldNames::effectiveViscousPressure, 0.0);
   FieldList<Dimension, Scalar> viscousWork = derivatives.fields(HydroFieldNames::viscousWork, 0.0);
   FieldList<Dimension, vector<Vector> > pairAccelerations = derivatives.fields(HydroFieldNames::pairAccelerations, vector<Vector>());
-  FieldList<Dimension, vector<Vector> > pairAccelerations0 = derivatives.fields(HydroFieldNames::pairAccelerations + "0", vector<Vector>());
   FieldList<Dimension, Vector> XSPHDeltaV = derivatives.fields(HydroFieldNames::XSPHDeltaV, Vector::zero);
   FieldList<Dimension, Scalar> weightedNeighborSum = derivatives.fields(HydroFieldNames::weightedNeighborSum, 0.0);
   FieldList<Dimension, SymTensor> massSecondMoment = derivatives.fields(HydroFieldNames::massSecondMoment, SymTensor::zero);
@@ -774,20 +624,14 @@
   CHECK(DvDt.size() == numNodeLists);
   CHECK(DepsDt.size() == numNodeLists);
   CHECK(DvDx.size() == numNodeLists);
+  CHECK(DrhoDx.size() == numNodeLists);
   CHECK(localDvDx.size() == numNodeLists);
   CHECK(DHDt.size() == numNodeLists);
-  CHECK(DrhoDt0.size() == numNodeLists);
-  CHECK(DvDt0.size() == numNodeLists);
-  CHECK(DepsDt0.size() == numNodeLists);
-  CHECK(DvDx0.size() == numNodeLists);
-  CHECK(localDvDx0.size() == numNodeLists);
-  CHECK(DHDt0.size() == numNodeLists);
   CHECK(Hideal.size() == numNodeLists);
   CHECK(maxViscousPressure.size() == numNodeLists);
   CHECK(effViscousPressure.size() == numNodeLists);
   CHECK(viscousWork.size() == numNodeLists);
   CHECK(pairAccelerations.size() == numNodeLists);
-  CHECK(pairAccelerations0.size() == numNodeLists);
   CHECK(XSPHDeltaV.size() == numNodeLists);
   CHECK(weightedNeighborSum.size() == numNodeLists);
   CHECK(massSecondMoment.size() == numNodeLists);
@@ -799,18 +643,10 @@
          itr != dataBase.fluidNodeListEnd();
          ++itr, ++nodeListi) {
       for (int i = 0; i != (*itr)->numInternalNodes(); ++i) {
-        const size_t n = connectivityMap.numNeighborsForNode(*itr, i);
-        pairAccelerations(nodeListi, i).reserve(n);
-        pairAccelerations0(nodeListi, i).reserve(n);
+        pairAccelerations(nodeListi, i).reserve(connectivityMap.numNeighborsForNode(*itr, i));
       }
     }
   }
-
-  // Some scratch variables.
-  Vector Bi = Vector::zero, Bj = Vector::zero;
-  Tensor Ci = Tensor::zero, Cj = Tensor::zero;
-  Tensor gradBi = Tensor::zero, gradBj = Tensor::zero;
-  ThirdRankTensor gradCi = ThirdRankTensor::zero, gradCj = ThirdRankTensor::zero;
 
   // Start our big loop over all FluidNodeLists.
   size_t nodeListi = 0;
@@ -851,28 +687,13 @@
       const SymTensor& Hi = H(nodeListi, i);
       const Scalar ci = soundSpeed(nodeListi, i);
       const Scalar Ai = A(nodeListi, i);
-<<<<<<< HEAD
-      const Vector& gradAi = gradA(nodeListi, i);
-      if (order != ZerothOrder) {
-        Bi = B(nodeListi, i);
-        gradBi = gradB(nodeListi, i);
-      }
-      if (order == QuadraticOrder) {
-        Ci = C(nodeListi, i);
-        gradCi = gradC(nodeListi, i);
-      }
-=======
       const Vector& Bi = B(nodeListi, i);
       const Tensor& Ci = C(nodeListi, i);
       const Vector& gradAi = gradA(nodeListi, i);
       const Tensor& gradBi = gradB(nodeListi, i);
       const ThirdRankTensor& gradCi = gradC(nodeListi, i);
->>>>>>> 69fa69ef
       const Scalar Hdeti = Hi.Determinant();
-      // const Scalar weighti = mi/rhoi;  // Change CRKSPH weights here if need be!
-      const Scalar weighti = volume(nodeListi, i);  // Change CRKSPH weights here if need be!
-      // const Scalar psii = psi(nodeListi, i);
-      // const Vector& gradPi = gradP(nodeListi, i);
+      const Scalar weighti = mi/rhoi;  // Change CRKSPH weights here if need be!
       CHECK2(mi > 0.0, i << " " << mi);
       CHECK2(rhoi > 0.0, i << " " << rhoi);
       CHECK2(Ai > 0.0, i << " " << Ai);
@@ -885,19 +706,13 @@
       Scalar& DepsDti = DepsDt(nodeListi, i);
       Tensor& DvDxi = DvDx(nodeListi, i);
       Tensor& localDvDxi = localDvDx(nodeListi, i);
+      Vector& DrhoDxi = DrhoDx(nodeListi, i);
       SymTensor& DHDti = DHDt(nodeListi, i);
-      Scalar& DrhoDt0i = DrhoDt0(nodeListi, i);
-      Vector& DvDt0i = DvDt0(nodeListi, i);
-      Scalar& DepsDt0i = DepsDt0(nodeListi, i);
-      Tensor& DvDx0i = DvDx0(nodeListi, i);
-      Tensor& localDvDx0i = localDvDx0(nodeListi, i);
-      SymTensor& DHDt0i = DHDt0(nodeListi, i);
       SymTensor& Hideali = Hideal(nodeListi, i);
       Scalar& maxViscousPressurei = maxViscousPressure(nodeListi, i);
       Scalar& effViscousPressurei = effViscousPressure(nodeListi, i);
       Scalar& viscousWorki = viscousWork(nodeListi, i);
       vector<Vector>& pairAccelerationsi = pairAccelerations(nodeListi, i);
-      vector<Vector>& pairAccelerations0i = pairAccelerations0(nodeListi, i);
       Vector& XSPHDeltaVi = XSPHDeltaV(nodeListi, i);
       Scalar& weightedNeighborSumi = weightedNeighborSum(nodeListi, i);
       SymTensor& massSecondMomenti = massSecondMoment(nodeListi, i);
@@ -944,28 +759,13 @@
               const SymTensor& Hj = H(nodeListj, j);
               const Scalar cj = soundSpeed(nodeListj, j);
               const Scalar Aj = A(nodeListj, j);
-<<<<<<< HEAD
-              const Vector& gradAj = gradA(nodeListj, j);
-              if (order != ZerothOrder) {
-                Bj = B(nodeListj, j);
-                gradBj = gradB(nodeListj, j);
-              }
-              if (order == QuadraticOrder) {
-                Cj = C(nodeListj, j);
-                gradCj = gradC(nodeListj, j);
-              }
-=======
               const Vector& Bj = B(nodeListj, j);
               const Tensor& Cj = C(nodeListj, j);
               const Vector& gradAj = gradA(nodeListj, j);
               const Tensor& gradBj = gradB(nodeListj, j);
               const ThirdRankTensor& gradCj = gradC(nodeListj, j);
->>>>>>> 69fa69ef
               const Scalar Hdetj = Hj.Determinant();
-              // const Scalar weightj = mj/rhoj;     // Change CRKSPH weights here if need be!
-              const Scalar weightj = volume(nodeListj, j);     // Change CRKSPH weights here if need be!
-              // const Scalar psij = psi(nodeListj, j);
-              // const Vector& gradPj = gradP(nodeListj, j);
+              const Scalar weightj = mj/rhoj;     // Change CRKSPH weights here if need be!
               CHECK(mj > 0.0);
               CHECK(rhoj > 0.0);
               CHECK(Aj > 0.0 or j >= firstGhostNodej);
@@ -978,16 +778,11 @@
               Scalar& DepsDtj = DepsDt(nodeListj, j);
               Tensor& DvDxj = DvDx(nodeListj, j);
               Tensor& localDvDxj = localDvDx(nodeListj, j);
-              Scalar& DrhoDt0j = DrhoDt0(nodeListj, j);
-              Vector& DvDt0j = DvDt0(nodeListj, j);
-              Scalar& DepsDt0j = DepsDt0(nodeListj, j);
-              Tensor& DvDx0j = DvDx0(nodeListj, j);
-              Tensor& localDvDx0j = localDvDx0(nodeListj, j);
+              Vector& DrhoDxj = DrhoDx(nodeListj, j);
               Scalar& maxViscousPressurej = maxViscousPressure(nodeListj, j);
               Scalar& effViscousPressurej = effViscousPressure(nodeListj, j);
               Scalar& viscousWorkj = viscousWork(nodeListj, j);
               vector<Vector>& pairAccelerationsj = pairAccelerations(nodeListj, j);
-              vector<Vector>& pairAccelerations0j = pairAccelerations0(nodeListj, j);
               Vector& XSPHDeltaVj = XSPHDeltaV(nodeListj, j);
               Scalar& weightedNeighborSumj = weightedNeighborSum(nodeListj, j);
               SymTensor& massSecondMomentj = massSecondMoment(nodeListj, j);
@@ -1002,39 +797,7 @@
               CHECK(etaMagj >= 0.0);
               const Vector vij = vi - vj;
 
-              // // Apply FCT limiting based on the pressure gradient.
-              // // const Scalar gradPij = gradPi.dot(rij);
-              // // const Scalar gradPji = gradPj.dot(rij);
-              // // const Scalar Ri = gradPij/(sgn(gradPji)*max(1.0e-30, abs(gradPji)));
-              // // const Scalar Rj = gradPji/(sgn(gradPij)*max(1.0e-30, abs(gradPij)));
-              // const Scalar dvdxi = DvDxi.dot(rij).dot(rij);
-              // const Scalar dvdxj = DvDxj.dot(rij).dot(rij);
-              // const Scalar Ri = dvdxi/(sgn(dvdxj)*max(1.0e-30, abs(dvdxj)));
-              // const Scalar Rj = dvdxj/(sgn(dvdxi)*max(1.0e-30, abs(dvdxi)));
-              // const Scalar psi = fluxlimiterVL(min(Ri, Rj));
-              
               // Symmetrized kernel weight and gradient.
-<<<<<<< HEAD
-              Scalar gWi, gWj, Wi, Wj, gW0i, gW0j, W0i, W0j;
-              Vector gradWi, gradWj, gradW0i, gradW0j;
-              CRKSPHKernelAndGradient(W, order,  rij, -etai, Hi, Hdeti,  etaj, Hj, Hdetj, Ai, Bi, Ci, gradAi, gradBi, gradCi, Wj, gWj, gradWj);
-              CRKSPHKernelAndGradient(W, order, -rij,  etaj, Hj, Hdetj, -etai, Hi, Hdeti, Aj, Bj, Cj, gradAj, gradBj, gradCj, Wi, gWi, gradWi);
-              // Wi = W0i + psij*(Wi - W0i);                    // FCT limiting of the kernel
-              // Wj = W0j + psii*(Wj - W0j);                    // FCT limiting of the kernel
-              // gradWi = gradW0i + psij*(gradWi - gradW0i);    // FCT limiting of the gradient
-              // gradWj = gradW0j + psii*(gradWj - gradW0j);    // FCT limiting of the gradient
-              // Wi = Wi + min(psii, psij)*(W0i - Wi);                    // FCT limiting of the kernel
-              // Wj = Wj + min(psij, psii)*(W0j - Wj);                    // FCT limiting of the kernel
-              // gradWi = gradWi + min(psii, psij)*(gradW0i - gradWi);    // FCT limiting of the gradient
-              // gradWj = gradWj + min(psij, psii)*(gradW0j - gradWj);    // FCT limiting of the gradient
-              // const Vector deltagrad0 = gradW0j - gradW0i;
-              // const Vector deltagrad0 = gradW0j - gradW0i;
-              const Vector deltagrad = gradWj - gradWi;
-              const Vector gradWSPHi = (Hi*etai.unitVector())*W.gradValue(etai.magnitude(), Hdeti);
-              const Vector gradWSPHj = (Hj*etaj.unitVector())*W.gradValue(etaj.magnitude(), Hdetj);
-              // const Vector gradWQSPHi = (Hi*etai.unitVector())*WQ.gradValue(etai.magnitude(), Hdeti);
-              // const Vector gradWQSPHj = (Hj*etaj.unitVector())*WQ.gradValue(etaj.magnitude(), Hdetj);
-=======
               Scalar gWi, gWj, Wi, Wj;
               Vector gradWi, gradWj;
               CRKSPHKernelAndGradient(W, correctionOrder(),  rij, -etai, Hi, Hdeti,  etaj, Hj, Hdetj, Ai, Bi, Ci, gradAi, gradBi, gradCi, Wj, gWj, gradWj);
@@ -1044,7 +807,6 @@
               const Vector gradWSPHj = (Hj*etaj.unitVector())*W.gradValue(etaj.magnitude(), Hdetj);
               const Vector gradWQSPHi = (Hi*etai.unitVector())*WQ.gradValue(etai.magnitude(), Hdeti);
               const Vector gradWQSPHj = (Hj*etaj.unitVector())*WQ.gradValue(etaj.magnitude(), Hdetj);
->>>>>>> 69fa69ef
 
               // Zero'th and second moment of the node distribution -- used for the
               // ideal H calculation.
@@ -1075,25 +837,17 @@
               viscousWorkj += 0.5*weighti*weightj/mj*workQj;
 
               // Velocity gradient.
+              // We've actually already set DvDx in initialize, but we need to update
+              // localDvDx at this point.
               const Tensor deltaDvDxi = -weightj*vij.dyad(gradWj);
               const Tensor deltaDvDxj =  weighti*vij.dyad(gradWi);
-              DvDxi += deltaDvDxi;
-              DvDxj += deltaDvDxj;
+              // DvDxi += deltaDvDxi;
+              // DvDxj += deltaDvDxj;
               if (nodeListi == nodeListj) {
                 localDvDxi += deltaDvDxi;
                 localDvDxj += deltaDvDxj;
               }
 
-<<<<<<< HEAD
-              // Acceleration (CRKSPH form).
-              CHECK(rhoi > 0.0);
-              CHECK(rhoj > 0.0);
-              // const Vector forceij = 0.5*weighti*weightj*((Pi + Pj)*deltagrad) + mi*mj*(Qacci + Qaccj);    // <- Type III, with SPH Q forces
-              const Vector forceij = 0.5*weighti*weightj*((Pi + Pj)*deltagrad + 
-                                                          ((rhoi*rhoi*QPiij.first + rhoj*rhoj*QPiij.second)*deltagrad));    // <- Type III, with CRKSPH Q forces
-              const Vector deltaDvDti = -forceij/mi;
-              const Vector deltaDvDtj =  forceij/mj;
-=======
               // Mass density gradient.
               // DrhoDxi += weightj*rhoj*gradWj;
               // DrhoDxj += weighti*rhoi*gradWi;
@@ -1109,7 +863,6 @@
                                                           ((rhoi*rhoi*QPiij.first + rhoj*rhoj*QPiij.second)*deltagrad));    // <- Type III, with CRKSPH Q forces
               deltaDvDti = -forceij/mi;
               deltaDvDtj =  forceij/mj;
->>>>>>> 69fa69ef
               DvDti += deltaDvDti;
               DvDtj += deltaDvDtj;
               if (mCompatibleEnergyEvolution) {
@@ -1140,19 +893,6 @@
 
       // Get the time for pairwise interactions.
       const Scalar deltaTimePair = Timing::difference(start, Timing::currentTime())/max(size_t(1), ncalc);
-<<<<<<< HEAD
-
-      // // Now we decide how to combine the high-order derivatives with the zeroth.
-      // const Scalar err0i = vel0(nodeListi,i).magnitude2();
-      // const Scalar err1i = vel1(nodeListi,i).magnitude2();
-      // const Scalar psi = min(1.0, err1i/max(1.0e-10, err0i));
-      // CHECK(psi >= 0.0 and psi <= 1.0);
-      // DvDxi = (1.0 - psii)*DvDxi + psii*DvDx0i;
-      // localDvDxi = (1.0 - psii)*localDvDxi + psii*localDvDx0i;
-      // DvDti = (1.0 - psii)*DvDti + psii*DvDt0i;
-      // DepsDti = (1.0 - psii)*DepsDti + psii*DepsDt0i;
-=======
->>>>>>> 69fa69ef
 
       // Time evolution of the mass density.
       DrhoDti = -rhoi*DvDxi.Trace();
@@ -1252,24 +992,23 @@
                 const StateDerivatives<Dimension>& derivs) const {
 
   // // Grab state we're going to use.
-  //const TableKernel<Dimension>& W = this->kernel();
-  //const ConnectivityMap<Dimension>& connectivityMap = dataBase.connectivityMap();
-  //const FieldList<Dimension, Vector> position = state.fields(HydroFieldNames::position, Vector::zero);
-  //const FieldList<Dimension, SymTensor> H = state.fields(HydroFieldNames::H, SymTensor::zero);
+  // const TableKernel<Dimension>& W = this->kernel();
+  // const ConnectivityMap<Dimension>& connectivityMap = dataBase.connectivityMap();
+  // const FieldList<Dimension, Vector> position = state.fields(HydroFieldNames::position, Vector::zero);
   // const FieldList<Dimension, Scalar> mass = state.fields(HydroFieldNames::mass, 0.0);
-
-  // Compute the volume per node.
-  //FieldList<Dimension, Scalar> vol = state.fields(HydroFieldNames::volume, 0.0);
-  //computeCRKSPHSumVolume(connectivityMap, W, position, H, vol);
+  // const FieldList<Dimension, SymTensor> H = state.fields(HydroFieldNames::H, SymTensor::zero);
+
+  // // Compute the volume per node.
+  // FieldList<Dimension, Scalar> vol = state.fields(HydroFieldNames::volume, 0.0);
   // computeHullVolumes(connectivityMap, position, vol);
 
   // // We need boundary conditions enforced on the volume before we can compute corrections.
-  //for (ConstBoundaryIterator boundItr = this->boundaryBegin();
-  //     boundItr != this->boundaryEnd();
-  //     ++boundItr) (*boundItr)->applyFieldListGhostBoundary(vol);
-  //for (ConstBoundaryIterator boundItr = this->boundaryBegin();
-  //     boundItr != this->boundaryEnd();
-  //     ++boundItr) (*boundItr)->finalizeGhostBoundary();
+  // for (ConstBoundaryIterator boundItr = this->boundaryBegin();
+  //      boundItr != this->boundaryEnd();
+  //      ++boundItr) (*boundItr)->applyFieldListGhostBoundary(vol);
+  // for (ConstBoundaryIterator boundItr = this->boundaryBegin();
+  //      boundItr != this->boundaryEnd();
+  //      ++boundItr) (*boundItr)->finalizeGhostBoundary();
 
   // // Compute the kernel correction fields.
   // FieldList<Dimension, Scalar> A = state.fields(HydroFieldNames::A_CRKSPH, 0.0);
@@ -1318,47 +1057,7 @@
     const FieldList<Dimension, SymTensor> H = state.fields(HydroFieldNames::H, SymTensor::zero);
     const FieldList<Dimension, Vector> position = state.fields(HydroFieldNames::position, Vector::zero);
     FieldList<Dimension, Scalar> massDensity = state.fields(HydroFieldNames::massDensity, 0.0);
-<<<<<<< HEAD
-    FieldList<Dimension, Scalar> vol = state.fields(HydroFieldNames::volume, 0.0);
-    FieldList<Dimension, Scalar> A = state.fields(HydroFieldNames::A_CRKSPH, 0.0);
-    FieldList<Dimension, Vector> B = state.fields(HydroFieldNames::B_CRKSPH, Vector::zero);
-    FieldList<Dimension, Tensor> C = state.fields(HydroFieldNames::C_CRKSPH, Tensor::zero);
-    FieldList<Dimension, Vector> gradA = state.fields(HydroFieldNames::gradA_CRKSPH, Vector::zero);
-    FieldList<Dimension, Tensor> gradB = state.fields(HydroFieldNames::gradB_CRKSPH, Tensor::zero);
-    FieldList<Dimension, ThirdRankTensor> gradC = state.fields(HydroFieldNames::gradC_CRKSPH, ThirdRankTensor::zero);
-    FieldList<Dimension, Scalar> m0 = state.fields(HydroFieldNames::m0_CRKSPH, 0.0);
-    FieldList<Dimension, Vector> m1 = state.fields(HydroFieldNames::m1_CRKSPH, Vector::zero);
-    FieldList<Dimension, SymTensor> m2 = state.fields(HydroFieldNames::m2_CRKSPH, SymTensor::zero);
-    FieldList<Dimension, ThirdRankTensor> m3 = state.fields(HydroFieldNames::m3_CRKSPH, ThirdRankTensor::zero);
-    FieldList<Dimension, FourthRankTensor> m4 = state.fields(HydroFieldNames::m4_CRKSPH, FourthRankTensor::zero);
-    FieldList<Dimension, Vector> gradm0 = state.fields(HydroFieldNames::gradM0_CRKSPH, Vector::zero);
-    FieldList<Dimension, Tensor> gradm1 = state.fields(HydroFieldNames::gradM1_CRKSPH, Tensor::zero);
-    FieldList<Dimension, ThirdRankTensor> gradm2 = state.fields(HydroFieldNames::gradM2_CRKSPH, ThirdRankTensor::zero);
-    FieldList<Dimension, FourthRankTensor> gradm3 = state.fields(HydroFieldNames::gradM3_CRKSPH, FourthRankTensor::zero);
-    FieldList<Dimension, FifthRankTensor> gradm4 = state.fields(HydroFieldNames::gradM4_CRKSPH, FifthRankTensor::zero);
-    if (mVolumeType == CRKMassOverDensity) {
-      mVolume.assignFields(mass/massDensity);
-    } else if (mVolumeType == CRKSumVolume) {
-      computeCRKSPHSumVolume(connectivityMap, W, position, H, vol);
-    } else if (mVolumeType == CRKVoronoiVolume) {
-      computeVoronoiVolume(position, vol);
-    } else if (mVolumeType == CRKHullVolume) {
-      computeHullVolumes(connectivityMap, W.kernelExtent(), position, H, vol);
-    } else {
-      VERIFY2(false, "Unknown CRK volume weighting.");
-    }
-    for (ConstBoundaryIterator boundItr = this->boundaryBegin();
-         boundItr != this->boundaryEnd();
-         ++boundItr) (*boundItr)->applyFieldListGhostBoundary(vol);
-    for (ConstBoundaryIterator boundItr = this->boundaryBegin();
-         boundItr != this->boundaryEnd();
-         ++boundItr) (*boundItr)->finalizeGhostBoundary();
-    computeCRKSPHMoments(connectivityMap, W, vol, position, H, this->correctionOrder(), NodeCoupling(), m0, m1, m2, m3, m4, gradm0, gradm1, gradm2, gradm3, gradm4);
-    computeCRKSPHCorrections(m0, m1, m2, m3, m4, gradm0, gradm1, gradm2, gradm3, gradm4, this->correctionOrder(), A, B, C, gradA, gradB, gradC);
-    computeCRKSPHSumMassDensity(connectivityMap, W, position, mass, vol, H, A, B, C, this->correctionOrder(), massDensity);
-=======
     computeCRKSPHSumMassDensity(connectivityMap, this->kernel(), position, mass, H, massDensity);
->>>>>>> 69fa69ef
 
     // FieldList<Dimension, Scalar> vol = dataBase.newFluidFieldList(0.0, "volume");
     // FieldList<Dimension, FacetedVolume> polyvol = dataBase.newFluidFieldList(FacetedVolume(), "poly volume");
@@ -1465,8 +1164,7 @@
                      StateDerivatives<Dimension>& derivs) {
 
   // Apply boundary conditions to the basic fluid state Fields.
-
-  FieldList<Dimension, Scalar> vol = state.fields(HydroFieldNames::volume, 0.0);
+  // FieldList<Dimension, Scalar> vol = state.fields(HydroFieldNames::volume, 0.0);
   FieldList<Dimension, Scalar> mass = state.fields(HydroFieldNames::mass, 0.0);
   FieldList<Dimension, Scalar> massDensity = state.fields(HydroFieldNames::massDensity, 0.0);
   FieldList<Dimension, Scalar> specificThermalEnergy = state.fields(HydroFieldNames::specificThermalEnergy, 0.0);
@@ -1483,15 +1181,12 @@
   FieldList<Dimension, Vector> gradA = state.fields(HydroFieldNames::gradA_CRKSPH, Vector::zero);
   FieldList<Dimension, Tensor> gradB = state.fields(HydroFieldNames::gradB_CRKSPH, Tensor::zero);
   FieldList<Dimension, ThirdRankTensor> gradC = state.fields(HydroFieldNames::gradC_CRKSPH, ThirdRankTensor::zero);
-<<<<<<< HEAD
-=======
   FieldList<Dimension, Vector> DrhoDx = derivs.fields(HydroFieldNames::massDensityGradient, Vector::zero);
->>>>>>> 69fa69ef
 
   for (ConstBoundaryIterator boundaryItr = this->boundaryBegin(); 
        boundaryItr != this->boundaryEnd();
        ++boundaryItr) {
-    (*boundaryItr)->applyFieldListGhostBoundary(vol);
+    // (*boundaryItr)->applyFieldListGhostBoundary(vol);
     (*boundaryItr)->applyFieldListGhostBoundary(mass);
     (*boundaryItr)->applyFieldListGhostBoundary(massDensity);
     (*boundaryItr)->applyFieldListGhostBoundary(specificThermalEnergy);
@@ -1505,10 +1200,7 @@
     (*boundaryItr)->applyFieldListGhostBoundary(gradA);
     (*boundaryItr)->applyFieldListGhostBoundary(gradB);
     (*boundaryItr)->applyFieldListGhostBoundary(gradC);
-<<<<<<< HEAD
-=======
     (*boundaryItr)->applyFieldListGhostBoundary(DrhoDx);
->>>>>>> 69fa69ef
   }
 }
 
@@ -1522,7 +1214,7 @@
                   StateDerivatives<Dimension>& derivs) {
 
   // Enforce boundary conditions on the fluid state Fields.
-  FieldList<Dimension, Scalar> vol = state.fields(HydroFieldNames::volume, 0.0);
+  // FieldList<Dimension, Scalar> vol = state.fields(HydroFieldNames::volume, 0.0);
   FieldList<Dimension, Scalar> mass = state.fields(HydroFieldNames::mass, 0.0);
   FieldList<Dimension, Scalar> massDensity = state.fields(HydroFieldNames::massDensity, 0.0);
   FieldList<Dimension, Scalar> specificThermalEnergy = state.fields(HydroFieldNames::specificThermalEnergy, 0.0);
@@ -1539,15 +1231,12 @@
   FieldList<Dimension, Vector> gradA = state.fields(HydroFieldNames::gradA_CRKSPH, Vector::zero);
   FieldList<Dimension, Tensor> gradB = state.fields(HydroFieldNames::gradB_CRKSPH, Tensor::zero);
   FieldList<Dimension, ThirdRankTensor> gradC = state.fields(HydroFieldNames::gradC_CRKSPH, ThirdRankTensor::zero);
-<<<<<<< HEAD
-=======
   FieldList<Dimension, Vector> DrhoDx = derivs.fields(HydroFieldNames::massDensityGradient, Vector::zero);
->>>>>>> 69fa69ef
 
   for (ConstBoundaryIterator boundaryItr = this->boundaryBegin(); 
        boundaryItr != this->boundaryEnd();
        ++boundaryItr) {
-    (*boundaryItr)->enforceFieldListBoundary(vol);
+    // (*boundaryItr)->enforceFieldListBoundary(vol);
     (*boundaryItr)->enforceFieldListBoundary(mass);
     (*boundaryItr)->enforceFieldListBoundary(massDensity);
     (*boundaryItr)->enforceFieldListBoundary(specificThermalEnergy);
@@ -1561,10 +1250,7 @@
     (*boundaryItr)->enforceFieldListBoundary(gradA);
     (*boundaryItr)->enforceFieldListBoundary(gradB);
     (*boundaryItr)->enforceFieldListBoundary(gradC);
-<<<<<<< HEAD
-=======
     (*boundaryItr)->enforceFieldListBoundary(DrhoDx);
->>>>>>> 69fa69ef
   }
 }
 
@@ -1594,7 +1280,8 @@
   file.write(mDHDt, pathName + "/DHDt");
   file.write(mDvDx, pathName + "/DvDx");
   file.write(mInternalDvDx, pathName + "/internalDvDx");
-  file.write(mVolume, pathName + "/Volume");
+  file.write(mDmassDensityDx, pathName + "/DmassDensityDx");
+  file.write(mVolume, pathName + "/volume");
   file.write(mA, pathName + "/A");
   file.write(mB, pathName + "/B");
   file.write(mC, pathName + "/C");
@@ -1630,7 +1317,8 @@
   file.read(mDHDt, pathName + "/DHDt");
   file.read(mDvDx, pathName + "/DvDx");
   file.read(mInternalDvDx, pathName + "/internalDvDx");
-  file.read(mVolume, pathName + "/Volume");
+  file.read(mDmassDensityDx, pathName + "/DmassDensityDx");
+  file.read(mVolume, pathName + "/volume");
   file.read(mA, pathName + "/A");
   file.read(mB, pathName + "/B");
   file.read(mC, pathName + "/C");
