//---------------------------------Spheral++----------------------------------//
// Hydro -- The CRKSPH/ACRKSPH hydrodynamic package for Spheral++.
//
// Created by JMO, Mon Jul 19 22:11:09 PDT 2010
//----------------------------------------------------------------------------//
#include "FileIO/FileIO.hh"
#include "CRKSPHUtilities.hh"
#include "computeVoronoiVolume.hh"
#include "computeHullVolumes.hh"
#include "computeCRKSPHSumVolume.hh"
#include "computeHVolumes.hh"
#include "editMultimaterialSurfaceTopology.hh"
#include "zerothOrderSurfaceCorrections.hh"
#include "SurfaceNodeCoupling.hh"
#include "SPH/computeSPHSumMassDensity.hh"
#include "SPH/correctSPHSumMassDensity.hh"
#include "computeCRKSPHSumMassDensity.hh"
#include "computeCRKSPHMoments.hh"
#include "detectSurface.hh"
#include "computeCRKSPHCorrections.hh"
#include "computeCRKSPHIntegral.hh"
#include "gradientCRKSPH.hh"
#include "centerOfMass.hh"
#include "volumeSpacing.hh"
#include "NodeList/SmoothingScaleBase.hh"
#include "Hydro/HydroFieldNames.hh"
#include "Hydro/entropyWeightingFunction.hh"
#include "Strength/SolidFieldNames.hh"
#include "Physics/GenericHydro.hh"
#include "DataBase/State.hh"
#include "DataBase/StateDerivatives.hh"
#include "DataBase/IncrementFieldList.hh"
#include "DataBase/IncrementBoundedFieldList.hh"
#include "DataBase/ReplaceFieldList.hh"
#include "DataBase/ReplaceBoundedFieldList.hh"
#include "DataBase/IncrementBoundedState.hh"
#include "DataBase/ReplaceBoundedState.hh"
#include "DataBase/CompositeFieldListPolicy.hh"
#include "Hydro/SpecificThermalEnergyPolicy.hh"
#include "Hydro/SpecificFromTotalThermalEnergyPolicy.hh"
#include "Hydro/PositionPolicy.hh"
#include "Hydro/PressurePolicy.hh"
#include "Hydro/SoundSpeedPolicy.hh"
#include "Hydro/EntropyPolicy.hh"
#include "ContinuityVolumePolicy.hh"
#include "ArtificialViscosity/ArtificialViscosity.hh"
#include "DataBase/DataBase.hh"
#include "Field/FieldList.hh"
#include "Field/NodeIterators.hh"
#include "Boundary/Boundary.hh"
#include "Neighbor/ConnectivityMap.hh"
#include "Utilities/timingUtilities.hh"
#include "Utilities/safeInv.hh"
#include "Utilities/newtonRaphson.hh"
#include "Utilities/SpheralFunctions.hh"
#include "Utilities/computeShepardsInterpolation.hh"
#include "SPH/computeSPHSumMassDensity.hh"
#include "Geometry/innerProduct.hh"
#include "Geometry/outerProduct.hh"

#include "CRKSPHHydroBase.hh"

#include <limits.h>
#include <float.h>
#include <algorithm>
#include <fstream>
#include <map>
#include <vector>

using std::vector;
using std::string;
using std::pair;
using std::make_pair;
using std::cout;
using std::cerr;
using std::endl;
using std::min;
using std::max;
using std::abs;

namespace Spheral {

namespace {

double fluxlimiterVL(const double x) {
  // if (x > 0.0) {
  //   return min(1.0, x);                           // minmod
  // } else {
  //   return 0.0;
  // }

  // if (x > 0.0) {
  //   return 2.0/(1.0 + x)*2.0*x/(1.0 + x);                       // van Leer
  // } else {
  //   return 0.0;
  // }
  return (x + abs(x))/(1.0 + abs(x));                       // van Leer
}

}

//------------------------------------------------------------------------------
// Construct with the given artificial viscosity and kernels.
//------------------------------------------------------------------------------
template<typename Dimension>
CRKSPHHydroBase<Dimension>::
CRKSPHHydroBase(const SmoothingScaleBase<Dimension>& smoothingScaleMethod,
                ArtificialViscosity<Dimension>& Q,
                const TableKernel<Dimension>& W,
                const TableKernel<Dimension>& WPi,
                const double filter,
                const double cfl,
                const bool useVelocityMagnitudeForDt,
                const bool compatibleEnergyEvolution,
                const bool evolveTotalEnergy,
                const bool XSPH,
                const MassDensityType densityUpdate,
                const HEvolutionType HUpdate,
                const CRKOrder correctionOrder,
                const CRKVolumeType volumeType,
                const double epsTensile,
                const double nTensile,
                const bool limitMultimaterialTopology):
  GenericHydro<Dimension>(W, WPi, Q, cfl, useVelocityMagnitudeForDt),
  mSmoothingScaleMethod(smoothingScaleMethod),
  mDensityUpdate(densityUpdate),
  mHEvolution(HUpdate),
  mCorrectionOrder(correctionOrder),
  mVolumeType(volumeType),
  mCompatibleEnergyEvolution(compatibleEnergyEvolution),
  mEvolveTotalEnergy(evolveTotalEnergy),
  mXSPH(XSPH),
  mLimitMultimaterialTopology(limitMultimaterialTopology),
  mfilter(filter),
  mEpsTensile(epsTensile),
  mnTensile(nTensile),
  mTimeStepMask(FieldStorageType::CopyFields),
  mPressure(FieldStorageType::CopyFields),
  mSoundSpeed(FieldStorageType::CopyFields),
  mSpecificThermalEnergy0(FieldStorageType::CopyFields),
  mEntropy(FieldStorageType::CopyFields),
  mHideal(FieldStorageType::CopyFields),
  mMaxViscousPressure(FieldStorageType::CopyFields),
  mEffViscousPressure(FieldStorageType::CopyFields),
  mViscousWork(FieldStorageType::CopyFields),
  mVolume(FieldStorageType::CopyFields),
  mWeightedNeighborSum(FieldStorageType::CopyFields),
  mMassSecondMoment(FieldStorageType::CopyFields),
  mXSPHDeltaV(FieldStorageType::CopyFields),
  mDxDt(FieldStorageType::CopyFields),
  mDvDt(FieldStorageType::CopyFields),
  mDmassDensityDt(FieldStorageType::CopyFields),
  mDspecificThermalEnergyDt(FieldStorageType::CopyFields),
  mDHDt(FieldStorageType::CopyFields),
  mDvDx(FieldStorageType::CopyFields),
  mInternalDvDx(FieldStorageType::CopyFields),
  mPairAccelerations(),
  mA(FieldStorageType::CopyFields),
  mB(FieldStorageType::CopyFields),
  mC(FieldStorageType::CopyFields),
  mGradA(FieldStorageType::CopyFields),
  mGradB(FieldStorageType::CopyFields),
  mGradC(FieldStorageType::CopyFields),
  mM0(FieldStorageType::CopyFields),
  mM1(FieldStorageType::CopyFields),
  mM2(FieldStorageType::CopyFields),
  mM3(FieldStorageType::CopyFields),
  mM4(FieldStorageType::CopyFields),
  mGradm0(FieldStorageType::CopyFields),
  mGradm1(FieldStorageType::CopyFields),
  mGradm2(FieldStorageType::CopyFields),
  mGradm3(FieldStorageType::CopyFields),
  mGradm4(FieldStorageType::CopyFields),
  mSurfacePoint(FieldStorageType::CopyFields),
  mEtaVoidPoints(FieldStorageType::CopyFields),
  mCells(FieldStorageType::CopyFields),
  mCellFaceFlags(FieldStorageType::CopyFields),
  mVoidBoundary(mSurfacePoint, mEtaVoidPoints),
  mRestart(registerWithRestart(*this)) {
  // this->appendBoundary(mVoidBoundary);  // Suspend actually building the void points.
}

//------------------------------------------------------------------------------
// Destructor
//------------------------------------------------------------------------------
template<typename Dimension>
CRKSPHHydroBase<Dimension>::
~CRKSPHHydroBase() {
}

//------------------------------------------------------------------------------
// On problem start up, we need to initialize our internal data.
//------------------------------------------------------------------------------
template<typename Dimension>
void
CRKSPHHydroBase<Dimension>::
initializeProblemStartup(DataBase<Dimension>& dataBase) {

  // Create storage for our internal state.
  mTimeStepMask = dataBase.newFluidFieldList(int(0), HydroFieldNames::timeStepMask);
  mPressure = dataBase.newFluidFieldList(0.0, HydroFieldNames::pressure);
  mSoundSpeed = dataBase.newFluidFieldList(0.0, HydroFieldNames::soundSpeed);
  mSpecificThermalEnergy0 = dataBase.newFluidFieldList(0.0, HydroFieldNames::specificThermalEnergy + "0");
  mEntropy = dataBase.newFluidFieldList(0.0, HydroFieldNames::entropy);
  mHideal = dataBase.newFluidFieldList(SymTensor::zero, ReplaceBoundedFieldList<Dimension, Field<Dimension, SymTensor> >::prefix() + HydroFieldNames::H);
  mMaxViscousPressure = dataBase.newFluidFieldList(0.0, HydroFieldNames::maxViscousPressure);
  mEffViscousPressure = dataBase.newFluidFieldList(0.0, HydroFieldNames::effectiveViscousPressure);
  mVolume = dataBase.newFluidFieldList(0.0, HydroFieldNames::volume);
  mViscousWork = dataBase.newFluidFieldList(0.0, HydroFieldNames::viscousWork);
  mWeightedNeighborSum = dataBase.newFluidFieldList(0.0, HydroFieldNames::weightedNeighborSum);
  mMassSecondMoment = dataBase.newFluidFieldList(SymTensor::zero, HydroFieldNames::massSecondMoment);
  mXSPHDeltaV = dataBase.newFluidFieldList(Vector::zero, HydroFieldNames::XSPHDeltaV);
  mDxDt = dataBase.newFluidFieldList(Vector::zero, IncrementFieldList<Dimension, Field<Dimension, Vector> >::prefix() + HydroFieldNames::position);
  mDvDt = dataBase.newFluidFieldList(Vector::zero, HydroFieldNames::hydroAcceleration);
  mDmassDensityDt = dataBase.newFluidFieldList(0.0, IncrementFieldList<Dimension, Field<Dimension, Scalar> >::prefix() + HydroFieldNames::massDensity);
  mDspecificThermalEnergyDt = dataBase.newFluidFieldList(0.0, IncrementFieldList<Dimension, Field<Dimension, Scalar> >::prefix() + HydroFieldNames::specificThermalEnergy);
  mDHDt = dataBase.newFluidFieldList(SymTensor::zero, IncrementFieldList<Dimension, Field<Dimension, Vector> >::prefix() + HydroFieldNames::H);
  mDvDx = dataBase.newFluidFieldList(Tensor::zero, HydroFieldNames::velocityGradient);
  mInternalDvDx = dataBase.newFluidFieldList(Tensor::zero, HydroFieldNames::internalVelocityGradient);
  mPairAccelerations.clear();
  mDeltaCentroid = dataBase.newFluidFieldList(Vector::zero, "delta centroid");

  mA = dataBase.newFluidFieldList(0.0,                        HydroFieldNames::A_CRKSPH);
  mB = dataBase.newFluidFieldList(Vector::zero,               HydroFieldNames::B_CRKSPH);
  mGradA = dataBase.newFluidFieldList(Vector::zero,           HydroFieldNames::gradA_CRKSPH);
  mGradB = dataBase.newFluidFieldList(Tensor::zero,           HydroFieldNames::gradB_CRKSPH);
  mM0 = dataBase.newFluidFieldList(0.0,                       HydroFieldNames::m0_CRKSPH);
  mM1 = dataBase.newFluidFieldList(Vector::zero,              HydroFieldNames::m1_CRKSPH);
  mM2 = dataBase.newFluidFieldList(SymTensor::zero,           HydroFieldNames::m2_CRKSPH);
  mGradm0 = dataBase.newFluidFieldList(Vector::zero,          HydroFieldNames::gradM0_CRKSPH);
  mGradm1 = dataBase.newFluidFieldList(Tensor::zero,          HydroFieldNames::gradM1_CRKSPH);
  mGradm2 = dataBase.newFluidFieldList(ThirdRankTensor::zero, HydroFieldNames::gradM2_CRKSPH);
  if (mCorrectionOrder == CRKOrder::QuadraticOrder) {
    mC = dataBase.newFluidFieldList(Tensor::zero,                HydroFieldNames::C_CRKSPH);
    mGradC = dataBase.newFluidFieldList(ThirdRankTensor::zero,   HydroFieldNames::gradC_CRKSPH);
    mM3 = dataBase.newFluidFieldList(ThirdRankTensor::zero,      HydroFieldNames::m3_CRKSPH);
    mM4 = dataBase.newFluidFieldList(FourthRankTensor::zero,     HydroFieldNames::m4_CRKSPH);
    mGradm3 = dataBase.newFluidFieldList(FourthRankTensor::zero, HydroFieldNames::gradM3_CRKSPH);
    mGradm4 = dataBase.newFluidFieldList(FifthRankTensor::zero,  HydroFieldNames::gradM4_CRKSPH);
  }

  // We need volumes in order to prepare the surface detection.
  mSurfacePoint = dataBase.newFluidFieldList(0, HydroFieldNames::surfacePoint);
  mEtaVoidPoints = dataBase.newFluidFieldList(vector<Vector>(), HydroFieldNames::etaVoidPoints);
  if (mVolumeType == CRKVolumeType::CRKVoronoiVolume) {
    mCells = dataBase.newFluidFieldList(FacetedVolume(), HydroFieldNames::cells);
    mCellFaceFlags = dataBase.newFluidFieldList(vector<CellFaceFlag>(), HydroFieldNames::cellFaceFlags);
  }
  const TableKernel<Dimension>& W = this->kernel();
  const ConnectivityMap<Dimension>& connectivityMap = dataBase.connectivityMap();
  const FieldList<Dimension, Scalar> mass = dataBase.fluidMass();
  const FieldList<Dimension, SymTensor> H = dataBase.fluidHfield();
  const FieldList<Dimension, Vector> position = dataBase.fluidPosition();
  const FieldList<Dimension, Scalar> massDensity = dataBase.fluidMassDensity();

  // Compute the volumes for real.
  if (mVolumeType == CRKVolumeType::CRKMassOverDensity) {
    mVolume.assignFields(mass/massDensity);
  } else if (mVolumeType == CRKVolumeType::CRKSumVolume) {
    computeCRKSPHSumVolume(connectivityMap, W, position, mass, H, mVolume);
  } else if (mVolumeType == CRKVolumeType::CRKVoronoiVolume) {
    mVolume.assignFields(mass/massDensity);
    const FieldList<Dimension, typename Dimension::SymTensor> damage = dataBase.solidEffectiveDamage();
    computeVoronoiVolume(position, H, connectivityMap, damage,
                         vector<typename Dimension::FacetedVolume>(),               // no boundaries
                         vector<vector<typename Dimension::FacetedVolume> >(),      // no holes
                         vector<Boundary<Dimension>*>(this->boundaryBegin(),        // boundaries
                                                      this->boundaryEnd()),
                         FieldList<Dimension, typename Dimension::Scalar>(),        // no weights
                         mSurfacePoint, mVolume, mDeltaCentroid, mEtaVoidPoints,    // return values
                         mCells,                                                    // return cells
                         mCellFaceFlags);                                           // node cell multimaterial faces
    if (mLimitMultimaterialTopology) {
      for (ConstBoundaryIterator boundItr = this->boundaryBegin();
           boundItr != this->boundaryEnd();
           ++boundItr) (*boundItr)->applyFieldListGhostBoundary(mSurfacePoint);
      for (ConstBoundaryIterator boundItr = this->boundaryBegin();
           boundItr != this->boundaryEnd();
           ++boundItr) (*boundItr)->finalizeGhostBoundary();
      // editMultimaterialSurfaceTopology(mSurfacePoint,
      //                                  const_cast<ConnectivityMap<Dimension>&>(connectivityMap));
    }
  } else if (mVolumeType == CRKVolumeType::CRKHullVolume) {
    computeHullVolumes(connectivityMap, W.kernelExtent(), position, H, mVolume);
  } else if (mVolumeType == CRKVolumeType::HVolume) {
    const Scalar nPerh = mVolume.nodeListPtrs()[0]->nodesPerSmoothingScale();
    computeHVolumes(nPerh, H, mVolume);
  } else {
    VERIFY2(false, "Unknown CRK volume weighting.");
  }
  for (ConstBoundaryIterator boundItr = this->boundaryBegin();
       boundItr != this->boundaryEnd();
       ++boundItr) {
    (*boundItr)->applyFieldListGhostBoundary(mVolume);
    if (mVolumeType == CRKVolumeType::CRKVoronoiVolume) {
      (*boundItr)->applyFieldListGhostBoundary(mSurfacePoint);
      (*boundItr)->applyFieldListGhostBoundary(mEtaVoidPoints);
    }
  }
  for (ConstBoundaryIterator boundItr = this->boundaryBegin();
       boundItr != this->boundaryEnd();
       ++boundItr) (*boundItr)->finalizeGhostBoundary();
  // if (mVolumeType == CRKVolumeType::CRKVoronoiVolume) {
  //   // flagSurfaceNeighbors(mSurfacePoint, connectivityMap);
  //   // mVolume = computeShepardsInterpolation(mVolume,
  //   //                                        connectivityMap,
  //   //                                        W,
  //   //                                        position,
  //   //                                        H,
  //   //                                        mVolume);
  //   for (ConstBoundaryIterator boundItr = this->boundaryBegin();
  //        boundItr != this->boundaryEnd();
  //        ++boundItr) (*boundItr)->applyFieldListGhostBoundary(mVolume);
  //   for (ConstBoundaryIterator boundItr = this->boundaryBegin();
  //        boundItr != this->boundaryEnd();
  //        ++boundItr) (*boundItr)->finalizeGhostBoundary();
  // }

  // Compute the corrections.
  const NodeCoupling couple;
  computeCRKSPHMoments(connectivityMap, W, mVolume, position, H, correctionOrder(), couple, mM0, mM1, mM2, mM3, mM4, mGradm0, mGradm1, mGradm2, mGradm3, mGradm4);
  computeCRKSPHCorrections(mM0, mM1, mM2, mM3, mM4, mGradm0, mGradm1, mGradm2, mGradm3, mGradm4, H, mSurfacePoint, correctionOrder(), mA, mB, mC, mGradA, mGradB, mGradC);
  if (mLimitMultimaterialTopology) zerothOrderSurfaceCorrections(mA, mB, mC, mGradA, mGradB, mGradC, mM0, mGradm0, mSurfacePoint);

  // This breaks domain independence, so we'll try being inconsistent on the first step.
  // // We need to initialize the velocity gradient if we're using the CRKSPH artificial viscosity.
  // const FieldList<Dimension, Vector> velocity = dataBase.fluidVelocity();
  // mDvDx.assignFields(gradientCRKSPH(velocity, position, mVolume, H, mA, mB, mC, mGradA, mGradB, mGradC, connectivityMap, correctionOrder(), W, NodeCoupling()));

  // Initialize the pressure, sound speed, and entropy.
  dataBase.fluidPressure(mPressure);
  dataBase.fluidSoundSpeed(mSoundSpeed);
  dataBase.fluidEntropy(mEntropy);
}

//------------------------------------------------------------------------------
// Register the state we need/are going to evolve.
//------------------------------------------------------------------------------
template<typename Dimension>
void
CRKSPHHydroBase<Dimension>::
registerState(DataBase<Dimension>& dataBase,
              State<Dimension>& state) {

  typedef typename State<Dimension>::PolicyPointer PolicyPointer;

  // Create the local storage for time step mask, pressure, sound speed, and correction fields.
  dataBase.resizeFluidFieldList(mTimeStepMask, 1, HydroFieldNames::timeStepMask);
  // dataBase.fluidPressure(mPressure);
  // dataBase.fluidSoundSpeed(mSoundSpeed);
  dataBase.resizeFluidFieldList(mEntropy,    0.0,                   HydroFieldNames::entropy, false);
  dataBase.resizeFluidFieldList(mPressure,   0.0,                   HydroFieldNames::pressure, false);
  dataBase.resizeFluidFieldList(mSoundSpeed, 0.0,                   HydroFieldNames::soundSpeed, false);
  dataBase.resizeFluidFieldList(mVolume,     0.0,                   HydroFieldNames::volume, false);
  dataBase.resizeFluidFieldList(mA,          0.0,                   HydroFieldNames::A_CRKSPH, false);
  dataBase.resizeFluidFieldList(mB,          Vector::zero,          HydroFieldNames::B_CRKSPH, false);
  dataBase.resizeFluidFieldList(mGradA,      Vector::zero,          HydroFieldNames::gradA_CRKSPH, false);
  dataBase.resizeFluidFieldList(mGradB,      Tensor::zero,          HydroFieldNames::gradB_CRKSPH, false);
  dataBase.resizeFluidFieldList(mM0,         0.0,                   HydroFieldNames::m0_CRKSPH, false);
  dataBase.resizeFluidFieldList(mM1,         Vector::zero,          HydroFieldNames::m1_CRKSPH, false);
  dataBase.resizeFluidFieldList(mM2,         SymTensor::zero,       HydroFieldNames::m2_CRKSPH, false);
  dataBase.resizeFluidFieldList(mGradm0,     Vector::zero,          HydroFieldNames::gradM0_CRKSPH, false);
  dataBase.resizeFluidFieldList(mGradm1,     Tensor::zero,          HydroFieldNames::gradM1_CRKSPH, false);
  dataBase.resizeFluidFieldList(mGradm2,     ThirdRankTensor::zero, HydroFieldNames::gradM2_CRKSPH, false);
  if (mCorrectionOrder == CRKOrder::QuadraticOrder) {
    dataBase.resizeFluidFieldList(mC,        Tensor::zero,          HydroFieldNames::C_CRKSPH, false);
    dataBase.resizeFluidFieldList(mGradC,    ThirdRankTensor::zero, HydroFieldNames::gradC_CRKSPH, false);
    dataBase.resizeFluidFieldList(mM3,       ThirdRankTensor::zero, HydroFieldNames::m3_CRKSPH, false);
    dataBase.resizeFluidFieldList(mM4,       FourthRankTensor::zero,HydroFieldNames::m4_CRKSPH, false);
    dataBase.resizeFluidFieldList(mGradm3,   FourthRankTensor::zero,HydroFieldNames::gradM3_CRKSPH, false);
    dataBase.resizeFluidFieldList(mGradm4,   FifthRankTensor::zero, HydroFieldNames::gradM4_CRKSPH, false);
  }
  dataBase.resizeFluidFieldList(mSurfacePoint, 0, HydroFieldNames::surfacePoint, false);
  dataBase.resizeFluidFieldList(mEtaVoidPoints, vector<Vector>(), HydroFieldNames::etaVoidPoints, false);
  if (mVolumeType == CRKVolumeType::CRKVoronoiVolume) {
    dataBase.resizeFluidFieldList(mCells, FacetedVolume(), HydroFieldNames::cells, false);
    dataBase.resizeFluidFieldList(mCellFaceFlags, vector<CellFaceFlag>(), HydroFieldNames::cellFaceFlags, false);
  }

  // We have to choose either compatible or total energy evolution.
  VERIFY2(not (mCompatibleEnergyEvolution and mEvolveTotalEnergy),
          "CRKSPH error : you cannot simultaneously use both compatibleEnergyEvolution and evolveTotalEnergy");

  // If we're using the compatibile energy discretization, prepare to maintain a copy
  // of the thermal energy.
  dataBase.resizeFluidFieldList(mSpecificThermalEnergy0, 0.0);
  if (mCompatibleEnergyEvolution) {
    size_t nodeListi = 0;
    for (typename DataBase<Dimension>::FluidNodeListIterator itr = dataBase.fluidNodeListBegin();
         itr != dataBase.fluidNodeListEnd();
         ++itr, ++nodeListi) {
      *mSpecificThermalEnergy0[nodeListi] = (*itr)->specificThermalEnergy();
      (*mSpecificThermalEnergy0[nodeListi]).name(HydroFieldNames::specificThermalEnergy + "0");
    }
  }

  // Now register away.
  // Mass.
  FieldList<Dimension, Scalar> mass = dataBase.fluidMass();
  state.enroll(mass);

  // Volume.
  PolicyPointer volumePolicy(new ContinuityVolumePolicy<Dimension>());
  state.enroll(mVolume, volumePolicy);

  // We need to build up CompositeFieldListPolicies for the mass density and H fields
  // in order to enforce NodeList dependent limits.
  FieldList<Dimension, Scalar> massDensity = dataBase.fluidMassDensity();
  FieldList<Dimension, SymTensor> Hfield = dataBase.fluidHfield();
  std::shared_ptr<CompositeFieldListPolicy<Dimension, Scalar> > rhoPolicy(new CompositeFieldListPolicy<Dimension, Scalar>());
  std::shared_ptr<CompositeFieldListPolicy<Dimension, SymTensor> > Hpolicy(new CompositeFieldListPolicy<Dimension, SymTensor>());
  for (typename DataBase<Dimension>::FluidNodeListIterator itr = dataBase.fluidNodeListBegin();
       itr != dataBase.fluidNodeListEnd();
       ++itr) {
    rhoPolicy->push_back(new IncrementBoundedState<Dimension, Scalar>((*itr)->rhoMin(),
                                                                      (*itr)->rhoMax()));
    const Scalar hmaxInv = 1.0/(*itr)->hmax();
    const Scalar hminInv = 1.0/(*itr)->hmin();
    if (HEvolution() == HEvolutionType::IntegrateH) {
      Hpolicy->push_back(new IncrementBoundedState<Dimension, SymTensor, Scalar>(hmaxInv, hminInv));
    } else {
      CHECK(HEvolution() == HEvolutionType::IdealH);
      Hpolicy->push_back(new ReplaceBoundedState<Dimension, SymTensor, Scalar>(hmaxInv, hminInv));
    }
  }
  state.enroll(massDensity, rhoPolicy);
  state.enroll(Hfield, Hpolicy);

  // Register the position update, which depends on whether we're using XSPH or not.
  FieldList<Dimension, Vector> position = dataBase.fluidPosition();
  if (true) { // (mXSPH) {
    PolicyPointer positionPolicy(new IncrementFieldList<Dimension, Vector>());
    state.enroll(position, positionPolicy);
  } else {
    PolicyPointer positionPolicy(new PositionPolicy<Dimension>());
    state.enroll(position, positionPolicy);
  }

  // Register the entropy.
  PolicyPointer entropyPolicy(new EntropyPolicy<Dimension>());
  state.enroll(mEntropy, entropyPolicy);

  // Are we using the compatible energy evolution scheme?
  FieldList<Dimension, Scalar> specificThermalEnergy = dataBase.fluidSpecificThermalEnergy();
  FieldList<Dimension, Vector> velocity = dataBase.fluidVelocity();
  if (compatibleEnergyEvolution()) {
    // The compatible energy update.
    PolicyPointer thermalEnergyPolicy(new SpecificThermalEnergyPolicy<Dimension>(dataBase));
    PolicyPointer velocityPolicy(new IncrementFieldList<Dimension, Vector>(HydroFieldNames::specificThermalEnergy,
                                                                           true));
    state.enroll(specificThermalEnergy, thermalEnergyPolicy);
    state.enroll(velocity, velocityPolicy);
    state.enroll(mSpecificThermalEnergy0);

  } else if (mEvolveTotalEnergy) {
    // If we're doing total energy, we register the specific energy to advance with the
    // total energy policy.
    PolicyPointer thermalEnergyPolicy(new SpecificFromTotalThermalEnergyPolicy<Dimension>());
    PolicyPointer velocityPolicy(new IncrementFieldList<Dimension, Vector>(HydroFieldNames::specificThermalEnergy,
                                                                           true));
    state.enroll(specificThermalEnergy, thermalEnergyPolicy);
    state.enroll(velocity, velocityPolicy);

  } else {
    // Otherwise we're just time-evolving the specific energy.
    PolicyPointer thermalEnergyPolicy(new IncrementFieldList<Dimension, Scalar>());
    PolicyPointer velocityPolicy(new IncrementFieldList<Dimension, Vector>(true));
    state.enroll(specificThermalEnergy, thermalEnergyPolicy);
    state.enroll(velocity, velocityPolicy);
  }

  // Register the time step mask, initialized to 1 so that everything defaults to being
  // checked.
  state.enroll(mTimeStepMask);

  // Compute and register the pressure and sound speed.
  PolicyPointer pressurePolicy(new PressurePolicy<Dimension>());
  PolicyPointer csPolicy(new SoundSpeedPolicy<Dimension>());
  state.enroll(mPressure, pressurePolicy);
  state.enroll(mSoundSpeed, csPolicy);

  // Register the CRKSPH correction fields.
  // We deliberately make these non-dynamic here.  This corrections are computed
  // during CRKSPHHydroBase::initialize, not as part of our usual state update.
  // This is necessary 'cause we need boundary conditions *and* the current set of
  // neighbors before we compute these suckers.
  state.enroll(mA);
  state.enroll(mB);
  state.enroll(mC);
  state.enroll(mGradA);
  state.enroll(mGradB);
  state.enroll(mGradC);
  state.enroll(mM0);
  state.enroll(mM1);
  state.enroll(mM2);
  state.enroll(mM3);
  state.enroll(mM4);
  state.enroll(mGradm0);
  state.enroll(mGradm1);
  state.enroll(mGradm2);
  state.enroll(mGradm3);
  state.enroll(mGradm4);

  // Multimaterial information
  if (mVolumeType == CRKVolumeType::CRKVoronoiVolume) {
    state.enroll(mCells);
    state.enroll(mCellFaceFlags);
  }
  state.enroll(mSurfacePoint);

  // We also register the delta centroid for visualiation purposes.
  if (mfilter > 0.0 and mVolumeType == CRKVolumeType::CRKVoronoiVolume) state.enroll(mDeltaCentroid);
}

//------------------------------------------------------------------------------
// Register the state derivative fields.
//------------------------------------------------------------------------------
template<typename Dimension>
void
CRKSPHHydroBase<Dimension>::
registerDerivatives(DataBase<Dimension>& dataBase,
                    StateDerivatives<Dimension>& derivs) {

  typedef typename StateDerivatives<Dimension>::KeyType Key;
  const string DxDtName = IncrementFieldList<Dimension, Vector>::prefix() + HydroFieldNames::position;
  const string DvDtName = HydroFieldNames::hydroAcceleration;

  // Create the scratch fields.
  // Note we deliberately do not zero out the derivatives here!  This is because the previous step
  // info here may be used by other algorithms (like the CheapSynchronousRK2 integrator or
  // the ArtificialVisocisity::initialize step).
  dataBase.resizeFluidFieldList(mHideal, SymTensor::zero, ReplaceBoundedFieldList<Dimension, Field<Dimension, SymTensor> >::prefix() + HydroFieldNames::H, false);
  dataBase.resizeFluidFieldList(mMaxViscousPressure, 0.0, HydroFieldNames::maxViscousPressure, false);
  dataBase.resizeFluidFieldList(mEffViscousPressure, 0.0, HydroFieldNames::effectiveViscousPressure, false);
  dataBase.resizeFluidFieldList(mViscousWork, 0.0, HydroFieldNames::viscousWork, false);
  dataBase.resizeFluidFieldList(mWeightedNeighborSum, 0.0, HydroFieldNames::weightedNeighborSum, false);
  dataBase.resizeFluidFieldList(mMassSecondMoment, SymTensor::zero, HydroFieldNames::massSecondMoment, false);
  dataBase.resizeFluidFieldList(mXSPHDeltaV, Vector::zero, HydroFieldNames::XSPHDeltaV, false);
  dataBase.resizeFluidFieldList(mDxDt, Vector::zero, IncrementFieldList<Dimension, Field<Dimension, Vector> >::prefix() + HydroFieldNames::position, false);
  dataBase.resizeFluidFieldList(mDvDt, Vector::zero, HydroFieldNames::hydroAcceleration, false);
  dataBase.resizeFluidFieldList(mDmassDensityDt, 0.0, IncrementFieldList<Dimension, Field<Dimension, Scalar> >::prefix() + HydroFieldNames::massDensity, false);
  dataBase.resizeFluidFieldList(mDspecificThermalEnergyDt, 0.0, IncrementFieldList<Dimension, Field<Dimension, Scalar> >::prefix() + HydroFieldNames::specificThermalEnergy, false);
  dataBase.resizeFluidFieldList(mDHDt, SymTensor::zero, IncrementFieldList<Dimension, Field<Dimension, Vector> >::prefix() + HydroFieldNames::H, false);
  dataBase.resizeFluidFieldList(mDvDx, Tensor::zero, HydroFieldNames::velocityGradient, false);
  dataBase.resizeFluidFieldList(mInternalDvDx, Tensor::zero, HydroFieldNames::internalVelocityGradient, false);

  derivs.enroll(mHideal);
  derivs.enroll(mMaxViscousPressure);
  derivs.enroll(mEffViscousPressure);
  derivs.enroll(mViscousWork);
  derivs.enroll(mWeightedNeighborSum);
  derivs.enroll(mMassSecondMoment);
  derivs.enroll(mXSPHDeltaV);

  // These two (the position and velocity updates) may be registered
  // by other physics packages as well, so we need to be careful
  // not to duplicate if so.
  if (not derivs.registered(mDxDt)) derivs.enroll(mDxDt);
  if (not derivs.registered(mDvDt)) derivs.enroll(mDvDt);

  derivs.enroll(mDmassDensityDt);
  derivs.enroll(mDspecificThermalEnergyDt);
  derivs.enroll(mDHDt);
  derivs.enroll(mDvDx);
  derivs.enroll(mInternalDvDx);
  derivs.enrollAny(HydroFieldNames::pairAccelerations, mPairAccelerations);
}

//------------------------------------------------------------------------------
// This method is called once at the beginning of a timestep, after all state registration.
//------------------------------------------------------------------------------
template<typename Dimension>
void
CRKSPHHydroBase<Dimension>::
preStepInitialize(const DataBase<Dimension>& dataBase, 
                  State<Dimension>& state,
                  StateDerivatives<Dimension>& derivs) {

  // Initialize the volume.
  const auto& W = this->kernel();
  const auto& connectivityMap = dataBase.connectivityMap();
  const auto  mass = state.fields(HydroFieldNames::mass, 0.0);
  const auto  H = state.fields(HydroFieldNames::H, SymTensor::zero);
  const auto  position = state.fields(HydroFieldNames::position, Vector::zero);
  const auto  damage = state.fields(SolidFieldNames::effectiveTensorDamage, SymTensor::zero);
  auto        vol = state.fields(HydroFieldNames::volume, 0.0);
  auto        surfacePoint = state.fields(HydroFieldNames::surfacePoint, 0);
  auto        massDensity = state.fields(HydroFieldNames::massDensity, 0.0);
  FieldList<Dimension, FacetedVolume> cells;
  FieldList<Dimension, vector<CellFaceFlag>> cellFaceFlags;
  if (mVolumeType == CRKVolumeType::CRKVoronoiVolume) {
    cells = state.fields(HydroFieldNames::cells, FacetedVolume());
    cellFaceFlags = state.fields(HydroFieldNames::cellFaceFlags, vector<CellFaceFlag>());
  }
  if (mVolumeType == CRKVolumeType::CRKMassOverDensity) {
    vol.assignFields(mass/massDensity);
  } else if (mVolumeType == CRKVolumeType::CRKSumVolume) {
    computeCRKSPHSumVolume(connectivityMap, W, position, mass, H, vol);
  } else if (mVolumeType == CRKVolumeType::CRKVoronoiVolume) {
    vol.assignFields(mass/massDensity);
    computeVoronoiVolume(position, H, connectivityMap, damage,
                         vector<typename Dimension::FacetedVolume>(),                // no boundaries
                         vector<vector<typename Dimension::FacetedVolume> >(),       // no holes
                         vector<Boundary<Dimension>*>(this->boundaryBegin(),         // boundaries
                                                      this->boundaryEnd()),
                         FieldList<Dimension, typename Dimension::Scalar>(),         // no weights
                         surfacePoint, vol, mDeltaCentroid, mEtaVoidPoints,          // return values
                         cells,                                                      // return cells
                         cellFaceFlags);                                             // node cell multimaterial faces
    if (mLimitMultimaterialTopology) {
      for (ConstBoundaryIterator boundItr = this->boundaryBegin();
           boundItr != this->boundaryEnd();
           ++boundItr) (*boundItr)->applyFieldListGhostBoundary(surfacePoint);
      for (ConstBoundaryIterator boundItr = this->boundaryBegin();
           boundItr != this->boundaryEnd();
           ++boundItr) (*boundItr)->finalizeGhostBoundary();
      // editMultimaterialSurfaceTopology(surfacePoint,
      //                                  const_cast<ConnectivityMap<Dimension>&>(connectivityMap));
    }
  } else if (mVolumeType == CRKVolumeType::CRKHullVolume) {
    computeHullVolumes(connectivityMap, W.kernelExtent(), position, H, vol);
  } else if (mVolumeType == CRKVolumeType::HVolume) {
    const Scalar nPerh = vol.nodeListPtrs()[0]->nodesPerSmoothingScale();
    computeHVolumes(nPerh, H, vol);
  } else {
    VERIFY2(false, "Unknown CRK volume weighting.");
  }
  for (ConstBoundaryIterator boundItr = this->boundaryBegin();
       boundItr != this->boundaryEnd();
       ++boundItr) {
    (*boundItr)->applyFieldListGhostBoundary(vol);
    if (mVolumeType == CRKVolumeType::CRKVoronoiVolume) {
      (*boundItr)->applyFieldListGhostBoundary(cells);
      (*boundItr)->applyFieldListGhostBoundary(surfacePoint);
      (*boundItr)->applyFieldListGhostBoundary(mEtaVoidPoints);
    }
  }
  for (ConstBoundaryIterator boundItr = this->boundaryBegin();
       boundItr != this->boundaryEnd();
       ++boundItr) (*boundItr)->finalizeGhostBoundary();
  // if (mVolumeType == CRKVolumeType::CRKVoronoiVolume) {
  //   // flagSurfaceNeighbors(surfacePoint, connectivityMap);
  //   vol = computeShepardsInterpolation(vol,
  //                                      connectivityMap,
  //                                      W,
  //                                      position,
  //                                      H,
  //                                      vol);
  //   for (ConstBoundaryIterator boundItr = this->boundaryBegin();
  //        boundItr != this->boundaryEnd();
  //        ++boundItr) (*boundItr)->applyFieldListGhostBoundary(vol);
  //   for (ConstBoundaryIterator boundItr = this->boundaryBegin();
  //        boundItr != this->boundaryEnd();
  //        ++boundItr) (*boundItr)->finalizeGhostBoundary();
  // }

  // Depending on the mass density advancement selected, we may want to replace the 
  // mass density.
  if (densityUpdate() == MassDensityType::RigorousSumDensity) {
    computeCRKSPHSumMassDensity(connectivityMap, W, position, mass, vol, H, massDensity);
    for (auto boundaryItr = this->boundaryBegin(); boundaryItr != this->boundaryEnd(); ++boundaryItr) (*boundaryItr)->applyFieldListGhostBoundary(massDensity);
    for (auto boundaryItr = this->boundaryBegin(); boundaryItr != this->boundaryEnd(); ++boundaryItr) (*boundaryItr)->finalizeGhostBoundary();
  } else if (densityUpdate() == MassDensityType::VoronoiCellDensity) {
    massDensity.assignFields(mass/vol);
    for (auto boundaryItr = this->boundaryBegin(); boundaryItr != this->boundaryEnd(); ++boundaryItr) (*boundaryItr)->applyFieldListGhostBoundary(massDensity);
    for (auto boundaryItr = this->boundaryBegin(); boundaryItr != this->boundaryEnd(); ++boundaryItr) (*boundaryItr)->finalizeGhostBoundary();
  }
}

//------------------------------------------------------------------------------
// Initialize the hydro before evaluating derivatives.
//------------------------------------------------------------------------------
template<typename Dimension>
void
CRKSPHHydroBase<Dimension>::
initialize(const typename Dimension::Scalar time,
           const typename Dimension::Scalar dt,
           const DataBase<Dimension>& dataBase,
           State<Dimension>& state,
           StateDerivatives<Dimension>& derivs) {

  // Compute the kernel correction fields.
  const TableKernel<Dimension>& W = this->kernel();
  const ConnectivityMap<Dimension>& connectivityMap = dataBase.connectivityMap();
  const FieldList<Dimension, Scalar> mass = state.fields(HydroFieldNames::mass, 0.0);
  const FieldList<Dimension, Vector> position = state.fields(HydroFieldNames::position, Vector::zero);
  const FieldList<Dimension, SymTensor> H = state.fields(HydroFieldNames::H, SymTensor::zero);
  const FieldList<Dimension, int> surfacePoint = state.fields(HydroFieldNames::surfacePoint, 0);
  const FieldList<Dimension, Scalar> vol = state.fields(HydroFieldNames::volume, 0.0);
  FieldList<Dimension, Scalar> A = state.fields(HydroFieldNames::A_CRKSPH, 0.0);
  FieldList<Dimension, Vector> B = state.fields(HydroFieldNames::B_CRKSPH, Vector::zero);
  FieldList<Dimension, Tensor> C = state.fields(HydroFieldNames::C_CRKSPH, Tensor::zero);
  FieldList<Dimension, Vector> gradA = state.fields(HydroFieldNames::gradA_CRKSPH, Vector::zero);
  FieldList<Dimension, Tensor> gradB = state.fields(HydroFieldNames::gradB_CRKSPH, Tensor::zero);
  FieldList<Dimension, ThirdRankTensor> gradC = state.fields(HydroFieldNames::gradC_CRKSPH, ThirdRankTensor::zero);
  FieldList<Dimension, Scalar> m0 = state.fields(HydroFieldNames::m0_CRKSPH, 0.0);
  FieldList<Dimension, Vector> m1 = state.fields(HydroFieldNames::m1_CRKSPH, Vector::zero);
  FieldList<Dimension, SymTensor> m2 = state.fields(HydroFieldNames::m2_CRKSPH, SymTensor::zero);
  FieldList<Dimension, ThirdRankTensor> m3 = state.fields(HydroFieldNames::m3_CRKSPH, ThirdRankTensor::zero);
  FieldList<Dimension, FourthRankTensor> m4 = state.fields(HydroFieldNames::m4_CRKSPH, FourthRankTensor::zero);
  FieldList<Dimension, Vector> gradm0 = state.fields(HydroFieldNames::gradM0_CRKSPH, Vector::zero);
  FieldList<Dimension, Tensor> gradm1 = state.fields(HydroFieldNames::gradM1_CRKSPH, Tensor::zero);
  FieldList<Dimension, ThirdRankTensor> gradm2 = state.fields(HydroFieldNames::gradM2_CRKSPH, ThirdRankTensor::zero);
  FieldList<Dimension, FourthRankTensor> gradm3 = state.fields(HydroFieldNames::gradM3_CRKSPH, FourthRankTensor::zero);
  FieldList<Dimension, FifthRankTensor> gradm4 = state.fields(HydroFieldNames::gradM4_CRKSPH, FifthRankTensor::zero);

  // Change CRKSPH weights here if need be!
  const NodeCoupling couple;
  computeCRKSPHMoments(connectivityMap, W, vol, position, H, correctionOrder(), couple, m0, m1, m2, m3, m4, gradm0, gradm1, gradm2, gradm3, gradm4);
  computeCRKSPHCorrections(m0, m1, m2, m3, m4, gradm0, gradm1, gradm2, gradm3, gradm4, H, surfacePoint, correctionOrder(), A, B, C, gradA, gradB, gradC);
  if (mLimitMultimaterialTopology) zerothOrderSurfaceCorrections(A, B, C, gradA, gradB, gradC, m0, gradm0, surfacePoint);

  for (ConstBoundaryIterator boundItr = this->boundaryBegin();
       boundItr != this->boundaryEnd();
       ++boundItr) {
    (*boundItr)->applyFieldListGhostBoundary(A);
    (*boundItr)->applyFieldListGhostBoundary(B);
    (*boundItr)->applyFieldListGhostBoundary(C);
    (*boundItr)->applyFieldListGhostBoundary(gradA);
    (*boundItr)->applyFieldListGhostBoundary(gradB);
    (*boundItr)->applyFieldListGhostBoundary(gradC);
  }

  // Get the artificial viscosity and initialize it.
  ArtificialViscosity<Dimension>& Q = this->artificialViscosity();
  Q.initialize(dataBase, 
               state,
               derivs,
               this->boundaryBegin(),
               this->boundaryEnd(),
               time, 
               dt,
               W);
}

//------------------------------------------------------------------------------
// Finalize the derivatives.
//------------------------------------------------------------------------------
template<typename Dimension>
void
CRKSPHHydroBase<Dimension>::
finalizeDerivatives(const typename Dimension::Scalar time,
                    const typename Dimension::Scalar dt,
                    const DataBase<Dimension>& dataBase,
                    const State<Dimension>& state,
                    StateDerivatives<Dimension>& derivs) const {

  // If we're using the compatible energy discretization, we need to enforce
  // boundary conditions on the accelerations.
  if (compatibleEnergyEvolution()) {
    auto accelerations = derivs.fields(HydroFieldNames::hydroAcceleration, Vector::zero);
    auto DepsDt = derivs.fields(IncrementFieldList<Dimension, Scalar>::prefix() + HydroFieldNames::specificThermalEnergy, 0.0);
    for (ConstBoundaryIterator boundaryItr = this->boundaryBegin();
         boundaryItr != this->boundaryEnd();
         ++boundaryItr) {
      (*boundaryItr)->applyFieldListGhostBoundary(accelerations);
      (*boundaryItr)->applyFieldListGhostBoundary(DepsDt);
    }
    for (ConstBoundaryIterator boundaryItr = this->boundaryBegin(); 
         boundaryItr != this->boundaryEnd();
         ++boundaryItr) (*boundaryItr)->finalizeGhostBoundary();
  }
}

//------------------------------------------------------------------------------
// Provide a hook to be called after the state has been updated and 
// boundary conditions have been enforced.
//------------------------------------------------------------------------------
template<typename Dimension>
void
CRKSPHHydroBase<Dimension>::
postStateUpdate(const typename Dimension::Scalar time,
                const typename Dimension::Scalar dt,
                const DataBase<Dimension>& dataBase,
                State<Dimension>& state,
                StateDerivatives<Dimension>& derivs) {
}

<<<<<<< HEAD
// //------------------------------------------------------------------------------
// // Provide a hook to be called after the state has been updated and 
// // boundary conditions have been enforced.
// //------------------------------------------------------------------------------
// template<typename Dimension>
// void
// CRKSPHHydroBase<Dimension>::
// finalize(const typename Dimension::Scalar time,
//          const typename Dimension::Scalar dt,
//          DataBase<Dimension>& dataBase,
//          State<Dimension>& state,
//          StateDerivatives<Dimension>& derivs) {

//   // Base class finalization.
//   GenericHydro<Dimension>::finalize(time, dt, dataBase, state, derivs);

//   // Volume.
//   const auto& W = this->kernel();
//   const auto& connectivityMap = dataBase.connectivityMap();
//   const auto  mass = state.fields(HydroFieldNames::mass, 0.0);
//   const auto  H = state.fields(HydroFieldNames::H, SymTensor::zero);
//   const auto  position = state.fields(HydroFieldNames::position, Vector::zero);
//   const auto  damage = state.fields(SolidFieldNames::effectiveTensorDamage, SymTensor::zero);
//   auto massDensity = state.fields(HydroFieldNames::massDensity, 0.0);
//   auto vol = state.fields(HydroFieldNames::volume, 0.0);
//   auto surfacePoint = state.fields(HydroFieldNames::surfacePoint, 0);
//   auto cells = state.fields(HydroFieldNames::cells, FacetedVolume());
//   auto cellFaceFlags = state.fields(HydroFieldNames::cellFaceFlags, vector<CellFaceFlag>());
//   if (mVolumeType == CRKVolumeType::CRKMassOverDensity) {
//     vol.assignFields(mass/massDensity);
//   } else if (mVolumeType == CRKVolumeType::CRKSumVolume) {
//     computeCRKSPHSumVolume(connectivityMap, W, position, mass, H, vol);
//   } else if (mVolumeType == CRKVolumeType::CRKVoronoiVolume) {
//     vol.assignFields(mass/massDensity);
//     FieldList<Dimension, typename Dimension::FacetedVolume> cells;
//     FieldList<Dimension, vector<CellFaceFlag>> cellFaceFlags;
//     computeVoronoiVolume(position, H, connectivityMap, damage,
//                          vector<typename Dimension::FacetedVolume>(),                // no boundaries
//                          vector<vector<typename Dimension::FacetedVolume> >(),       // no holes
//                          vector<Boundary<Dimension>*>(this->boundaryBegin(),         // boundaries
//                                                       this->boundaryEnd()),
//                          FieldList<Dimension, typename Dimension::Scalar>(),         // no weights
//                          surfacePoint, vol, mDeltaCentroid, mEtaVoidPoints,          // return values
//                          cells, cellFaceFlags);
//   } else if (mVolumeType == CRKVolumeType::CRKHullVolume) {
//     computeHullVolumes(connectivityMap, W.kernelExtent(), position, H, vol);
//   } else if (mVolumeType == CRKVolumeType::HVolume) {
//     const Scalar nPerh = vol.nodeListPtrs()[0]->nodesPerSmoothingScale();
//     computeHVolumes(nPerh, H, vol);
//   } else {
//     VERIFY2(false, "Unknown CRK volume weighting.");
//   }
//   for (auto boundItr = this->boundaryBegin();
//        boundItr != this->boundaryEnd();
//        ++boundItr) {
//     (*boundItr)->applyFieldListGhostBoundary(vol);
//     if (mVolumeType == CRKVolumeType::CRKVoronoiVolume) {
//       (*boundItr)->applyFieldListGhostBoundary(surfacePoint);
//       (*boundItr)->applyFieldListGhostBoundary(mEtaVoidPoints);
//       // (*boundItr)->applyFieldListGhostBoundary(cells);
//       // // (*boundItr)->applyFieldListGhostBoundary(cellFaceFlags);
//     }
//   }
//   for (ConstBoundaryIterator boundItr = this->boundaryBegin();
//        boundItr != this->boundaryEnd();
//        ++boundItr) (*boundItr)->finalizeGhostBoundary();

//   // Depending on the mass density advancement selected, we may want to replace the 
//   // mass density.
//   if (densityUpdate() == MassDensityType::RigorousSumDensity) {
//     computeCRKSPHSumMassDensity(connectivityMap, W, position, mass, vol, H, massDensity);
//     for (auto boundaryItr = this->boundaryBegin(); 
//          boundaryItr != this->boundaryEnd();
//          ++boundaryItr) {
//       (*boundaryItr)->applyFieldListGhostBoundary(massDensity);
//     }
//     for (auto boundaryItr = this->boundaryBegin(); 
//          boundaryItr != this->boundaryEnd();
//          ++boundaryItr) (*boundaryItr)->finalizeGhostBoundary();
//   } else if (densityUpdate() == MassDensityType::VoronoiCellDensity) {
//     massDensity.assignFields(mass/vol);
//     for (auto boundaryItr = this->boundaryBegin(); 
//          boundaryItr != this->boundaryEnd();
//          ++boundaryItr) {
//       (*boundaryItr)->applyFieldListGhostBoundary(massDensity);
//     }
//     for (auto boundaryItr = this->boundaryBegin(); 
//          boundaryItr != this->boundaryEnd();
//          ++boundaryItr) (*boundaryItr)->finalizeGhostBoundary();
//   }
// }

=======
>>>>>>> 81ac4055
//------------------------------------------------------------------------------
// Apply the ghost boundary conditions for hydro state fields.
//------------------------------------------------------------------------------
template<typename Dimension>
void
CRKSPHHydroBase<Dimension>::
applyGhostBoundaries(State<Dimension>& state,
                     StateDerivatives<Dimension>& derivs) {

  // Apply boundary conditions to the basic fluid state Fields.

  auto vol = state.fields(HydroFieldNames::volume, 0.0);
  auto mass = state.fields(HydroFieldNames::mass, 0.0);
  auto massDensity = state.fields(HydroFieldNames::massDensity, 0.0);
  auto specificThermalEnergy = state.fields(HydroFieldNames::specificThermalEnergy, 0.0);
  auto velocity = state.fields(HydroFieldNames::velocity, Vector::zero);
  auto pressure = state.fields(HydroFieldNames::pressure, 0.0);
  auto soundSpeed = state.fields(HydroFieldNames::soundSpeed, 0.0);
  auto entropy = state.fields(HydroFieldNames::entropy, 0.0);

  FieldList<Dimension, Scalar> specificThermalEnergy0;
  if (compatibleEnergyEvolution()) {
    specificThermalEnergy0 = state.fields(HydroFieldNames::specificThermalEnergy + "0", 0.0);
  }

  auto A = state.fields(HydroFieldNames::A_CRKSPH, 0.0);
  auto B = state.fields(HydroFieldNames::B_CRKSPH, Vector::zero);
  auto C = state.fields(HydroFieldNames::C_CRKSPH, Tensor::zero);
  auto gradA = state.fields(HydroFieldNames::gradA_CRKSPH, Vector::zero);
  auto gradB = state.fields(HydroFieldNames::gradB_CRKSPH, Tensor::zero);
  auto gradC = state.fields(HydroFieldNames::gradC_CRKSPH, ThirdRankTensor::zero);
  auto surfacePoint = state.fields(HydroFieldNames::surfacePoint, 0);
  auto etaVoidPoints = state.fields(HydroFieldNames::etaVoidPoints, vector<Vector>());

  for (ConstBoundaryIterator boundaryItr = this->boundaryBegin(); 
       boundaryItr != this->boundaryEnd();
       ++boundaryItr) {
    (*boundaryItr)->applyFieldListGhostBoundary(vol);
    (*boundaryItr)->applyFieldListGhostBoundary(mass);
    (*boundaryItr)->applyFieldListGhostBoundary(massDensity);
    (*boundaryItr)->applyFieldListGhostBoundary(specificThermalEnergy);
    (*boundaryItr)->applyFieldListGhostBoundary(velocity);
    (*boundaryItr)->applyFieldListGhostBoundary(pressure);
    (*boundaryItr)->applyFieldListGhostBoundary(soundSpeed);
    (*boundaryItr)->applyFieldListGhostBoundary(entropy);
    if (compatibleEnergyEvolution()) {
      (*boundaryItr)->applyFieldListGhostBoundary(specificThermalEnergy0);
    }
    (*boundaryItr)->applyFieldListGhostBoundary(A);
    (*boundaryItr)->applyFieldListGhostBoundary(B);
    (*boundaryItr)->applyFieldListGhostBoundary(C);
    (*boundaryItr)->applyFieldListGhostBoundary(gradA);
    (*boundaryItr)->applyFieldListGhostBoundary(gradB);
    (*boundaryItr)->applyFieldListGhostBoundary(gradC);
    (*boundaryItr)->applyFieldListGhostBoundary(surfacePoint);
    (*boundaryItr)->applyFieldListGhostBoundary(etaVoidPoints);
  }
}

//------------------------------------------------------------------------------
// Enforce the boundary conditions for hydro state fields.
//------------------------------------------------------------------------------
template<typename Dimension>
void
CRKSPHHydroBase<Dimension>::
enforceBoundaries(State<Dimension>& state,
                  StateDerivatives<Dimension>& derivs) {

  // Enforce boundary conditions on the fluid state Fields.
  auto vol = state.fields(HydroFieldNames::volume, 0.0);
  auto mass = state.fields(HydroFieldNames::mass, 0.0);
  auto massDensity = state.fields(HydroFieldNames::massDensity, 0.0);
  auto specificThermalEnergy = state.fields(HydroFieldNames::specificThermalEnergy, 0.0);
  auto velocity = state.fields(HydroFieldNames::velocity, Vector::zero);
  auto pressure = state.fields(HydroFieldNames::pressure, 0.0);
  auto soundSpeed = state.fields(HydroFieldNames::soundSpeed, 0.0);
  auto entropy = state.fields(HydroFieldNames::entropy, 0.0);

  FieldList<Dimension, Scalar> specificThermalEnergy0;
  if (compatibleEnergyEvolution()) {
    specificThermalEnergy0 = state.fields(HydroFieldNames::specificThermalEnergy + "0", 0.0);
  }

  auto A = state.fields(HydroFieldNames::A_CRKSPH, 0.0);
  auto B = state.fields(HydroFieldNames::B_CRKSPH, Vector::zero);
  auto C = state.fields(HydroFieldNames::C_CRKSPH, Tensor::zero);
  auto gradA = state.fields(HydroFieldNames::gradA_CRKSPH, Vector::zero);
  auto gradB = state.fields(HydroFieldNames::gradB_CRKSPH, Tensor::zero);
  auto gradC = state.fields(HydroFieldNames::gradC_CRKSPH, ThirdRankTensor::zero);

  for (ConstBoundaryIterator boundaryItr = this->boundaryBegin(); 
       boundaryItr != this->boundaryEnd();
       ++boundaryItr) {
    (*boundaryItr)->enforceFieldListBoundary(vol);
    (*boundaryItr)->enforceFieldListBoundary(mass);
    (*boundaryItr)->enforceFieldListBoundary(massDensity);
    (*boundaryItr)->enforceFieldListBoundary(specificThermalEnergy);
    (*boundaryItr)->enforceFieldListBoundary(velocity);
    (*boundaryItr)->enforceFieldListBoundary(pressure);
    (*boundaryItr)->enforceFieldListBoundary(soundSpeed);
    (*boundaryItr)->enforceFieldListBoundary(entropy);
    if (compatibleEnergyEvolution()) {
      (*boundaryItr)->enforceFieldListBoundary(specificThermalEnergy0);
    }
    (*boundaryItr)->enforceFieldListBoundary(A);
    (*boundaryItr)->enforceFieldListBoundary(B);
    (*boundaryItr)->enforceFieldListBoundary(C);
    (*boundaryItr)->enforceFieldListBoundary(gradA);
    (*boundaryItr)->enforceFieldListBoundary(gradB);
    (*boundaryItr)->enforceFieldListBoundary(gradC);
  }
}

//------------------------------------------------------------------------------
// Dump the current state to the given file.
//------------------------------------------------------------------------------
template<typename Dimension>
void
CRKSPHHydroBase<Dimension>::
dumpState(FileIO& file, const string& pathName) const {
  file.write(mTimeStepMask, pathName + "/timeStepMask");
  file.write(mPressure, pathName + "/pressure");
  file.write(mSoundSpeed, pathName + "/soundSpeed");
  file.write(mSpecificThermalEnergy0, pathName + "/specificThermalEnergy0");
  file.write(mEntropy, pathName + "/entropy");
  file.write(mHideal, pathName + "/Hideal");
  file.write(mMaxViscousPressure, pathName + "/maxViscousPressure");
  file.write(mEffViscousPressure, pathName + "/effViscousPressure");
  file.write(mViscousWork, pathName + "/viscousWork");
  file.write(mWeightedNeighborSum, pathName + "/weightedNeighborSum");
  file.write(mMassSecondMoment, pathName + "/massSecondMoment");
  file.write(mXSPHDeltaV, pathName + "/XSPHDeltaV");

  file.write(mDxDt, pathName + "/DxDt");
  file.write(mDvDt, pathName + "/DvDt");
  file.write(mDmassDensityDt, pathName + "/DmassDensityDt");
  file.write(mDspecificThermalEnergyDt, pathName + "/DspecificThermalEnergyDt");
  file.write(mDHDt, pathName + "/DHDt");
  file.write(mDvDx, pathName + "/DvDx");
  file.write(mInternalDvDx, pathName + "/internalDvDx");
  file.write(mVolume, pathName + "/Volume");
  file.write(mA, pathName + "/A");
  file.write(mB, pathName + "/B");
  file.write(mC, pathName + "/C");
  file.write(mGradA, pathName + "/gradA");
  file.write(mGradB, pathName + "/gradB");
  file.write(mGradC, pathName + "/gradC");
  file.write(mSurfacePoint, pathName + "/surfacePoint");
}

//------------------------------------------------------------------------------
// Restore the state from the given file.
//------------------------------------------------------------------------------
template<typename Dimension>
void
CRKSPHHydroBase<Dimension>::
restoreState(const FileIO& file, const string& pathName) {
  file.read(mTimeStepMask, pathName + "/timeStepMask");
  file.read(mPressure, pathName + "/pressure");
  file.read(mSoundSpeed, pathName + "/soundSpeed");
  file.read(mSpecificThermalEnergy0, pathName + "/specificThermalEnergy0");
  file.read(mEntropy, pathName + "/entropy");
  file.read(mHideal, pathName + "/Hideal");
  file.read(mMaxViscousPressure, pathName + "/maxViscousPressure");
  file.read(mEffViscousPressure, pathName + "/effViscousPressure");
  file.read(mViscousWork, pathName + "/viscousWork");
  file.read(mWeightedNeighborSum, pathName + "/weightedNeighborSum");
  file.read(mMassSecondMoment, pathName + "/massSecondMoment");
  file.read(mXSPHDeltaV, pathName + "/XSPHDeltaV");

  file.read(mDxDt, pathName + "/DxDt");
  file.read(mDvDt, pathName + "/DvDt");
  file.read(mDmassDensityDt, pathName + "/DmassDensityDt");
  file.read(mDspecificThermalEnergyDt, pathName + "/DspecificThermalEnergyDt");
  file.read(mDHDt, pathName + "/DHDt");
  file.read(mDvDx, pathName + "/DvDx");
  file.read(mInternalDvDx, pathName + "/internalDvDx");
  file.read(mVolume, pathName + "/Volume");
  file.read(mA, pathName + "/A");
  file.read(mB, pathName + "/B");
  file.read(mC, pathName + "/C");
  file.read(mGradA, pathName + "/gradA");
  file.read(mGradB, pathName + "/gradB");
  file.read(mGradC, pathName + "/gradC");
  file.read(mSurfacePoint, pathName + "/surfacePoint");
}

}
<|MERGE_RESOLUTION|>--- conflicted
+++ resolved
@@ -776,101 +776,6 @@
                 StateDerivatives<Dimension>& derivs) {
 }
 
-<<<<<<< HEAD
-// //------------------------------------------------------------------------------
-// // Provide a hook to be called after the state has been updated and 
-// // boundary conditions have been enforced.
-// //------------------------------------------------------------------------------
-// template<typename Dimension>
-// void
-// CRKSPHHydroBase<Dimension>::
-// finalize(const typename Dimension::Scalar time,
-//          const typename Dimension::Scalar dt,
-//          DataBase<Dimension>& dataBase,
-//          State<Dimension>& state,
-//          StateDerivatives<Dimension>& derivs) {
-
-//   // Base class finalization.
-//   GenericHydro<Dimension>::finalize(time, dt, dataBase, state, derivs);
-
-//   // Volume.
-//   const auto& W = this->kernel();
-//   const auto& connectivityMap = dataBase.connectivityMap();
-//   const auto  mass = state.fields(HydroFieldNames::mass, 0.0);
-//   const auto  H = state.fields(HydroFieldNames::H, SymTensor::zero);
-//   const auto  position = state.fields(HydroFieldNames::position, Vector::zero);
-//   const auto  damage = state.fields(SolidFieldNames::effectiveTensorDamage, SymTensor::zero);
-//   auto massDensity = state.fields(HydroFieldNames::massDensity, 0.0);
-//   auto vol = state.fields(HydroFieldNames::volume, 0.0);
-//   auto surfacePoint = state.fields(HydroFieldNames::surfacePoint, 0);
-//   auto cells = state.fields(HydroFieldNames::cells, FacetedVolume());
-//   auto cellFaceFlags = state.fields(HydroFieldNames::cellFaceFlags, vector<CellFaceFlag>());
-//   if (mVolumeType == CRKVolumeType::CRKMassOverDensity) {
-//     vol.assignFields(mass/massDensity);
-//   } else if (mVolumeType == CRKVolumeType::CRKSumVolume) {
-//     computeCRKSPHSumVolume(connectivityMap, W, position, mass, H, vol);
-//   } else if (mVolumeType == CRKVolumeType::CRKVoronoiVolume) {
-//     vol.assignFields(mass/massDensity);
-//     FieldList<Dimension, typename Dimension::FacetedVolume> cells;
-//     FieldList<Dimension, vector<CellFaceFlag>> cellFaceFlags;
-//     computeVoronoiVolume(position, H, connectivityMap, damage,
-//                          vector<typename Dimension::FacetedVolume>(),                // no boundaries
-//                          vector<vector<typename Dimension::FacetedVolume> >(),       // no holes
-//                          vector<Boundary<Dimension>*>(this->boundaryBegin(),         // boundaries
-//                                                       this->boundaryEnd()),
-//                          FieldList<Dimension, typename Dimension::Scalar>(),         // no weights
-//                          surfacePoint, vol, mDeltaCentroid, mEtaVoidPoints,          // return values
-//                          cells, cellFaceFlags);
-//   } else if (mVolumeType == CRKVolumeType::CRKHullVolume) {
-//     computeHullVolumes(connectivityMap, W.kernelExtent(), position, H, vol);
-//   } else if (mVolumeType == CRKVolumeType::HVolume) {
-//     const Scalar nPerh = vol.nodeListPtrs()[0]->nodesPerSmoothingScale();
-//     computeHVolumes(nPerh, H, vol);
-//   } else {
-//     VERIFY2(false, "Unknown CRK volume weighting.");
-//   }
-//   for (auto boundItr = this->boundaryBegin();
-//        boundItr != this->boundaryEnd();
-//        ++boundItr) {
-//     (*boundItr)->applyFieldListGhostBoundary(vol);
-//     if (mVolumeType == CRKVolumeType::CRKVoronoiVolume) {
-//       (*boundItr)->applyFieldListGhostBoundary(surfacePoint);
-//       (*boundItr)->applyFieldListGhostBoundary(mEtaVoidPoints);
-//       // (*boundItr)->applyFieldListGhostBoundary(cells);
-//       // // (*boundItr)->applyFieldListGhostBoundary(cellFaceFlags);
-//     }
-//   }
-//   for (ConstBoundaryIterator boundItr = this->boundaryBegin();
-//        boundItr != this->boundaryEnd();
-//        ++boundItr) (*boundItr)->finalizeGhostBoundary();
-
-//   // Depending on the mass density advancement selected, we may want to replace the 
-//   // mass density.
-//   if (densityUpdate() == MassDensityType::RigorousSumDensity) {
-//     computeCRKSPHSumMassDensity(connectivityMap, W, position, mass, vol, H, massDensity);
-//     for (auto boundaryItr = this->boundaryBegin(); 
-//          boundaryItr != this->boundaryEnd();
-//          ++boundaryItr) {
-//       (*boundaryItr)->applyFieldListGhostBoundary(massDensity);
-//     }
-//     for (auto boundaryItr = this->boundaryBegin(); 
-//          boundaryItr != this->boundaryEnd();
-//          ++boundaryItr) (*boundaryItr)->finalizeGhostBoundary();
-//   } else if (densityUpdate() == MassDensityType::VoronoiCellDensity) {
-//     massDensity.assignFields(mass/vol);
-//     for (auto boundaryItr = this->boundaryBegin(); 
-//          boundaryItr != this->boundaryEnd();
-//          ++boundaryItr) {
-//       (*boundaryItr)->applyFieldListGhostBoundary(massDensity);
-//     }
-//     for (auto boundaryItr = this->boundaryBegin(); 
-//          boundaryItr != this->boundaryEnd();
-//          ++boundaryItr) (*boundaryItr)->finalizeGhostBoundary();
-//   }
-// }
-
-=======
->>>>>>> 81ac4055
 //------------------------------------------------------------------------------
 // Apply the ghost boundary conditions for hydro state fields.
 //------------------------------------------------------------------------------
