--- conflicted
+++ resolved
@@ -48,11 +48,6 @@
   typedef typename Dimension::Tensor Tensor;
   typedef typename Dimension::SymTensor SymTensor;
   typedef typename Dimension::ThirdRankTensor ThirdRankTensor;
-<<<<<<< HEAD
-  typedef typename Dimension::FourthRankTensor FourthRankTensor;
-  typedef typename Dimension::FifthRankTensor FifthRankTensor;
-=======
->>>>>>> 69fa69ef
 
   typedef typename PhysicsSpace::Physics<Dimension>::ConstBoundaryIterator ConstBoundaryIterator;
 
@@ -69,10 +64,6 @@
                        const PhysicsSpace::MassDensityType densityUpdate,
                        const PhysicsSpace::HEvolutionType HUpdate,
                        const CRKSPHSpace::CRKOrder correctionOrder,
-<<<<<<< HEAD
-                       const CRKSPHSpace::CRKVolumeType volumeType,
-=======
->>>>>>> 69fa69ef
                        const double epsTensile,
                        const double nTensile);
 
@@ -110,6 +101,14 @@
                            const State<Dimension>& state,
                            StateDerivatives<Dimension>& derivatives) const;
 
+  // Finalize the hydro at the completion of an integration step.
+  virtual
+  void finalize(const Scalar time,
+                const Scalar dt,
+                DataBaseSpace::DataBase<Dimension>& dataBase,
+                State<Dimension>& state,
+                StateDerivatives<Dimension>& derivs);
+
   // Apply boundary conditions to the physics specific fields.
   virtual
   void applyGhostBoundaries(State<Dimension>& state,
@@ -128,12 +127,10 @@
   const FieldSpace::FieldList<Dimension, Scalar>& plasticStrain0() const;
   const FieldSpace::FieldList<Dimension, int>& fragIDs() const;
 
-  const FieldSpace::FieldList<Dimension, Scalar>&          Adamage() const;
-  const FieldSpace::FieldList<Dimension, Vector>&          Bdamage() const;
-  const FieldSpace::FieldList<Dimension, Tensor>&          Cdamage() const;
-  const FieldSpace::FieldList<Dimension, Vector>&          gradAdamage() const;
-  const FieldSpace::FieldList<Dimension, Tensor>&          gradBdamage() const;
-  const FieldSpace::FieldList<Dimension, ThirdRankTensor>& gradCdamage() const;
+  const FieldSpace::FieldList<Dimension, Scalar>&    Adamage() const;
+  const FieldSpace::FieldList<Dimension, Vector>&    Bdamage() const;
+  const FieldSpace::FieldList<Dimension, Vector>&    gradAdamage() const;
+  const FieldSpace::FieldList<Dimension, Tensor>&    gradBdamage() const;
 
   //****************************************************************************
   // Methods required for restarting.
@@ -153,12 +150,10 @@
   FieldSpace::FieldList<Dimension, Scalar> mPlasticStrain0;
   FieldSpace::FieldList<Dimension, int> mFragIDs;
 
-  FieldSpace::FieldList<Dimension, Scalar>          mAdamage;
-  FieldSpace::FieldList<Dimension, Vector>          mBdamage;
-  FieldSpace::FieldList<Dimension, Tensor>          mCdamage;
-  FieldSpace::FieldList<Dimension, Vector>          mGradAdamage;
-  FieldSpace::FieldList<Dimension, Tensor>          mGradBdamage;
-  FieldSpace::FieldList<Dimension, ThirdRankTensor> mGradCdamage;
+  FieldSpace::FieldList<Dimension, Scalar>    mAdamage;
+  FieldSpace::FieldList<Dimension, Vector>    mBdamage;
+  FieldSpace::FieldList<Dimension, Vector>    mGradAdamage;
+  FieldSpace::FieldList<Dimension, Tensor>    mGradBdamage;
 
   // The restart registration.
   DataOutput::RestartRegistrationType mRestart;
