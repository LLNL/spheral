--- conflicted
+++ resolved
@@ -40,26 +40,16 @@
     Tensor = f"{Dimension}::Tensor"
     SymTensor = f"{Dimension}::SymTensor"
     FacetedVolume = f"{Dimension}::FacetedVolume"
-<<<<<<< HEAD
-=======
 
->>>>>>> 3ec790a7
     #...........................................................................
     # FieldListBase, FieldListSet
     exec(f'''
 FieldListBase{ndim}d = PYB11TemplateClass(FieldListBase, template_parameters="{Dimension}")
 FieldListSet{ndim}d = PYB11TemplateClass(FieldListSet, template_parameters="{Dimension}")
 ''')
-<<<<<<< HEAD
-    #...........................................................................
-    # FieldSpanList -- non-numeric types
-    for (value, label) in (( FacetedVolume,                 "FacetedVolume"),
-=======
-
     #...........................................................................
     # FieldList -- non-numeric types
-    for (value, label) in (( FacetedVolume,                 "FacetedVolume"), 
->>>>>>> 3ec790a7
+    for (value, label) in (( FacetedVolume,                 "FacetedVolume"),
                            ( "std::vector<int>",            "VectorInt"),
                            ( "std::vector<unsigned>",       "VectorUnsigned"),
                            ( "std::vector<uint64_t>",       "VectorULL"),
@@ -75,21 +65,12 @@
 ''')
 
     #...........................................................................
-<<<<<<< HEAD
     # STL collections of Field types
-    for value, label in (( "int", "Int"),
-                         ( "double", "Scalar"),
-                         (f"{Dimension}::Vector", "Vector"),
-                         (f"{Dimension}::Tensor", "Tensor"),
-                         (f"{Dimension}::SymTensor", "SymTensor")):
-=======
-    # STL collections of FieldList types
     for value, label in (("int",     "Int"),
                          ("double",  "Scalar"),
                          (Vector,    "Vector"),
                          (Tensor,    "Tensor"),
                          (SymTensor, "SymTensor")):
->>>>>>> 3ec790a7
         exec(f'''
 vector_of_{label}FieldList{ndim}d = PYB11_bind_vector("FieldList<{Dimension}, {value}>", opaque=True, local=False)
 vector_of_{label}FieldListPtr{ndim}d = PYB11_bind_vector("FieldList<{Dimension}, {value}>*", opaque=True, local=False)
