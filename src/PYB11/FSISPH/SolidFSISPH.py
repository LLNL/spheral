--- conflicted
+++ resolved
@@ -38,11 +38,7 @@
                compatibleEnergyEvolution = "const bool",
                evolveTotalEnergy = "const bool",
                linearCorrectGradients = "const bool",
-<<<<<<< HEAD
-=======
-               planeStrain = "const bool",
                decoupleDamagedMaterial = "const bool",
->>>>>>> 818ab593
                interfacePmin = "const double",
                interfaceNeighborAngleThreshold = "const double ",
                densityUpdate = "const FSIMassDensityMethod",
