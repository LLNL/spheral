--- conflicted
+++ resolved
@@ -60,13 +60,12 @@
   list(APPEND _python_packages Gravity)
 endif()
 
-<<<<<<< HEAD
+if (SPHERAL_ENABLE_SVPH)
+  list(APPEND _python_packages SVPH)
+endif()
+
 if (SPHERAL_ENABLE_GSPH)
   list(APPEND _python_packages GSPH)
-=======
-if (SPHERAL_ENABLE_SVPH)
-  list(APPEND _python_packages SVPH)
->>>>>>> 6f0bf933
 endif()
 
 foreach(_python_package ${_python_packages})
