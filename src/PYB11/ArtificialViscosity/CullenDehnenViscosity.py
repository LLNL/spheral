--- conflicted
+++ resolved
@@ -22,10 +22,7 @@
     using SymTensor = typename %(Dimension)s::SymTensor;
     using ThirdRankTensor = typename %(Dimension)s::ThirdRankTensor;
     using TimeStepType = typename Physics<%(Dimension)s>::TimeStepType;
-<<<<<<< HEAD
     using ResidualType = typename Physics<%(Dimension)s>::ResidualType;
-=======
->>>>>>> 508fabec
 """
 
     #...........................................................................
