--- conflicted
+++ resolved
@@ -22,13 +22,8 @@
                   '"ArtificialViscosity/FiniteVolumeViscosity.hh"',
                   '"ArtificialViscosity/TensorSVPHViscosity.hh"',
                   '"ArtificialViscosity/TensorCRKSPHViscosity.hh"',
-<<<<<<< HEAD
-                  '"ArtificialViscosity/VonNeumanViscosity.hh"',
-                  '"ArtificialViscosity/MonaghanGingoldViscosityGSRZ.hh"',
                   '"DataBase/State.hh"',
                   '"DataBase/StateDerivatives.hh"',
-=======
->>>>>>> 508fabec
                   '"FileIO/FileIO.hh"']
 
 #-------------------------------------------------------------------------------
