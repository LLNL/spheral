--- conflicted
+++ resolved
@@ -95,13 +95,8 @@
 
     @PYB11template("DataType")
     @PYB11pycppname("removePolicy")
-<<<<<<< HEAD
-    def removePolicy2(self, fieldList="FieldList<%(Dimension)s, %(DataType)s>&"):
-=======
-    def removePolicy2(self,
-                      fieldList="FieldListBase<%(Dimension)s>&",
+    def removePolicy2(self, fieldList="FieldList<%(Dimension)s, %(DataType)s>&",
                       clonePerField = "const bool"):
->>>>>>> 1c1c8206
         "Remove the policy associated with the FieldList"
         return "void"
 
