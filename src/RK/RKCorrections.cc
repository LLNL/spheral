--- conflicted
+++ resolved
@@ -126,13 +126,8 @@
     }
   }
 
-<<<<<<< HEAD
   // Boundaries may need to be reinitialized.
   for (auto boundItr = this->boundaryBegin(); boundItr < this->boundaryEnd(); ++boundItr) (*boundItr)->initializeProblemStartup(false);
-=======
-  // Propagate corrections to constant ghost nodes
-  for (auto boundItr = this->boundaryBegin(); boundItr < this->boundaryEnd(); ++boundItr) (*boundItr)->initializeProblemStartup();
->>>>>>> 61252a97
 
   // Apply boundaries to corrections before computing normal
   for (auto boundItr = this->boundaryBegin(); boundItr < this->boundaryEnd(); ++boundItr) {
