--- conflicted
+++ resolved
@@ -17,17 +17,15 @@
 #ifndef __LLNLSpheral_RKUtilities__
 #define __LLNLSpheral_RKUtilities__
 
-<<<<<<< HEAD
 #include "RK/RKCorrectionParams.hh"
 #include "RK/RKCoefficients.hh"
+#include "RKCorrectionParams.hh"
 #include "Field/FieldList.hh"
-=======
+
+#include "Eigen/Sparse"
+
 #include <vector>
->>>>>>> 759c95c5
 #include <tuple>
-#include "Eigen/Sparse"
-#include "Field/FieldList.hh"
-#include "RKCorrectionParams.hh"
 
 namespace Spheral {
 
@@ -158,13 +156,8 @@
   
   
   // Apply a transformation operator to a corrections vector
-<<<<<<< HEAD
-  static void applyTransformation(const typename Dimension::Tensor& T,
+  static void applyTransformation(const TransformationMatrix& T,
                                   RKCoefficients<Dimension>& corrections);
-=======
-  static void applyTransformation(const TransformationMatrix& T,
-                                  std::vector<double>& corrections);
->>>>>>> 759c95c5
 
   // Old method
   static void applyTransformation(const Tensor& T,
