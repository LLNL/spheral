//---------------------------------Spheral++----------------------------------//
// RKCorrections
//
// Computes RK corrections for other physics packages
//----------------------------------------------------------------------------//
#ifndef __LLNLSpheral_RKCorrections__
#define __LLNLSpheral_RKCorrections__

#include "RK/RKCorrectionParams.hh"
#include "RK/ReproducingKernel.hh"
#include "DataOutput/registerWithRestart.hh"
#include "Field/FieldList.hh"
#include "Geometry/CellFaceFlag.hh"
#include "Physics/Physics.hh"
#include "boost/unordered_map.hpp"

#include <set>

namespace Spheral {

template<typename Dimension> class State;
template<typename Dimension> class StateDerivatives;
template<typename Dimension> class DataBase;
template<typename Dimension> class Boundary;

template<typename Dimension>
class RKCorrections : public Physics<Dimension> {
public:
  //--------------------------- Public Interface ---------------------------//
  typedef typename Dimension::Scalar Scalar;
  typedef typename Dimension::Vector Vector;
  typedef typename Dimension::Tensor Tensor;
  typedef typename Dimension::SymTensor SymTensor;
  typedef typename Dimension::FacetedVolume FacetedVolume;
  
  typedef typename std::vector<Boundary<Dimension>*>::iterator BoundaryIterator;
  typedef typename std::vector<Boundary<Dimension>*>::const_iterator ConstBoundaryIterator;
  typedef typename std::pair<double, std::string> TimeStepType;

  // Constructor
  RKCorrections(const std::set<RKOrder> orders,
                const DataBase<Dimension>& dataBase,
                const TableKernel<Dimension>& W,
                const RKVolumeType volumeType,
                const bool needHessian,
                const bool updateInFinalize);

  // Destructor.
  virtual ~RKCorrections();

  // Evaluate derivatives
  virtual void evaluateDerivatives(const Scalar time,
                                   const Scalar dt,
                                   const DataBase<Dimension>& dataBase,
                                   const State<Dimension>& state,
                                   StateDerivatives<Dimension>& derivatives) const override;
  
  // Vote on a time step.
  virtual TimeStepType dt(const DataBase<Dimension>& dataBase, 
                          const State<Dimension>& state,
                          const StateDerivatives<Dimension>& derivs,
                          const Scalar currentTime) const override;

  // Register the state
  virtual void registerState(DataBase<Dimension>& dataBase,
                             State<Dimension>& state) override;

  // Register the state derivatives
  virtual void registerDerivatives(DataBase<Dimension>& dataBase,
                                   StateDerivatives<Dimension>& derivs) override;

  // Label for the package
  virtual std::string label() const override { return "RKCorrections"; }

  // Apply boundary conditions to ghost points
  virtual void applyGhostBoundaries(State<Dimension>& state,
                                    StateDerivatives<Dimension>& derivs) override;
  
  // Enforce boundary conditions for internal points
  virtual void enforceBoundaries(State<Dimension>& state,
                                 StateDerivatives<Dimension>& derivs) override;
  
  // Initialize field lists and calculate initial RK corrections
  virtual void initializeProblemStartup(DataBase<Dimension>& dataBase) override;
  
  // Compute the volumes
  virtual void preStepInitialize(const DataBase<Dimension>& dataBase, 
                                 State<Dimension>& state,
                                 StateDerivatives<Dimension>& derivs) override;
  
  // Compute RK corrections
  virtual void initialize(const Scalar time, 
                          const Scalar dt,
                          const DataBase<Dimension>& dataBase, 
                          State<Dimension>& state,
                          StateDerivatives<Dimension>& derivs) override;

  // Finalize
  virtual void finalize(const Scalar time, 
                        const Scalar dt,
                        DataBase<Dimension>& dataBase, 
                        State<Dimension>& state,
                        StateDerivatives<Dimension>& derivs) override;

  // Add a faceted boundary
  virtual void addFacetedBoundary(const FacetedVolume& cell,
                                  const std::vector<FacetedVolume>& holes);
  
  // We do require the connecitivity
  virtual bool requireConnectivity() const override { return true; }
  
  // Methods required for restarting.
  virtual void dumpState(FileIO& file, const std::string& pathName) const;
  virtual void restoreState(const FileIO& file, const std::string& pathName);

  // Parameters
  std::set<RKOrder> correctionOrders() const { return mOrders; }
  RKVolumeType      volumeType()       const { return mVolumeType; }
  bool              needHessian()      const { return mNeedHessian; }

  // The state field lists we're maintaining.
  const FieldList<Dimension, Scalar>&                    volume()        const { return mVolume; }
  const FieldList<Dimension, Scalar>&                    surfaceArea()   const { return mSurfaceArea; }
  const FieldList<Dimension, Vector>&                    normal()        const { return mNormal; }
  const FieldList<Dimension, int>&                       surfacePoint()  const { return mSurfacePoint; }
  const FieldList<Dimension, std::vector<Vector>>&       etaVoidPoints() const { return mEtaVoidPoints; }
  const FieldList<Dimension, FacetedVolume>&             cells()         const { return mCells; }        
  const FieldList<Dimension, std::vector<CellFaceFlag>>& cellFaceFlags() const { return mCellFaceFlags; }
  const FieldList<Dimension, Vector>&                    deltaCentroid() const { return mDeltaCentroid; }

  // RKOrder dependent state
  const ReproducingKernel<Dimension>&                    WR(const RKOrder order)          const;
  const FieldList<Dimension, RKCoefficients<Dimension>>& corrections(const RKOrder order) const;

private:
  //--------------------------- Private Interface ---------------------------//

  // Data
  std::set<RKOrder> mOrders;
  const DataBase<Dimension>& mDataBase;
  const RKVolumeType mVolumeType;
  const bool mNeedHessian;
<<<<<<< HEAD
=======
  const bool mUpdateInFinalize;
>>>>>>> e502d05e
  boost::unordered_map<RKOrder, ReproducingKernel<Dimension>> mWR;

  // State
  FieldList<Dimension, Scalar> mVolume;
  
  // Corrections
  FieldList<Dimension, Scalar> mSurfaceArea;
  FieldList<Dimension, Vector> mNormal;
  boost::unordered_map<RKOrder, FieldList<Dimension, RKCoefficients<Dimension>>> mCorrections;
  
  // Voronoi stuff
  FieldList<Dimension, int> mSurfacePoint;
  FieldList<Dimension, std::vector<Vector>> mEtaVoidPoints;
  FieldList<Dimension, FacetedVolume> mCells;
  FieldList<Dimension, std::vector<CellFaceFlag>> mCellFaceFlags;
  FieldList<Dimension, Vector> mDeltaCentroid;
  std::vector<FacetedVolume> mFacetedBoundaries;
  std::vector<std::vector<FacetedVolume>> mFacetedHoles;
  
  // The restart registration.
  RestartRegistrationType mRestart;

  // No default constructor, copying, or assignment.
  RKCorrections();
  RKCorrections(const RKCorrections&);
  RKCorrections& operator=(const RKCorrections&);
}; // end RKCorrections

} // end namespace Spheral

#else

// Forward declaration
namespace Spheral {
template<typename Dimension> class RKCorrections;
}

#endif<|MERGE_RESOLUTION|>--- conflicted
+++ resolved
@@ -140,10 +140,7 @@
   const DataBase<Dimension>& mDataBase;
   const RKVolumeType mVolumeType;
   const bool mNeedHessian;
-<<<<<<< HEAD
-=======
   const bool mUpdateInFinalize;
->>>>>>> e502d05e
   boost::unordered_map<RKOrder, ReproducingKernel<Dimension>> mWR;
 
   // State
