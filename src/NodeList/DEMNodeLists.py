from SpheralCompiledPackages import *

from spheralDimensions import spheralDimensions
dims = spheralDimensions()

#-------------------------------------------------------------------------------
# The generic SolidNodeList defintion.
#-------------------------------------------------------------------------------
<<<<<<< HEAD
DEMNodeListFactoryString = """

def makeDEMNodeList%(dim)s(name,
                           neighborSearchBuffer = 0.1,
                           numInternal = 0,
                           numGhost = 0,
                           hmin = 1.0e-20,
                           hmax = 1.0e20,
                           hminratio = 0.1,
                           nPerh = 1.01,
                           maxNumNeighbors = 500,

                           # Neighboring stuff
                           NeighborType = TreeNeighbor%(dim)s,
                           searchType = GatherScatter,
                           kernelExtent = 1.0,

                           # Parameters only for NestedGridNeighbor (deprecated)
                           # numGridLevels = 31,
                           # topGridCellSize = 100.0,
                           # origin = Vector%(dim)s.zero,
                           # gridCellInfluenceRadius = 1,

                           # Parameters for TreeNeighbor
                           xmin = Vector%(dim)s.one * -10.0,
                           xmax = Vector%(dim)s.one *  10.0):
    result = DEMNodeList%(dim)s(name, numInternal, numGhost, 
                                  hmin, hmax, hminratio, 
                                  nPerh, neighborSearchBuffer, maxNumNeighbors)

    if NeighborType == NestedGridNeighbor%(dim)s:
        print "makeDEMNodeList Deprecation Warning: NestedGridNeighbor is deprecated: suggest using TreeNeighbor."
        result._neighbor = NestedGridNeighbor%(dim)s(result, searchType, 
                                                     kernelExtent = kernelExtent)
                                                     #numGridLevels, topGridCellSize, 
                                                     #origin, kernelExtent, 
                                                     #gridCellInfluenceRadius)
    else:
        result._neighbor = TreeNeighbor%(dim)s(result, searchType, kernelExtent, xmin, xmax)
    result.registerNeighbor(result._neighbor)
    return result
"""
=======
def DEMNodeListFactory(ndim):
    suffix = "{}d".format(ndim)
    DEMNodeList = eval("DEMNodeList" + suffix)
    TreeNeighbor = eval("TreeNeighbor" + suffix)
    NestedGridNeighbor = eval("NestedGridNeighbor" + suffix)
    Vector = eval("Vector" + suffix)
    def factory(name,
                numInternal = 0,
                numGhost = 0,
                hmin = 1.0e-20,
                hmax = 1.0e20,
                hminratio = 0.1,
                nPerh = 1.01,
                maxNumNeighbors = 500,

                # Neighboring stuff
                NeighborType = TreeNeighbor,
                searchType = GatherScatter,
                kernelExtent = 1.0,

                # Parameters for TreeNeighbor
                xmin = Vector.one * -10.0,
                xmax = Vector.one *  10.0):
        result = DEMNodeList(name, numInternal, numGhost, 
                             hmin, hmax, hminratio, 
                             nPerh, maxNumNeighbors)

        if NeighborType == TreeNeighbor:
            result._neighbor = TreeNeighbor(result, searchType, kernelExtent, xmin, xmax)
        elif NeighborType == NestedGridNeighbor:
            print("DEMNodeList Deprecation Warning: NestedGridNeighbor is deprecated: suggest using TreeNeighbor.")
            result._neighbor = NestedGridNeighbor(result, searchType, 
                                                  kernelExtent = kernelExtent)
        else:
            raise ValueError("Unknown NeighborType")
        result.registerNeighbor(result._neighbor)
        return result
    return factory
>>>>>>> 17396ff4

#-------------------------------------------------------------------------------
# Create the different SolidNodeLists.
#-------------------------------------------------------------------------------
for ndim in dims:
    exec("makeDEMNodeList{ndim}d = DEMNodeListFactory({ndim})".format(ndim=ndim))<|MERGE_RESOLUTION|>--- conflicted
+++ resolved
@@ -6,50 +6,6 @@
 #-------------------------------------------------------------------------------
 # The generic SolidNodeList defintion.
 #-------------------------------------------------------------------------------
-<<<<<<< HEAD
-DEMNodeListFactoryString = """
-
-def makeDEMNodeList%(dim)s(name,
-                           neighborSearchBuffer = 0.1,
-                           numInternal = 0,
-                           numGhost = 0,
-                           hmin = 1.0e-20,
-                           hmax = 1.0e20,
-                           hminratio = 0.1,
-                           nPerh = 1.01,
-                           maxNumNeighbors = 500,
-
-                           # Neighboring stuff
-                           NeighborType = TreeNeighbor%(dim)s,
-                           searchType = GatherScatter,
-                           kernelExtent = 1.0,
-
-                           # Parameters only for NestedGridNeighbor (deprecated)
-                           # numGridLevels = 31,
-                           # topGridCellSize = 100.0,
-                           # origin = Vector%(dim)s.zero,
-                           # gridCellInfluenceRadius = 1,
-
-                           # Parameters for TreeNeighbor
-                           xmin = Vector%(dim)s.one * -10.0,
-                           xmax = Vector%(dim)s.one *  10.0):
-    result = DEMNodeList%(dim)s(name, numInternal, numGhost, 
-                                  hmin, hmax, hminratio, 
-                                  nPerh, neighborSearchBuffer, maxNumNeighbors)
-
-    if NeighborType == NestedGridNeighbor%(dim)s:
-        print "makeDEMNodeList Deprecation Warning: NestedGridNeighbor is deprecated: suggest using TreeNeighbor."
-        result._neighbor = NestedGridNeighbor%(dim)s(result, searchType, 
-                                                     kernelExtent = kernelExtent)
-                                                     #numGridLevels, topGridCellSize, 
-                                                     #origin, kernelExtent, 
-                                                     #gridCellInfluenceRadius)
-    else:
-        result._neighbor = TreeNeighbor%(dim)s(result, searchType, kernelExtent, xmin, xmax)
-    result.registerNeighbor(result._neighbor)
-    return result
-"""
-=======
 def DEMNodeListFactory(ndim):
     suffix = "{}d".format(ndim)
     DEMNodeList = eval("DEMNodeList" + suffix)
@@ -88,7 +44,6 @@
         result.registerNeighbor(result._neighbor)
         return result
     return factory
->>>>>>> 17396ff4
 
 #-------------------------------------------------------------------------------
 # Create the different SolidNodeLists.
