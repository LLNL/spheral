--- conflicted
+++ resolved
@@ -7,10 +7,7 @@
 #------------------------------------------------------------------------------
 
 set(gtest_spheral_tests
-<<<<<<< HEAD
-=======
     testSidreStorage.cc
->>>>>>> bfe9c9e1
    )
 
 
@@ -26,7 +23,7 @@
     blt_add_executable( NAME ${test_name}_test
                         SOURCES ${test}
                         OUTPUT_DIR ${PROJECT_BINARY_DIR}/tests
-                        DEPENDS_ON gtest ${SPHERAL_CXX_LIBS} ${spheral_blt_depends}
+                        DEPENDS_ON gtest -Wl,--start-group ${SPHERAL_CXX_LIBS} -Wl,--end-group ${spheral_blt_depends}
                         )
 
     blt_add_test( NAME ${test_name}
