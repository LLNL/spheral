get_property(SPHERAL_CXX_LIBS GLOBAL PROPERTY SPHERAL_CXX_LIBS)

add_subdirectory(DeviceTestLib)

#------------------------------------------------------------------------------
# Specify list of tests
#------------------------------------------------------------------------------

set(gtest_spheral_tests
    testSidreStorage.cc
   )


#------------------------------------------------------------------------------
# Add gtest C++ tests
#------------------------------------------------------------------------------

get_property(SPHERAL_CXX_LIBS GLOBAL PROPERTY SPHERAL_CXX_LIBS)

foreach(test ${gtest_spheral_tests})
    get_filename_component( test_name ${test} NAME_WE )

    blt_add_executable( NAME ${test_name}_test
                        SOURCES ${test}
                        OUTPUT_DIR ${PROJECT_BINARY_DIR}/tests
<<<<<<< HEAD
                        DEPENDS_ON gtest -Wl,--start-group ${SPHERAL_CXX_LIBS} -Wl,--end-group ${spheral_blt_depends}
=======
                        DEPENDS_ON gtest -Wl,--start-group ${SPHERAL_CXX_LIBS} ${spheral_blt_depends} -Wl,--end-group ${CMAKE_DL_LIBS} 
>>>>>>> e2fc5d3c
                        )

    blt_add_test( NAME ${test_name}
                  COMMAND ${test_name}_test
                  )
endforeach()

blt_add_executable( NAME spheral_cuda_test
                    SOURCES Spheral_CUDA_Test.cc
                    #DEPENDS_ON Spheral_DeviceTestLib ${spheral_blt_depends} ${SPHERAL_CXX_DEPENDS})
                    DEPENDS_ON ${SPHERAL_CXX_LIBS} Spheral_DeviceTestLib ${spheral_blt_depends} ${SPHERAL_CXX_DEPENDS})

set_property(TARGET spheral_cuda_test PROPERTY CUDA_SEPARABLE_COMPILATION On)<|MERGE_RESOLUTION|>--- conflicted
+++ resolved
@@ -23,11 +23,7 @@
     blt_add_executable( NAME ${test_name}_test
                         SOURCES ${test}
                         OUTPUT_DIR ${PROJECT_BINARY_DIR}/tests
-<<<<<<< HEAD
-                        DEPENDS_ON gtest -Wl,--start-group ${SPHERAL_CXX_LIBS} -Wl,--end-group ${spheral_blt_depends}
-=======
                         DEPENDS_ON gtest -Wl,--start-group ${SPHERAL_CXX_LIBS} ${spheral_blt_depends} -Wl,--end-group ${CMAKE_DL_LIBS} 
->>>>>>> e2fc5d3c
                         )
 
     blt_add_test( NAME ${test_name}
