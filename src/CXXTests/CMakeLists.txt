--- conflicted
+++ resolved
@@ -2,14 +2,8 @@
 
 add_subdirectory(DeviceTestLib)
 
-<<<<<<< HEAD
-blt_add_executable( NAME spheral_cuda_test
-                    SOURCES Spheral_CUDA_Test.cc
-                    DEPENDS_ON Spheral_CXX ${SPHERAL_CXX_DEPENDS})
-=======
 if(ENABLE_TESTS)
   blt_add_executable( NAME spheral_cuda_test
                       SOURCES Spheral_CUDA_Test.cc
                       DEPENDS_ON Spheral_CXX ${spheral_blt_cxx_depends})
-endif()
->>>>>>> 23ce0f15
+endif()