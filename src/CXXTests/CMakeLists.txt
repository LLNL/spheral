--- conflicted
+++ resolved
@@ -1,23 +1,10 @@
 
 add_subdirectory(DeviceTestLib)
 
-<<<<<<< HEAD
 #if(ENABLE_TESTS)
   spheral_add_test( 
     NAME spheral_cuda_test
     SOURCES Spheral_CUDA_Test.cc
     DEPENDS_ON Spheral_Utilities Spheral_NodeList Spheral_Geometry Spheral_Hydro Spheral_DataOutput Spheral_DataBase Spheral_Neighbor
   )
-#endif()
-=======
-if(ENABLE_TESTS)
-  if(ENABLE_DEV_BUILD)
-    set(SPHERAL_DEPEND Spheral_DeviceTestLib)
-  else()
-    set(SPHERAL_DEPEND Spheral_CXX)
-  endif()
-  blt_add_executable( NAME spheral_cuda_test
-                      SOURCES Spheral_CUDA_Test.cc
-                      DEPENDS_ON ${SPHERAL_DEPEND} ${spheral_blt_cxx_depends})
-endif()
->>>>>>> 1c1c8206
+#endif()