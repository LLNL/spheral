--- conflicted
+++ resolved
@@ -25,11 +25,7 @@
     IncrementStateInline.hh
     IncrementBoundedState.hh
     IncrementBoundedStateInline.hh
-<<<<<<< HEAD
-    make_policy.hh
-=======
     MaxReplaceState.hh
->>>>>>> 426d5af4
     PureReplaceState.hh
     PureReplaceStateInline.hh
     ReplaceState.hh
