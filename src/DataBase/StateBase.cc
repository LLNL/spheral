//---------------------------------Spheral++----------------------------------//
// StateBase -- The base class for State and StateDerivatives method, providing
// the common methods for registering and storing Fields, as well as serving
// up FieldLists based on these Fields.
//
// Created by JMO, Wed Aug 25 22:23:35 2004
//----------------------------------------------------------------------------//
#include "StateBase.hh"
#include "Field/Field.hh"
#include "Field/FieldList.hh"
#include "Neighbor/PairwiseField.hh"
#include "Neighbor/ConnectivityMap.hh"
#include "Mesh/Mesh.hh"
#include "RK/RKCorrectionParams.hh"
#include "RK/ReproducingKernel.hh"
#include "Utilities/AnyVisitor.hh"
#include "Utilities/DBC.hh"

#include "RK/ReproducingKernel.hh"

#include <algorithm>
#include <sstream>

using std::vector;
using std::cout;
using std::cerr;
using std::endl;
using std::reference_wrapper;
using std::string;

namespace Spheral {

namespace {
<<<<<<< HEAD
// //------------------------------------------------------------------------------
// // Helper for copying a type, used in copyState
// //------------------------------------------------------------------------------
// template<typename T>
// T*
// extractType(boost::any& anyT) {
//   try {
//     T* result = boost::any_cast<T*>(anyT);
//     return result;
//   } catch (boost::any_cast_error) {
//     return NULL;
//   }
// }

//------------------------------------------------------------------------------
// Check if a boost::any object contains a pointer to the given type
//------------------------------------------------------------------------------
template<typename T>
inline
bool
is_ptype(boost::any& anyT) {
  return anyT.type() == typeid(T*);
}

template<typename Dimension>
inline
bool
is_known_noncopy_type(boost::any& anyT) {
  return is_ptype<ReproducingKernel<Dimension>>(anyT);
}

}
=======
>>>>>>> 508fabec

//------------------------------------------------------------------------------
// Comparison
//------------------------------------------------------------------------------
template<typename VisitorType, typename T>
static void addCompare(VisitorType& visitor) {
  visitor.template addVisitor<reference_wrapper<T>>([](const std::any& x, const std::any& y) -> bool {
                                                      return std::any_cast<reference_wrapper<T>>(x).get() == std::any_cast<reference_wrapper<T>>(y).get();
                                                    });
}

//------------------------------------------------------------------------------
// Assignment
//------------------------------------------------------------------------------
template<typename VisitorType, typename T>
static void addAssign(VisitorType& visitor) {
  visitor.template addVisitor<reference_wrapper<T>>([](std::any& x, const std::any& y) {
                                                      std::any_cast<reference_wrapper<T>>(x).get() = std::any_cast<reference_wrapper<T>>(y).get();
                                                    });
}

//------------------------------------------------------------------------------
// Clone
//------------------------------------------------------------------------------
template<typename VisitorType, typename T>
void addClone(VisitorType& visitor) {
  visitor.template addVisitor<reference_wrapper<T>>([](std::any& x,
                                                       const std::string& key,
                                                       std::map<std::string, std::any>& storage,
                                                       std::list<std::any>& cache) {
                                                      auto clone = std::make_shared<T>(std::any_cast<reference_wrapper<T>>(x).get());
                                                      cache.push_back(clone);
                                                      storage[key] = std::ref(*clone);
                                                    });
}

}

//------------------------------------------------------------------------------
// Default constructor.
//------------------------------------------------------------------------------
template<typename Dimension>
StateBase<Dimension>::
StateBase():
  mStorage(),
  mCache(),
  mNodeListPtrs(),
  mConnectivityMapPtr(),
  mMeshPtr(new MeshType()) {
}

//------------------------------------------------------------------------------
// Test if the internal state is equal.
//------------------------------------------------------------------------------
template<typename Dimension>
bool
StateBase<Dimension>::
operator==(const StateBase<Dimension>& rhs) const {

  // Compare raw sizes
  if (mStorage.size() != rhs.mStorage.size()) {
    cerr << "Storage sizes don't match." << endl;
    return false;
  }

  // Keys
  auto lhsKeys = keys();
  auto rhsKeys = rhs.keys();
  if (lhsKeys != rhsKeys) {
    cerr << "Keys don't match." << endl;
    return false;
  }

<<<<<<< HEAD
  // Walk the keys, and rely on the virtual overloaded 
  // Field::operator==(FieldBase) to do the right thing!
  // We are also relying here on the fact that std::map with a given
  // set of keys will always result in the same order.
  bool result = true;
  typename StorageType::const_iterator lhsItr, rhsItr;
  for (rhsItr = rhs.mStorage.begin(), lhsItr = mStorage.begin();
       rhsItr != rhs.mStorage.end();
       ++rhsItr, ++lhsItr) {
    try {
      auto lhsPtr = boost::any_cast<FieldBase<Dimension>*>(lhsItr->second);
      auto rhsPtr = boost::any_cast<FieldBase<Dimension>*>(rhsItr->second);
      if (*lhsPtr != *rhsPtr) {
        cerr << "Fields for " << lhsItr->first <<  " don't match." << endl;
        result = false;
      }
    } catch (const boost::bad_any_cast&) {
      try {
        auto lhsPtr = boost::any_cast<vector<Vector>*>(lhsItr->second);
        auto rhsPtr = boost::any_cast<vector<Vector>*>(rhsItr->second);
        if (*lhsPtr != *rhsPtr) {
          cerr << "vector<Vector> for " << lhsItr->first <<  " don't match." << endl;
          result = false;
        }
      } catch (const boost::bad_any_cast&) {
        try {
          auto lhsPtr = boost::any_cast<Vector*>(lhsItr->second);
          auto rhsPtr = boost::any_cast<Vector*>(rhsItr->second);
          if (*lhsPtr != *rhsPtr) {
            cerr << "Vector for " << lhsItr->first <<  " don't match." << endl;
            result = false;
          }
        } catch (const boost::bad_any_cast&) {
          try {
            auto lhsPtr = boost::any_cast<Scalar*>(lhsItr->second);
            auto rhsPtr = boost::any_cast<Scalar*>(rhsItr->second);
            if (*lhsPtr != *rhsPtr) {
              cerr << "Scalar for " << lhsItr->first <<  " don't match." << endl;
              result = false;
            }
          } catch (const boost::bad_any_cast&) {
            try {
              auto lhsPtr = boost::any_cast<std::set<int>*>(lhsItr->second);
              auto rhsPtr = boost::any_cast<std::set<int>*>(rhsItr->second);
              if (*lhsPtr != *rhsPtr) {
                cerr << "set<int> for " << lhsItr->first <<  " don't match." << endl;
                result = false;
              }
            } catch (const boost::bad_any_cast&) {
              std::cerr << "StateBase::operator== WARNING: unable to compare values for " << lhsItr->first << "\n";
            }
          }
        }
      }
=======
  // Build up a visitor to compare each type of state data we support holding
  using VisitorType = AnyVisitor<bool, const std::any&, const std::any&>;
  VisitorType EQUAL;
  addCompare<VisitorType, FieldBase<Dimension>>                          (EQUAL);
  addCompare<VisitorType, Scalar>                                        (EQUAL);
  addCompare<VisitorType, Vector>                                        (EQUAL);
  addCompare<VisitorType, Tensor>                                        (EQUAL);
  addCompare<VisitorType, SymTensor>                                     (EQUAL);
  addCompare<VisitorType, vector<Scalar>>                                (EQUAL);
  addCompare<VisitorType, vector<Vector>>                                (EQUAL);
  addCompare<VisitorType, vector<Tensor>>                                (EQUAL);
  addCompare<VisitorType, vector<SymTensor>>                             (EQUAL);
  addCompare<VisitorType, set<int>>                                      (EQUAL);
  addCompare<VisitorType, set<RKOrder>>                                  (EQUAL);
  addCompare<VisitorType, ReproducingKernel<Dimension>>                  (EQUAL);
  addCompare<VisitorType, PairwiseField<Dimension, Vector>>              (EQUAL);
  addCompare<VisitorType, PairwiseField<Dimension, Vector, 2u>>          (EQUAL);
  addCompare<VisitorType, PairwiseField<Dimension, Scalar>>              (EQUAL);
  addCompare<VisitorType, PairwiseField<Dimension, Scalar, 2u>>          (EQUAL);
  
  // Apply the equality visitor to all the stored State data
  auto lhsitr = mStorage.begin();
  auto rhsitr = rhs.mStorage.begin();
  for (; lhsitr != mStorage.end(); ++lhsitr, ++rhsitr) {
    CHECK(rhsitr != rhs.mStorage.end());
    CHECK(lhsitr->first == rhsitr->first);
    if (not EQUAL.visit(lhsitr->second, rhsitr->second)) {
      cerr << "States don't match for key " << lhsitr->first << endl;
      return false;
>>>>>>> 508fabec
    }
  }

  return true;
}

//------------------------------------------------------------------------------
// Enroll a Field
//------------------------------------------------------------------------------
template<typename Dimension>
void
StateBase<Dimension>::
enroll(FieldBase<Dimension>& field) {
  const auto key = this->key(field);
  mStorage[key] = std::ref(field);
  mNodeListPtrs.insert(field.nodeListPtr());
  // std::cerr << "StateBase::enroll field:  " << key << " at " << &field << std::endl;
  ENSURE(std::find(mNodeListPtrs.begin(), mNodeListPtrs.end(), field.nodeListPtr()) != mNodeListPtrs.end());
}

//------------------------------------------------------------------------------
// Enroll a Field (shared_ptr).
//------------------------------------------------------------------------------
template<typename Dimension>
void
StateBase<Dimension>::
enroll(std::shared_ptr<FieldBase<Dimension>>& fieldPtr) {
  const auto key = this->key(*fieldPtr);
  mStorage[key] = std::ref(*fieldPtr);
  mNodeListPtrs.insert(fieldPtr->nodeListPtr());
  mCache.push_back(fieldPtr);
  ENSURE(std::find(mNodeListPtrs.begin(), mNodeListPtrs.end(), fieldPtr->nodeListPtr()) != mNodeListPtrs.end());
}

//------------------------------------------------------------------------------
// Add the fields from a FieldList.
//------------------------------------------------------------------------------
template<typename Dimension>
void
StateBase<Dimension>::
enroll(FieldListBase<Dimension>& fieldList) {
  for (auto* fptr: range(fieldList.begin_base(), fieldList.end_base())) {
    this->enroll(*fptr);
  }
}

//------------------------------------------------------------------------------
// Test if the given key is registered.
//------------------------------------------------------------------------------
template<typename Dimension>
bool
StateBase<Dimension>::
registered(const StateBase<Dimension>::KeyType& key) const {
  return mStorage.find(key) != mStorage.end();
}

//------------------------------------------------------------------------------
// Test if the given field is registered.
//------------------------------------------------------------------------------
template<typename Dimension>
bool
StateBase<Dimension>::
registered(const FieldBase<Dimension>& field) const {
  const auto key = this->key(field);
  return this->registered(key);
}

//------------------------------------------------------------------------------
// Test if the given FieldList is registered.
//------------------------------------------------------------------------------
template<typename Dimension>
bool
StateBase<Dimension>::
registered(const FieldListBase<Dimension>& fieldList) const {
  REQUIRE(fieldList.begin_base() != fieldList.end_base());
  return this->registered(**fieldList.begin_base());
}

//------------------------------------------------------------------------------
// Test if the given field name is registered.
//------------------------------------------------------------------------------
template<typename Dimension>
bool
StateBase<Dimension>::
fieldNameRegistered(const FieldName& name) const {
  KeyType fieldName, nodeListName;
  for (auto [key, valptr]: mStorage) {
    splitFieldKey(key, fieldName, nodeListName);
    if (fieldName == name) return true;
  }
  return false;
}

//------------------------------------------------------------------------------
// Return the full set of known keys.
//------------------------------------------------------------------------------
template<typename Dimension>
std::vector<typename StateBase<Dimension>::KeyType>
StateBase<Dimension>::
keys() const {
  vector<KeyType> result;
  for (auto itr = mStorage.begin(); itr != mStorage.end(); ++itr) result.push_back(itr->first);
  return result;
}

//------------------------------------------------------------------------------
// Return the full set of Field Keys (mangled with NodeList names)
//------------------------------------------------------------------------------
template<typename Dimension>
std::vector<typename StateBase<Dimension>::KeyType>
StateBase<Dimension>::
fullFieldKeys() const {
  vector<KeyType> result;
  for (auto [key, aref]: mStorage) {
    if (aref.type() == typeid(std::reference_wrapper<FieldBase<Dimension>>)) {
      result.push_back(key);
    }
  }
  return result;
}

//------------------------------------------------------------------------------
// Return the set of non-field keys.
//------------------------------------------------------------------------------
template<typename Dimension>
std::vector<typename StateBase<Dimension>::KeyType>
StateBase<Dimension>::
miscKeys() const {
  vector<KeyType> result;
  for (auto [key, aref]: mStorage) {
    if (aref.type() != typeid(std::reference_wrapper<FieldBase<Dimension>>)) {
      result.push_back(key);
    }
  }
  return result;
}

//------------------------------------------------------------------------------
// Return the set of registered Field names.
//------------------------------------------------------------------------------
template<typename Dimension>
std::vector<typename FieldBase<Dimension>::FieldName>
StateBase<Dimension>::
fieldNames() const {
  vector<FieldName> result;
  KeyType fieldName, nodeListName;
  for (auto [key, aref]: mStorage) {
    if (aref.type() == typeid(std::reference_wrapper<FieldBase<Dimension>>)) {
      auto fref = std::any_cast<std::reference_wrapper<FieldBase<Dimension>>>(aref);
      splitFieldKey(fref.get().name(), fieldName, nodeListName);
      result.push_back(fieldName);
    }
  }

  // Remove any duplicates.  This will happen when we've stored the same field
  // for different NodeLists.
  std::sort(result.begin(), result.end());
  result.erase(unique(result.begin(), result.end()), result.end());

  return result;
}

//------------------------------------------------------------------------------
// Enroll a ConnectivityMap.
//------------------------------------------------------------------------------
template<typename Dimension>
void
StateBase<Dimension>::
enrollConnectivityMap(typename StateBase<Dimension>::ConnectivityMapPtr connectivityMapPtr) {
  mConnectivityMapPtr = connectivityMapPtr;
}

//------------------------------------------------------------------------------
// Return the ConnectivityMap (non-const version)
//------------------------------------------------------------------------------
template<typename Dimension>
typename StateBase<Dimension>::ConnectivityMapType&
StateBase<Dimension>::
connectivityMap() {
  REQUIRE(mConnectivityMapPtr.use_count() != 0);
  return *mConnectivityMapPtr;
}

//------------------------------------------------------------------------------
// Return the ConnectivityMap (const version)
//------------------------------------------------------------------------------
template<typename Dimension>
const typename StateBase<Dimension>::ConnectivityMapType&
StateBase<Dimension>::
connectivityMap() const {
  REQUIRE(mConnectivityMapPtr.use_count() != 0);
  return *mConnectivityMapPtr;
}

//------------------------------------------------------------------------------
// Enroll an external mesh.
//------------------------------------------------------------------------------
template<typename Dimension>
void
StateBase<Dimension>::
enrollMesh(typename StateBase<Dimension>::MeshPtr meshPtr) {
  mMeshPtr = meshPtr;
}

//------------------------------------------------------------------------------
// Test if a mesh is currently available.
//------------------------------------------------------------------------------
template<typename Dimension>
bool
StateBase<Dimension>::
meshRegistered() const {
  return (mMeshPtr.use_count() != 0);
}

//------------------------------------------------------------------------------
// Return the mesh. (non-const version)
//------------------------------------------------------------------------------
template<typename Dimension>
Mesh<Dimension>&
StateBase<Dimension>::
mesh() {
  REQUIRE(meshRegistered());
  return *mMeshPtr;
}

//------------------------------------------------------------------------------
// Return the mesh. (const version)
//------------------------------------------------------------------------------
template<typename Dimension>
const Mesh<Dimension>&
StateBase<Dimension>::
mesh() const {
  REQUIRE(meshRegistered());
  return *mMeshPtr;
}

//------------------------------------------------------------------------------
// Assign the state data of this State object to be equal to the values
// in another.
//------------------------------------------------------------------------------
template<typename Dimension>
void
StateBase<Dimension>::
assign(const StateBase<Dimension>& rhs) {

<<<<<<< HEAD
  // Extract the keys for each state, and verify they line up.
  REQUIRE(mStorage.size() == rhs.mStorage.size());
  vector<KeyType> lhsKeys = keys();
  vector<KeyType> rhsKeys = rhs.keys();
  REQUIRE(lhsKeys.size() == rhsKeys.size());
  sort(lhsKeys.begin(), lhsKeys.end());
  sort(rhsKeys.begin(), rhsKeys.end());
  REQUIRE(lhsKeys == rhsKeys);

  // Walk the keys, and rely on the underlying type to know how to copy itself.
  for (typename StorageType::const_iterator itr = rhs.mStorage.begin();
       itr != rhs.mStorage.end();
       ++itr) {
    auto& anylhs = mStorage[itr->first];
    const auto& anyrhs = itr->second;
    try {
      auto lhsptr = boost::any_cast<FieldBase<Dimension>*>(anylhs);
      const auto rhsptr = boost::any_cast<FieldBase<Dimension>*>(anyrhs);
      *lhsptr = *rhsptr;
    } catch(const boost::bad_any_cast&) {
      try {
        auto lhsptr = boost::any_cast<vector<Vector>*>(anylhs);
        const auto rhsptr = boost::any_cast<vector<Vector>*>(anyrhs);
        *lhsptr = *rhsptr;
      } catch(const boost::bad_any_cast&) {
        try {
          auto lhsptr = boost::any_cast<Vector*>(anylhs);
          const auto rhsptr = boost::any_cast<Vector*>(anyrhs);
          *lhsptr = *rhsptr;
        } catch(const boost::bad_any_cast&) {
          try {
            auto lhsptr = boost::any_cast<Scalar*>(anylhs);
            const auto rhsptr = boost::any_cast<Scalar*>(anyrhs);
            *lhsptr = *rhsptr;
          } catch(const boost::bad_any_cast&) {
            try {
              auto lhsptr = boost::any_cast<std::set<int>*>(anylhs);
              const auto rhsptr = boost::any_cast<std::set<int>*>(anyrhs);
              *lhsptr = *rhsptr;
            } catch(const boost::bad_any_cast&) {
              try {
                auto lhsptr = boost::any_cast<std::set<RKOrder>*>(anylhs);
                const auto rhsptr = boost::any_cast<std::set<RKOrder>*>(anyrhs);
                *lhsptr = *rhsptr;
              } catch(const boost::bad_any_cast&) {
                // We'll assume other things don't need to be assigned...
                VERIFY2(is_known_noncopy_type<Dimension>(anylhs),
                        "StateBase::assign ERROR: unknown type for key " << itr->first << "\n");
              }
            }
          }
        }
      }
    }
=======
  // Build a visitor that knows how to assign each of our datatypes
  using VisitorType = AnyVisitor<void, std::any&, const std::any&>;
  VisitorType ASSIGN;
  addAssign<VisitorType, FieldBase<Dimension>>                          (ASSIGN);
  addAssign<VisitorType, Scalar>                                        (ASSIGN);
  addAssign<VisitorType, Vector>                                        (ASSIGN);
  addAssign<VisitorType, Tensor>                                        (ASSIGN);
  addAssign<VisitorType, SymTensor>                                     (ASSIGN);
  addAssign<VisitorType, vector<Scalar>>                                (ASSIGN);
  addAssign<VisitorType, vector<Vector>>                                (ASSIGN);
  addAssign<VisitorType, vector<Tensor>>                                (ASSIGN);
  addAssign<VisitorType, vector<SymTensor>>                             (ASSIGN);
  addAssign<VisitorType, set<int>>                                      (ASSIGN);
  addAssign<VisitorType, set<RKOrder>>                                  (ASSIGN);
  addAssign<VisitorType, ReproducingKernel<Dimension>>                  (ASSIGN);
  addAssign<VisitorType, PairwiseField<Dimension, Vector>>              (ASSIGN);
  addAssign<VisitorType, PairwiseField<Dimension, Vector, 2u>>          (ASSIGN);
  addAssign<VisitorType, PairwiseField<Dimension, Scalar>>              (ASSIGN);
  addAssign<VisitorType, PairwiseField<Dimension, Scalar, 2u>>          (ASSIGN);

  // Apply the assignment visitor to all the stored State data
  auto lhsitr = mStorage.begin();
  auto rhsitr = rhs.mStorage.begin();
  for (; lhsitr != mStorage.end(); ++lhsitr, ++rhsitr) {
    CHECK(rhsitr != rhs.mStorage.end());
    CHECK(lhsitr->first == rhsitr->first);
    ASSIGN.visit(lhsitr->second, rhsitr->second);
>>>>>>> 508fabec
  }

  // Copy the connectivity (by reference).  This thing is too
  // big to carry around separate copies!
  if (rhs.mConnectivityMapPtr != nullptr) {
    mConnectivityMapPtr = rhs.mConnectivityMapPtr;
  } else {
    mConnectivityMapPtr = ConnectivityMapPtr();
  }

  // Copy the mesh.
  if (rhs.mMeshPtr != nullptr) {
    mMeshPtr = MeshPtr(new MeshType());
    *mMeshPtr = *(rhs.mMeshPtr);
  } else {
    mMeshPtr = MeshPtr();
  }
}

//------------------------------------------------------------------------------
// Force the state fields to be copied to local storage.
//------------------------------------------------------------------------------
template<typename Dimension>
void
StateBase<Dimension>::
copyState() {

  // Remove any pre-existing stuff.
  mCache = CacheType();
<<<<<<< HEAD
  mFieldCache = FieldCacheType();

  // Walk the registered state and copy it to our local cache.
  for (auto itr = mStorage.begin();
       itr != mStorage.end();
       ++itr) {
    boost::any anythingPtr = itr->second;

    // Is this a Field?
    try {
      auto ptr = boost::any_cast<FieldBase<Dimension>*>(anythingPtr);
      mFieldCache.push_back(ptr->clone());
      itr->second = mFieldCache.back().get();

    } catch (const boost::bad_any_cast&) {
      try {
        auto ptr = boost::any_cast<vector<Vector>*>(anythingPtr);
        auto clone = std::make_shared<vector<Vector>>(*ptr);
        mCache.push_back(clone);
        itr->second = clone.get();

      } catch (const boost::bad_any_cast&) {
        try {
          auto ptr = boost::any_cast<Vector*>(anythingPtr);
          auto clone = std::make_shared<Vector>(*ptr);
          mCache.push_back(clone);
          itr->second = clone.get();

        } catch (const boost::bad_any_cast&) {
          try {
            auto ptr = boost::any_cast<Scalar*>(anythingPtr);
            auto clone = std::make_shared<Scalar>(*ptr);
            mCache.push_back(clone);
            itr->second = clone.get();

          } catch (const boost::bad_any_cast&) {
            try {
              auto ptr = boost::any_cast<std::set<int>*>(anythingPtr);
              auto clone = std::make_shared<std::set<int>>(*ptr);
              mCache.push_back(clone);
              itr->second = clone.get();

            } catch (const boost::bad_any_cast&) {
              try {
                auto ptr = boost::any_cast<std::set<RKOrder>*>(anythingPtr);
                auto clone = std::make_shared<std::set<RKOrder>>(*ptr);
                mCache.push_back(clone);
                itr->second = clone.get();

              } catch (const boost::bad_any_cast&) {
                // Check against the list of stuff we can safely not copy
                VERIFY2(is_known_noncopy_type<Dimension>(anythingPtr),
                        "StateBase::copyState ERROR: unrecognized type for " << itr->first << "\n");
              }
            }
          }
        }
      }
    }
=======

  // Build a visitor to clone each type of state data
  using VisitorType = AnyVisitor<void, std::any&, const KeyType&, StorageType&, CacheType&>;
  VisitorType CLONE;
  CLONE.addVisitor<reference_wrapper<FieldBase<Dimension>>>            ([](std::any& x, const KeyType& key, StorageType& storage, CacheType& cache) {
                                                                          auto clone = std::any_cast<std::reference_wrapper<FieldBase<Dimension>>>(x).get().clone();
                                                                          cache.push_back(clone);
                                                                          storage[key] = std::ref(*clone);
                                                                        });
  addClone<VisitorType, Scalar>                                        (CLONE);
  addClone<VisitorType, Vector>                                        (CLONE);
  addClone<VisitorType, Tensor>                                        (CLONE);
  addClone<VisitorType, SymTensor>                                     (CLONE);
  addClone<VisitorType, vector<Scalar>>                                (CLONE);
  addClone<VisitorType, vector<Vector>>                                (CLONE);
  addClone<VisitorType, vector<Tensor>>                                (CLONE);
  addClone<VisitorType, vector<SymTensor>>                             (CLONE);
  addClone<VisitorType, set<int>>                                      (CLONE);
  addClone<VisitorType, set<RKOrder>>                                  (CLONE);
  addClone<VisitorType, ReproducingKernel<Dimension>>                  (CLONE);
  addClone<VisitorType, PairwiseField<Dimension, Vector>>              (CLONE);
  addClone<VisitorType, PairwiseField<Dimension, Vector, 2u>>          (CLONE);
  addClone<VisitorType, PairwiseField<Dimension, Scalar>>              (CLONE);
  addClone<VisitorType, PairwiseField<Dimension, Scalar, 2u>>          (CLONE);

  // Clone all our stored data to cache
  for (auto& [key, anyval]: mStorage) {
    CLONE.visit(anyval, key, mStorage, mCache);
>>>>>>> 508fabec
  }
}

}<|MERGE_RESOLUTION|>--- conflicted
+++ resolved
@@ -31,7 +31,6 @@
 namespace Spheral {
 
 namespace {
-<<<<<<< HEAD
 // //------------------------------------------------------------------------------
 // // Helper for copying a type, used in copyState
 // //------------------------------------------------------------------------------
@@ -61,11 +60,6 @@
 bool
 is_known_noncopy_type(boost::any& anyT) {
   return is_ptype<ReproducingKernel<Dimension>>(anyT);
-}
-
-}
-=======
->>>>>>> 508fabec
 
 //------------------------------------------------------------------------------
 // Comparison
@@ -139,62 +133,6 @@
     return false;
   }
 
-<<<<<<< HEAD
-  // Walk the keys, and rely on the virtual overloaded 
-  // Field::operator==(FieldBase) to do the right thing!
-  // We are also relying here on the fact that std::map with a given
-  // set of keys will always result in the same order.
-  bool result = true;
-  typename StorageType::const_iterator lhsItr, rhsItr;
-  for (rhsItr = rhs.mStorage.begin(), lhsItr = mStorage.begin();
-       rhsItr != rhs.mStorage.end();
-       ++rhsItr, ++lhsItr) {
-    try {
-      auto lhsPtr = boost::any_cast<FieldBase<Dimension>*>(lhsItr->second);
-      auto rhsPtr = boost::any_cast<FieldBase<Dimension>*>(rhsItr->second);
-      if (*lhsPtr != *rhsPtr) {
-        cerr << "Fields for " << lhsItr->first <<  " don't match." << endl;
-        result = false;
-      }
-    } catch (const boost::bad_any_cast&) {
-      try {
-        auto lhsPtr = boost::any_cast<vector<Vector>*>(lhsItr->second);
-        auto rhsPtr = boost::any_cast<vector<Vector>*>(rhsItr->second);
-        if (*lhsPtr != *rhsPtr) {
-          cerr << "vector<Vector> for " << lhsItr->first <<  " don't match." << endl;
-          result = false;
-        }
-      } catch (const boost::bad_any_cast&) {
-        try {
-          auto lhsPtr = boost::any_cast<Vector*>(lhsItr->second);
-          auto rhsPtr = boost::any_cast<Vector*>(rhsItr->second);
-          if (*lhsPtr != *rhsPtr) {
-            cerr << "Vector for " << lhsItr->first <<  " don't match." << endl;
-            result = false;
-          }
-        } catch (const boost::bad_any_cast&) {
-          try {
-            auto lhsPtr = boost::any_cast<Scalar*>(lhsItr->second);
-            auto rhsPtr = boost::any_cast<Scalar*>(rhsItr->second);
-            if (*lhsPtr != *rhsPtr) {
-              cerr << "Scalar for " << lhsItr->first <<  " don't match." << endl;
-              result = false;
-            }
-          } catch (const boost::bad_any_cast&) {
-            try {
-              auto lhsPtr = boost::any_cast<std::set<int>*>(lhsItr->second);
-              auto rhsPtr = boost::any_cast<std::set<int>*>(rhsItr->second);
-              if (*lhsPtr != *rhsPtr) {
-                cerr << "set<int> for " << lhsItr->first <<  " don't match." << endl;
-                result = false;
-              }
-            } catch (const boost::bad_any_cast&) {
-              std::cerr << "StateBase::operator== WARNING: unable to compare values for " << lhsItr->first << "\n";
-            }
-          }
-        }
-      }
-=======
   // Build up a visitor to compare each type of state data we support holding
   using VisitorType = AnyVisitor<bool, const std::any&, const std::any&>;
   VisitorType EQUAL;
@@ -224,7 +162,6 @@
     if (not EQUAL.visit(lhsitr->second, rhsitr->second)) {
       cerr << "States don't match for key " << lhsitr->first << endl;
       return false;
->>>>>>> 508fabec
     }
   }
 
@@ -470,62 +407,6 @@
 StateBase<Dimension>::
 assign(const StateBase<Dimension>& rhs) {
 
-<<<<<<< HEAD
-  // Extract the keys for each state, and verify they line up.
-  REQUIRE(mStorage.size() == rhs.mStorage.size());
-  vector<KeyType> lhsKeys = keys();
-  vector<KeyType> rhsKeys = rhs.keys();
-  REQUIRE(lhsKeys.size() == rhsKeys.size());
-  sort(lhsKeys.begin(), lhsKeys.end());
-  sort(rhsKeys.begin(), rhsKeys.end());
-  REQUIRE(lhsKeys == rhsKeys);
-
-  // Walk the keys, and rely on the underlying type to know how to copy itself.
-  for (typename StorageType::const_iterator itr = rhs.mStorage.begin();
-       itr != rhs.mStorage.end();
-       ++itr) {
-    auto& anylhs = mStorage[itr->first];
-    const auto& anyrhs = itr->second;
-    try {
-      auto lhsptr = boost::any_cast<FieldBase<Dimension>*>(anylhs);
-      const auto rhsptr = boost::any_cast<FieldBase<Dimension>*>(anyrhs);
-      *lhsptr = *rhsptr;
-    } catch(const boost::bad_any_cast&) {
-      try {
-        auto lhsptr = boost::any_cast<vector<Vector>*>(anylhs);
-        const auto rhsptr = boost::any_cast<vector<Vector>*>(anyrhs);
-        *lhsptr = *rhsptr;
-      } catch(const boost::bad_any_cast&) {
-        try {
-          auto lhsptr = boost::any_cast<Vector*>(anylhs);
-          const auto rhsptr = boost::any_cast<Vector*>(anyrhs);
-          *lhsptr = *rhsptr;
-        } catch(const boost::bad_any_cast&) {
-          try {
-            auto lhsptr = boost::any_cast<Scalar*>(anylhs);
-            const auto rhsptr = boost::any_cast<Scalar*>(anyrhs);
-            *lhsptr = *rhsptr;
-          } catch(const boost::bad_any_cast&) {
-            try {
-              auto lhsptr = boost::any_cast<std::set<int>*>(anylhs);
-              const auto rhsptr = boost::any_cast<std::set<int>*>(anyrhs);
-              *lhsptr = *rhsptr;
-            } catch(const boost::bad_any_cast&) {
-              try {
-                auto lhsptr = boost::any_cast<std::set<RKOrder>*>(anylhs);
-                const auto rhsptr = boost::any_cast<std::set<RKOrder>*>(anyrhs);
-                *lhsptr = *rhsptr;
-              } catch(const boost::bad_any_cast&) {
-                // We'll assume other things don't need to be assigned...
-                VERIFY2(is_known_noncopy_type<Dimension>(anylhs),
-                        "StateBase::assign ERROR: unknown type for key " << itr->first << "\n");
-              }
-            }
-          }
-        }
-      }
-    }
-=======
   // Build a visitor that knows how to assign each of our datatypes
   using VisitorType = AnyVisitor<void, std::any&, const std::any&>;
   VisitorType ASSIGN;
@@ -553,7 +434,6 @@
     CHECK(rhsitr != rhs.mStorage.end());
     CHECK(lhsitr->first == rhsitr->first);
     ASSIGN.visit(lhsitr->second, rhsitr->second);
->>>>>>> 508fabec
   }
 
   // Copy the connectivity (by reference).  This thing is too
@@ -583,67 +463,6 @@
 
   // Remove any pre-existing stuff.
   mCache = CacheType();
-<<<<<<< HEAD
-  mFieldCache = FieldCacheType();
-
-  // Walk the registered state and copy it to our local cache.
-  for (auto itr = mStorage.begin();
-       itr != mStorage.end();
-       ++itr) {
-    boost::any anythingPtr = itr->second;
-
-    // Is this a Field?
-    try {
-      auto ptr = boost::any_cast<FieldBase<Dimension>*>(anythingPtr);
-      mFieldCache.push_back(ptr->clone());
-      itr->second = mFieldCache.back().get();
-
-    } catch (const boost::bad_any_cast&) {
-      try {
-        auto ptr = boost::any_cast<vector<Vector>*>(anythingPtr);
-        auto clone = std::make_shared<vector<Vector>>(*ptr);
-        mCache.push_back(clone);
-        itr->second = clone.get();
-
-      } catch (const boost::bad_any_cast&) {
-        try {
-          auto ptr = boost::any_cast<Vector*>(anythingPtr);
-          auto clone = std::make_shared<Vector>(*ptr);
-          mCache.push_back(clone);
-          itr->second = clone.get();
-
-        } catch (const boost::bad_any_cast&) {
-          try {
-            auto ptr = boost::any_cast<Scalar*>(anythingPtr);
-            auto clone = std::make_shared<Scalar>(*ptr);
-            mCache.push_back(clone);
-            itr->second = clone.get();
-
-          } catch (const boost::bad_any_cast&) {
-            try {
-              auto ptr = boost::any_cast<std::set<int>*>(anythingPtr);
-              auto clone = std::make_shared<std::set<int>>(*ptr);
-              mCache.push_back(clone);
-              itr->second = clone.get();
-
-            } catch (const boost::bad_any_cast&) {
-              try {
-                auto ptr = boost::any_cast<std::set<RKOrder>*>(anythingPtr);
-                auto clone = std::make_shared<std::set<RKOrder>>(*ptr);
-                mCache.push_back(clone);
-                itr->second = clone.get();
-
-              } catch (const boost::bad_any_cast&) {
-                // Check against the list of stuff we can safely not copy
-                VERIFY2(is_known_noncopy_type<Dimension>(anythingPtr),
-                        "StateBase::copyState ERROR: unrecognized type for " << itr->first << "\n");
-              }
-            }
-          }
-        }
-      }
-    }
-=======
 
   // Build a visitor to clone each type of state data
   using VisitorType = AnyVisitor<void, std::any&, const KeyType&, StorageType&, CacheType&>;
@@ -672,7 +491,6 @@
   // Clone all our stored data to cache
   for (auto& [key, anyval]: mStorage) {
     CLONE.visit(anyval, key, mStorage, mCache);
->>>>>>> 508fabec
   }
 }
 
