//---------------------------------Spheral++----------------------------------//
// DataBase -- The central point to store NodeLists and fields, to serve the 
//             Spheral++ physics modules.
//
// Created by JMO, Sun Feb  6 13:44:49 PST 2000
//----------------------------------------------------------------------------//

#include <algorithm>

#include "DataBase.hh"
#include "Geometry/Dimension.hh"
#include "Field/NodeIterators.hh"
#include "Field/Field.hh"
#include "Field/FieldList.hh"
#include "Kernel/TableKernel.hh"
#include "Utilities/testBoxIntersection.hh"
#include "Utilities/safeInv.hh"
#include "State.hh"
#include "Hydro/HydroFieldNames.hh"
#include "Utilities/globalBoundingVolumes.hh"
#include "Utilities/allReduce.hh"
#include "Distributed/Communicator.hh"

#include "Utilities/DBC.hh"

#ifdef USE_MPI
extern "C" {
#include "mpi.h"
}
#endif

namespace Spheral {
namespace DataBaseSpace {

using namespace std;
using boost::shared_ptr;

using NodeSpace::NodeList;
using NodeSpace::FluidNodeList;
using FieldSpace::Field;
using FieldSpace::FieldList;
using KernelSpace::TableKernel;
using NeighborSpace::Neighbor;
using NeighborSpace::ConnectivityMap;

//------------------------------------------------------------------------------
// Empty constructor.
//------------------------------------------------------------------------------
template<typename Dimension>
DataBase<Dimension>::DataBase():
  mNodeListPtrs(0),
  mFluidNodeListPtrs(0),
  mFluidNodeListAsNodeListPtrs(0),
  mConnectivityMapPtr(new ConnectivityMap<Dimension>()) {
}

//------------------------------------------------------------------------------
// Destructor.
//------------------------------------------------------------------------------
template<typename Dimension>
DataBase<Dimension>::~DataBase() {
}

//------------------------------------------------------------------------------
// Assignment.
//------------------------------------------------------------------------------
template<typename Dimension>
DataBase<Dimension>&
DataBase<Dimension>::
operator=(const DataBase<Dimension>& rhs) {
  REQUIRE(rhs.valid());
  if (this != &rhs) {
    mNodeListPtrs = rhs.mNodeListPtrs;
    mFluidNodeListPtrs = rhs.mFluidNodeListPtrs;
    mFluidNodeListAsNodeListPtrs = rhs.mFluidNodeListAsNodeListPtrs;
    mConnectivityMapPtr = boost::shared_ptr<ConnectivityMap<Dimension> >(new ConnectivityMap<Dimension>());
  }
  ENSURE(valid());
  return *this;
}

//------------------------------------------------------------------------------
// Global numbers of nodes in the DataBase.
//------------------------------------------------------------------------------
template<typename Dimension>
int
DataBase<Dimension>::globalNumInternalNodes() const {
  int localResult = numInternalNodes();
  int result = localResult;
  result = allReduce(result, MPI_SUM, Communicator::communicator());
  return result;
}

template<typename Dimension>
int
DataBase<Dimension>::globalNumGhostNodes() const {
  int localResult = numGhostNodes();
  int result = localResult;
  result = allReduce(result, MPI_SUM, Communicator::communicator());
  return result;
}

template<typename Dimension>
int
DataBase<Dimension>::globalNumNodes() const {
  int localResult = numNodes();
  int result = localResult;
  result = allReduce(result, MPI_SUM, Communicator::communicator());
  return result;
}

//------------------------------------------------------------------------------
// Node iterators for all node IDs.
//------------------------------------------------------------------------------
template<typename Dimension>
AllNodeIterator<Dimension>
DataBase<Dimension>::nodeBegin() const {
  ConstNodeListIterator nodeListItr = nodeListBegin();
  while (nodeListItr < nodeListEnd() &&
	 (*nodeListItr)->numNodes() < 1) ++nodeListItr;
  CHECK(nodeListItr >= nodeListBegin() && nodeListItr <= nodeListEnd());
  return AllNodeIterator<Dimension>(nodeListItr,
                                    nodeListBegin(),
                                    nodeListEnd());
}

template<typename Dimension>
AllNodeIterator<Dimension>
DataBase<Dimension>::nodeEnd() const {
  return AllNodeIterator<Dimension>(nodeListEnd(),
                                    nodeListBegin(),
                                    nodeListEnd());
}

//------------------------------------------------------------------------------
// Node iterators for internal nodes.
//------------------------------------------------------------------------------
template<typename Dimension>
InternalNodeIterator<Dimension>
DataBase<Dimension>::internalNodeBegin() const {
  ConstNodeListIterator nodeListItr = nodeListBegin();
  while (nodeListItr < nodeListEnd() &&
	 (*nodeListItr)->numInternalNodes() < 1) ++nodeListItr;
  CHECK(nodeListItr >= nodeListBegin() && nodeListItr <= nodeListEnd());
  return InternalNodeIterator<Dimension>(nodeListItr,
                                         nodeListBegin(),
                                         nodeListEnd());
}

template<typename Dimension>
InternalNodeIterator<Dimension>
DataBase<Dimension>::internalNodeEnd() const {
  return InternalNodeIterator<Dimension>(nodeListEnd(),
                                         nodeListBegin(),
                                         nodeListEnd());
}

//------------------------------------------------------------------------------
// Node iterators for ghost nodes.
//------------------------------------------------------------------------------
template<typename Dimension>
GhostNodeIterator<Dimension>
DataBase<Dimension>::ghostNodeBegin() const {
  ConstNodeListIterator nodeListItr = nodeListBegin();
  while (nodeListItr < nodeListEnd() &&
	 (*nodeListItr)->numGhostNodes() < 1) ++nodeListItr;
  if (nodeListItr < nodeListEnd()) {
    return GhostNodeIterator<Dimension>(nodeListItr,
                                        nodeListBegin(),
                                        nodeListEnd(),
                                        (*nodeListItr)->firstGhostNode());
  } else {
    return this->ghostNodeEnd();
  }
}

template<typename Dimension>
GhostNodeIterator<Dimension>
DataBase<Dimension>::ghostNodeEnd() const {
  return GhostNodeIterator<Dimension>(nodeListEnd(),
                                      nodeListBegin(),
                                      nodeListEnd());
}

//------------------------------------------------------------------------------
// Node iterators for master neighbor nodes.
//------------------------------------------------------------------------------
template<typename Dimension>
MasterNodeIterator<Dimension>
DataBase<Dimension>::masterNodeBegin() const {
  ConstNodeListIterator nodeListItr = nodeListBegin();
  while (nodeListItr < nodeListEnd() &&
	 (*nodeListItr)->neighbor().numMaster() < 1) ++nodeListItr;
  if (nodeListItr < nodeListEnd()) {
    return MasterNodeIterator<Dimension>(nodeListItr,
                                         nodeListBegin(),
                                         nodeListEnd(),
                                         (*nodeListItr)->neighbor().masterBegin());
  } else {
    return this->masterNodeEnd();
  }
}

template<typename Dimension>
MasterNodeIterator<Dimension>
DataBase<Dimension>::masterNodeEnd() const {
  return MasterNodeIterator<Dimension>(nodeListEnd(),
                                       nodeListBegin(),
                                       nodeListEnd());
}

//------------------------------------------------------------------------------
// Node iterators for coarse neighbor nodes.
//------------------------------------------------------------------------------
template<typename Dimension>
CoarseNodeIterator<Dimension>
DataBase<Dimension>::coarseNodeBegin() const {
  ConstNodeListIterator nodeListItr = nodeListBegin();
  while (nodeListItr < nodeListEnd() &&
	 (*nodeListItr)->neighbor().numCoarse() < 1) ++nodeListItr;
  if (nodeListItr < nodeListEnd()) {
    return CoarseNodeIterator<Dimension>(nodeListItr,
                                         nodeListBegin(),
                                         nodeListEnd(),
                                         (*nodeListItr)->neighbor().coarseNeighborBegin());
  } else {
    return this->coarseNodeEnd();
  }
}

template<typename Dimension>
CoarseNodeIterator<Dimension>
DataBase<Dimension>::coarseNodeEnd() const {
  return CoarseNodeIterator<Dimension>(nodeListEnd(),
                                       nodeListBegin(),
                                       nodeListEnd());
}

//------------------------------------------------------------------------------
// Node iterators for refine neighbor nodes.
//------------------------------------------------------------------------------
template<typename Dimension>
RefineNodeIterator<Dimension>
DataBase<Dimension>::refineNodeBegin() const {
  ConstNodeListIterator nodeListItr = nodeListBegin();
  while (nodeListItr < nodeListEnd() &&
	 (*nodeListItr)->neighbor().numRefine() < 1) ++nodeListItr;
  if (nodeListItr < nodeListEnd()) {
    return RefineNodeIterator<Dimension>(nodeListItr,
                                         nodeListBegin(),
                                         nodeListEnd(),
                                         (*nodeListItr)->neighbor().refineNeighborBegin());
  } else {
    return this->refineNodeEnd();
  }
}

template<typename Dimension>
RefineNodeIterator<Dimension>
DataBase<Dimension>::refineNodeEnd() const {
  return RefineNodeIterator<Dimension>(nodeListEnd(),
                                       nodeListBegin(),
                                       nodeListEnd());
}

//------------------------------------------------------------------------------
// Node iterators for all fluid node IDs.
//------------------------------------------------------------------------------
template<typename Dimension>
AllNodeIterator<Dimension>
DataBase<Dimension>::fluidNodeBegin() const {
  ConstNodeListIterator nodeListItr = fluidNodeListAsNodeListBegin();
  while (nodeListItr < fluidNodeListAsNodeListEnd() &&
	 (*nodeListItr)->numNodes() < 1) ++nodeListItr;
  return AllNodeIterator<Dimension>(nodeListItr,
                                    fluidNodeListAsNodeListBegin(),
                                    fluidNodeListAsNodeListEnd());
}

template<typename Dimension>
AllNodeIterator<Dimension>
DataBase<Dimension>::fluidNodeEnd() const {
  return AllNodeIterator<Dimension>(fluidNodeListAsNodeListEnd(),
                                    fluidNodeListAsNodeListBegin(),
                                    fluidNodeListAsNodeListEnd());
}

//------------------------------------------------------------------------------
// Node iterators for fluid internal nodes.
//------------------------------------------------------------------------------
template<typename Dimension>
InternalNodeIterator<Dimension>
DataBase<Dimension>::fluidInternalNodeBegin() const {
  ConstNodeListIterator nodeListItr = fluidNodeListAsNodeListBegin();
  while (nodeListItr < fluidNodeListAsNodeListEnd() &&
	 (*nodeListItr)->numInternalNodes() < 1) ++nodeListItr;
  return InternalNodeIterator<Dimension>(nodeListItr,
                                         fluidNodeListAsNodeListBegin(),
                                         fluidNodeListAsNodeListEnd());
}

template<typename Dimension>
InternalNodeIterator<Dimension>
DataBase<Dimension>::fluidInternalNodeEnd() const {
  return InternalNodeIterator<Dimension>(fluidNodeListAsNodeListEnd(),
                                         fluidNodeListAsNodeListBegin(),
                                         fluidNodeListAsNodeListEnd());
}

//------------------------------------------------------------------------------
// Node iterators for fluid ghost nodes.
//------------------------------------------------------------------------------
template<typename Dimension>
GhostNodeIterator<Dimension>
DataBase<Dimension>::fluidGhostNodeBegin() const {
  ConstNodeListIterator nodeListItr = fluidNodeListAsNodeListBegin();
  while (nodeListItr < fluidNodeListAsNodeListEnd() &&
	 (*nodeListItr)->numGhostNodes() < 1) ++nodeListItr;
  CHECK(nodeListItr >= fluidNodeListAsNodeListBegin() && 
	nodeListItr <= fluidNodeListAsNodeListEnd());
  if (nodeListItr < fluidNodeListAsNodeListEnd()) {
    return GhostNodeIterator<Dimension>(nodeListItr,
                                        fluidNodeListAsNodeListBegin(),
                                        fluidNodeListAsNodeListEnd(),
                                        (*nodeListItr)->firstGhostNode());
  } else {
    return this->fluidGhostNodeEnd();
  }
}

template<typename Dimension>
GhostNodeIterator<Dimension>
DataBase<Dimension>::fluidGhostNodeEnd() const {
  return GhostNodeIterator<Dimension>(fluidNodeListAsNodeListEnd(),
                                      fluidNodeListAsNodeListBegin(),
                                      fluidNodeListAsNodeListEnd());
}

//------------------------------------------------------------------------------
// Node iterators for fluid master neighbor nodes.
//------------------------------------------------------------------------------
template<typename Dimension>
MasterNodeIterator<Dimension>
DataBase<Dimension>::fluidMasterNodeBegin() const {
  ConstNodeListIterator nodeListItr = fluidNodeListAsNodeListBegin();
  while (nodeListItr < fluidNodeListAsNodeListEnd() &&
	 (*nodeListItr)->neighbor().numMaster() < 1) ++nodeListItr;
  CHECK(nodeListItr >= fluidNodeListAsNodeListBegin() && 
	nodeListItr <= fluidNodeListAsNodeListEnd());
  if (nodeListItr < fluidNodeListAsNodeListEnd()) {
    return MasterNodeIterator<Dimension>(nodeListItr,
                                         fluidNodeListAsNodeListBegin(),
                                         fluidNodeListAsNodeListEnd(),
                                         (*nodeListItr)->neighbor().masterBegin());
  } else {
    return this->fluidMasterNodeEnd();
  }
}

template<typename Dimension>
MasterNodeIterator<Dimension>
DataBase<Dimension>::fluidMasterNodeEnd() const {
  return MasterNodeIterator<Dimension>(fluidNodeListAsNodeListEnd(),
                                       fluidNodeListAsNodeListBegin(),
                                       fluidNodeListAsNodeListEnd());

}

//------------------------------------------------------------------------------
// Node iterators for fluid coarse neighbor nodes.
//------------------------------------------------------------------------------
template<typename Dimension>
CoarseNodeIterator<Dimension>
DataBase<Dimension>::fluidCoarseNodeBegin() const {
  ConstNodeListIterator nodeListItr = fluidNodeListAsNodeListBegin();
  while (nodeListItr < fluidNodeListAsNodeListEnd() &&
	 (*nodeListItr)->neighbor().numCoarse() < 1) ++nodeListItr;
  if (nodeListItr < fluidNodeListAsNodeListEnd()) {
    return CoarseNodeIterator<Dimension>(nodeListItr,
                                         fluidNodeListAsNodeListBegin(),
                                         fluidNodeListAsNodeListEnd(),
                                         (*nodeListItr)->neighbor().coarseNeighborBegin());
  } else {
    return this->fluidCoarseNodeEnd();
  }
}

template<typename Dimension>
CoarseNodeIterator<Dimension>
DataBase<Dimension>::fluidCoarseNodeEnd() const {
  return CoarseNodeIterator<Dimension>(fluidNodeListAsNodeListEnd(),
                                       fluidNodeListAsNodeListBegin(),
                                       fluidNodeListAsNodeListEnd());
}

//------------------------------------------------------------------------------
// Node iterators for fluid refine neighbor nodes.
//------------------------------------------------------------------------------
template<typename Dimension>
RefineNodeIterator<Dimension>
DataBase<Dimension>::fluidRefineNodeBegin() const {
  ConstNodeListIterator nodeListItr = fluidNodeListAsNodeListBegin();
  while (nodeListItr < fluidNodeListAsNodeListEnd() &&
	 (*nodeListItr)->neighbor().numRefine() < 1) ++nodeListItr;
  if (nodeListItr < fluidNodeListAsNodeListEnd()) {
    return RefineNodeIterator<Dimension>(nodeListItr,
                                         fluidNodeListAsNodeListBegin(),
                                         fluidNodeListAsNodeListEnd(),
                                         (*nodeListItr)->neighbor().refineNeighborBegin());
  } else {
    return this->fluidRefineNodeEnd();
  }
}

template<typename Dimension>
RefineNodeIterator<Dimension>
DataBase<Dimension>::fluidRefineNodeEnd() const {
  return RefineNodeIterator<Dimension>(fluidNodeListAsNodeListEnd(),
                                       fluidNodeListAsNodeListBegin(),
                                       fluidNodeListAsNodeListEnd());
}

//------------------------------------------------------------------------------
// Update the connectivity map.
//------------------------------------------------------------------------------
template<typename Dimension>
void
DataBase<Dimension>::
updateConnectivityMap() const {
<<<<<<< HEAD
  mConnectivityMapPtr = shared_ptr<ConnectivityMap<Dimension> >(new ConnectivityMap<Dimension>(fluidNodeListBegin(),
                                                                                               fluidNodeListEnd()));
=======
  REQUIRE(mConnectivityMapPtr != 0 and
          mConnectivityMapPtr.get() != 0);
  mConnectivityMapPtr->rebuild(fluidNodeListBegin(), fluidNodeListEnd());
>>>>>>> 9a3d4b84
}

//------------------------------------------------------------------------------
// Patch the connectivity map.
//------------------------------------------------------------------------------
template<typename Dimension>
void
DataBase<Dimension>::
patchConnectivityMap(const FieldList<Dimension, int>& flags,
                     const FieldList<Dimension, int>& old2new) const {
  REQUIRE(mConnectivityMapPtr != 0 and
          mConnectivityMapPtr.get() != 0);
  mConnectivityMapPtr->patchConnectivity(flags, old2new);
}

//------------------------------------------------------------------------------
// Add a NodeList to this DataBase.
//------------------------------------------------------------------------------
template<typename Dimension>
void
DataBase<Dimension>::
appendNodeList(FluidNodeList<Dimension>& nodeList) {
  REQUIRE(valid());
  if (haveNodeList(nodeList)) {
    cerr << "DataBase::appendNodeList() Warning: attempt to add FluidNodeList "
         << &nodeList << " to DataBase " << this
         << ", which already has it." << endl;
  } else {
    const NodeListRegistrar<Dimension>& nlr = NodeListRegistrar<Dimension>::instance();
    NodeListIterator orderItr = nlr.findInsertionPoint((NodeList<Dimension>*) &nodeList,
                                                       nodeListBegin(),
                                                       nodeListEnd());
    mNodeListPtrs.insert(orderItr, &nodeList);
    FluidNodeListIterator fluidOrderItr = nlr.findInsertionPoint(&nodeList,
                                                                 fluidNodeListBegin(),
                                                                 fluidNodeListEnd());
    const size_t delta = distance(fluidNodeListBegin(), fluidOrderItr);
    mFluidNodeListPtrs.insert(fluidOrderItr, &nodeList);
    mFluidNodeListAsNodeListPtrs.insert(fluidNodeListAsNodeListBegin() + delta,
                                        &nodeList);

  }
  ENSURE(valid());
}

template<typename Dimension>
void
DataBase<Dimension>::
appendNodeList(NodeList<Dimension>& nodeList) {
  REQUIRE(valid());
  if (haveNodeList(nodeList)) {
    cerr << "DataBase::appendNodeList() Warning: attempt to add NodeList "
         << &nodeList << " to DataBase " << this
         << ", which already has it." << endl;
  } else {
    const NodeListRegistrar<Dimension>& nlr = NodeListRegistrar<Dimension>::instance();
    NodeListIterator orderItr = nlr.findInsertionPoint(&nodeList,
                                                       nodeListBegin(),
                                                       nodeListEnd());
    mNodeListPtrs.insert(orderItr, &nodeList);
  }
  ENSURE(valid());
}

//------------------------------------------------------------------------------
// Delete a NodeList from this DataBase.
//------------------------------------------------------------------------------
template<typename Dimension>
void
DataBase<Dimension>::
deleteNodeList(FluidNodeList<Dimension>& nodeList) {
  REQUIRE(valid());
  if (!haveNodeList(nodeList)) {
    cerr << "DataBase::deleteNodeList() Warning: attempt to remove FluidNodeList "
         << &nodeList << " from DataBase " << this
         << ", which does not have it." << endl;
  } else {
    // Erase from the NodeList vector.
    NodeListIterator nodeListItr = find(nodeListBegin(), nodeListEnd(),
                                        &nodeList);
    CHECK(nodeListItr != nodeListEnd());
    mNodeListPtrs.erase(nodeListItr);

    // Erase from the FluidNodeList vector.
    FluidNodeListIterator fluidItr = find(fluidNodeListBegin(), fluidNodeListEnd(), &nodeList);
    CHECK(fluidItr != fluidNodeListEnd());
    mFluidNodeListPtrs.erase(fluidItr);

    // Erase from the FluidNodeListAsNodeList vector.
    nodeListItr = find(fluidNodeListAsNodeListBegin(),
                       fluidNodeListAsNodeListEnd(),
                       &nodeList);
    CHECK(nodeListItr != fluidNodeListAsNodeListEnd());
    mFluidNodeListAsNodeListPtrs.erase(nodeListItr);
  }
  ENSURE(valid());
}

template<typename Dimension>
void
DataBase<Dimension>::
deleteNodeList(NodeList<Dimension>& nodeList) {
  REQUIRE(valid());
  if (!haveNodeList(nodeList)) {
    cerr << "DataBase::deleteNodeList() Warning: attempt to remove NodeList "
         << &nodeList << " from DataBase " << this
         << ", which does not have it." << endl;
  } else {
    // Erase from the NodeList vector.
    NodeListIterator nodeListItr = find(nodeListBegin(), nodeListEnd(),
                                        &nodeList);
    CHECK(nodeListItr != nodeListEnd());
    mNodeListPtrs.erase(nodeListItr);
  }
  ENSURE(valid());
}

//------------------------------------------------------------------------------
// Test if the given NodeList is registered with this DataBase.
//------------------------------------------------------------------------------
template<typename Dimension>
bool
DataBase<Dimension>::
haveNodeList(const NodeList<Dimension>& nodeList) const {
  ConstNodeListIterator itr = find(nodeListBegin(),
                                   nodeListEnd(),
                                   &nodeList);
  return itr != nodeListEnd();
}

//------------------------------------------------------------------------------
// Return the const list of NodeList pointers.
//------------------------------------------------------------------------------
template<typename Dimension>
const vector<NodeList<Dimension>*>&
DataBase<Dimension>::nodeListPtrs() const {
  return mNodeListPtrs;
}

//------------------------------------------------------------------------------
// Return the const list of FluidNodeList pointers.
//------------------------------------------------------------------------------
template<typename Dimension>
const vector<FluidNodeList<Dimension>*>&
DataBase<Dimension>::fluidNodeListPtrs() const {
  return mFluidNodeListPtrs;
}

//------------------------------------------------------------------------------
// Set the master neighbor information for the NodeLists.
//------------------------------------------------------------------------------
template<typename Dimension>
void
DataBase<Dimension>::
setMasterNodeLists(const typename Dimension::Vector& position,
                   const typename Dimension::SymTensor& H) const {
  Neighbor<Dimension>::setMasterNeighborGroup(position, H,
                                              nodeListBegin(),
                                              nodeListEnd(),
                                              maxKernelExtent());
}

//------------------------------------------------------------------------------
// Set the master neighbor information for the FluidNodeLists.
//------------------------------------------------------------------------------
template<typename Dimension>
void
DataBase<Dimension>::
setMasterFluidNodeLists(const typename Dimension::Vector& position,
                        const typename Dimension::SymTensor& H) const {
  Neighbor<Dimension>::setMasterNeighborGroup(position, H,
                                              fluidNodeListBegin(),
                                              fluidNodeListEnd(),
                                              maxKernelExtent());
}

//------------------------------------------------------------------------------
// Set the refine neighbor information for the NodeLists.
//------------------------------------------------------------------------------
template<typename Dimension>
void
DataBase<Dimension>::
setRefineNodeLists(const typename Dimension::Vector& position,
                   const typename Dimension::SymTensor& H) const {
  for (ConstNodeListIterator nodeListItr = nodeListBegin();
       nodeListItr < nodeListEnd();
       ++nodeListItr) {
    (*nodeListItr)->neighbor().setRefineNeighborList(position, H);
  }
}

//------------------------------------------------------------------------------
// Set the refine neighbor information for the FluidNodeLists.
//------------------------------------------------------------------------------
template<typename Dimension>
void
DataBase<Dimension>::
setRefineFluidNodeLists(const typename Dimension::Vector& position,
                        const typename Dimension::SymTensor& H) const {
  for (ConstFluidNodeListIterator nodeListItr = fluidNodeListBegin();
       nodeListItr < fluidNodeListEnd();
       ++nodeListItr) {
    (*nodeListItr)->neighbor().setRefineNeighborList(position, H);
  }
}

//------------------------------------------------------------------------------
// Return the global mass field.
//------------------------------------------------------------------------------
template<typename Dimension>
FieldList<Dimension, typename Dimension::Scalar>
DataBase<Dimension>::globalMass() const {
  REQUIRE(valid());
  FieldList<Dimension, Scalar> result;
  for (ConstNodeListIterator nodeListItr = nodeListBegin();
       nodeListItr < nodeListEnd(); ++nodeListItr) {
    result.appendField((*nodeListItr)->mass());
  }
  return result;
}

//------------------------------------------------------------------------------
// Return the global position field.
//------------------------------------------------------------------------------
template<typename Dimension>
FieldList<Dimension, typename Dimension::Vector>
DataBase<Dimension>::globalPosition() const {
  REQUIRE(valid());
  FieldList<Dimension, Vector> result;
  for (ConstNodeListIterator nodeListItr = nodeListBegin();
       nodeListItr < nodeListEnd(); ++nodeListItr) {
    result.appendField((*nodeListItr)->positions());
  }
  return result;
}

//------------------------------------------------------------------------------
// Return the global velocity field.
//------------------------------------------------------------------------------
template<typename Dimension>
FieldList<Dimension, typename Dimension::Vector>
DataBase<Dimension>::globalVelocity() const {
  REQUIRE(valid());
  FieldList<Dimension, Vector> result;
  for (ConstNodeListIterator nodeListItr = nodeListBegin();
       nodeListItr < nodeListEnd(); ++nodeListItr) {
    result.appendField((*nodeListItr)->velocity());
  }
  return result;
}

//------------------------------------------------------------------------------
// Return the global H smoothing field.
//------------------------------------------------------------------------------
template<typename Dimension>
FieldList<Dimension, typename Dimension::SymTensor>
DataBase<Dimension>::globalHfield() const {
  REQUIRE(valid());
  FieldList<Dimension, SymTensor> result;
  for (ConstNodeListIterator nodeListItr = nodeListBegin();
       nodeListItr < nodeListEnd(); ++nodeListItr) {
    result.appendField((*nodeListItr)->Hfield());
  }
  return result;
}

//------------------------------------------------------------------------------
// Return the global work field.
//------------------------------------------------------------------------------
template<typename Dimension>
FieldList<Dimension, typename Dimension::Scalar>
DataBase<Dimension>::globalWork() const {
  REQUIRE(valid());
  FieldList<Dimension, Scalar> result;
  for (ConstNodeListIterator nodeListItr = nodeListBegin();
       nodeListItr < nodeListEnd(); ++nodeListItr) {
    result.appendField((*nodeListItr)->work());
  }
  return result;
}

//------------------------------------------------------------------------------
// Return the fluid mass field.
//------------------------------------------------------------------------------
template<typename Dimension>
FieldList<Dimension, typename Dimension::Scalar>
DataBase<Dimension>::fluidMass() const {
  REQUIRE(valid());
  FieldList<Dimension, Scalar> result;
  for (ConstFluidNodeListIterator nodeListItr = fluidNodeListBegin();
       nodeListItr < fluidNodeListEnd(); ++nodeListItr) {
    result.appendField((*nodeListItr)->mass());
  }
  return result;
}

//------------------------------------------------------------------------------
// Return the fluid position field.
//------------------------------------------------------------------------------
template<typename Dimension>
FieldList<Dimension, typename Dimension::Vector>
DataBase<Dimension>::fluidPosition() const {
  REQUIRE(valid());
  FieldList<Dimension, Vector> result;
  for (ConstFluidNodeListIterator nodeListItr = fluidNodeListBegin();
       nodeListItr < fluidNodeListEnd(); ++nodeListItr) {
    result.appendField((*nodeListItr)->positions());
  }
  return result;
}

//------------------------------------------------------------------------------
// Return the fluid velocity field.
//------------------------------------------------------------------------------
template<typename Dimension>
FieldList<Dimension, typename Dimension::Vector>
DataBase<Dimension>::fluidVelocity() const {
  REQUIRE(valid());
  FieldList<Dimension, Vector> result;
  for (ConstFluidNodeListIterator nodeListItr = fluidNodeListBegin();
       nodeListItr < fluidNodeListEnd(); ++nodeListItr) {
    result.appendField((*nodeListItr)->velocity());
  }
  return result;
}

//------------------------------------------------------------------------------
// Return the fluid mass density field.
//------------------------------------------------------------------------------
template<typename Dimension>
FieldList<Dimension, typename Dimension::Scalar>
DataBase<Dimension>::fluidMassDensity() const {
  REQUIRE(valid());
  FieldList<Dimension, Scalar> result;
  for (ConstFluidNodeListIterator nodeListItr = fluidNodeListBegin();
       nodeListItr < fluidNodeListEnd(); ++nodeListItr) {
    result.appendField((*nodeListItr)->massDensity());
  }
  return result;
}

//------------------------------------------------------------------------------
// Return the fluid specific thermal energy field.
//------------------------------------------------------------------------------
template<typename Dimension>
FieldList<Dimension, typename Dimension::Scalar>
DataBase<Dimension>::fluidSpecificThermalEnergy() const {
  REQUIRE(valid());
  FieldList<Dimension, Scalar> result;
  for (ConstFluidNodeListIterator nodeListItr = fluidNodeListBegin();
       nodeListItr < fluidNodeListEnd(); ++nodeListItr) {
    result.appendField((*nodeListItr)->specificThermalEnergy());
  }
  return result;
}

//------------------------------------------------------------------------------
// Return the fluid H smoothing field.
//------------------------------------------------------------------------------
template<typename Dimension>
FieldList<Dimension, typename Dimension::SymTensor>
DataBase<Dimension>::fluidHfield() const {
  REQUIRE(valid());
  FieldList<Dimension, SymTensor> result;
  for (ConstFluidNodeListIterator nodeListItr = fluidNodeListBegin();
       nodeListItr < fluidNodeListEnd(); ++nodeListItr) {
    result.appendField((*nodeListItr)->Hfield());
  }
  return result;
}

//------------------------------------------------------------------------------
// Return the fluid work field.
//------------------------------------------------------------------------------
template<typename Dimension>
FieldList<Dimension, typename Dimension::Scalar>
DataBase<Dimension>::fluidWork() const {
  REQUIRE(valid());
  FieldList<Dimension, Scalar> result;
  for (ConstFluidNodeListIterator nodeListItr = fluidNodeListBegin();
       nodeListItr < fluidNodeListEnd(); ++nodeListItr) {
    result.appendField((*nodeListItr)->work());
  }
  return result;
}

//------------------------------------------------------------------------------
// Return the node extent for each NodeList.
//------------------------------------------------------------------------------
template<typename Dimension>
FieldList<Dimension, typename Dimension::Vector>
DataBase<Dimension>::globalNodeExtent() const {
  REQUIRE(valid());
  FieldList<Dimension, Vector> result;
  for (ConstNodeListIterator nodeListItr = nodeListBegin();
       nodeListItr < nodeListEnd(); ++nodeListItr) {
    result.appendField((*nodeListItr)->neighbor().nodeExtentField());
  }
  return result;
}

//------------------------------------------------------------------------------
// Return the node extent for each FluidNodeList.
//------------------------------------------------------------------------------
template<typename Dimension>
FieldList<Dimension, typename Dimension::Vector>
DataBase<Dimension>::fluidNodeExtent() const {
  REQUIRE(valid());
  FieldList<Dimension, Vector> result;
  for (ConstFluidNodeListIterator nodeListItr = fluidNodeListBegin();
       nodeListItr < fluidNodeListEnd(); ++nodeListItr) {
    result.appendField((*nodeListItr)->neighbor().nodeExtentField());
  }
  return result;
}

//------------------------------------------------------------------------------
// Return the global Hinverse field.
//------------------------------------------------------------------------------
template<typename Dimension>
void
DataBase<Dimension>::
globalHinverse(FieldList<Dimension, typename Dimension::SymTensor>& result) const {
  REQUIRE(valid());
  this->resizeGlobalFieldList(result, SymTensor::zero);
  size_t nodeListi = 0;
  for (ConstNodeListIterator nodeListItr = nodeListBegin();
       nodeListItr != nodeListEnd();
       ++nodeListItr, ++nodeListi) {
    (*nodeListItr)->Hinverse(*result[nodeListi]);
  }
}

//------------------------------------------------------------------------------
// Return the fluid Hinverse field.
//------------------------------------------------------------------------------
template<typename Dimension>
void
DataBase<Dimension>::
fluidHinverse(FieldList<Dimension, typename Dimension::SymTensor>& result) const {
  REQUIRE(valid());
  this->resizeFluidFieldList(result, SymTensor::zero);
  size_t nodeListi = 0;
  for (ConstFluidNodeListIterator nodeListItr = fluidNodeListBegin();
       nodeListItr != fluidNodeListEnd();
       ++nodeListItr, ++nodeListi) {
    (*nodeListItr)->Hinverse(*result[nodeListi]);
  }
}

//------------------------------------------------------------------------------
// Return the fluid pressure field.
//------------------------------------------------------------------------------
template<typename Dimension>
void
DataBase<Dimension>::
fluidPressure(FieldList<Dimension, typename Dimension::Scalar>& result) const {
  REQUIRE(valid());
  this->resizeFluidFieldList(result, 0.0, HydroFieldNames::pressure);
  size_t nodeListi = 0;
  for (ConstFluidNodeListIterator nodeListItr = fluidNodeListBegin();
       nodeListItr != fluidNodeListEnd();
       ++nodeListItr, ++nodeListi) {
    (*nodeListItr)->pressure(*result[nodeListi]);
  }
}

//------------------------------------------------------------------------------
// Return the fluid temperature field.
//------------------------------------------------------------------------------
template<typename Dimension>
void
DataBase<Dimension>::
fluidTemperature(FieldList<Dimension, typename Dimension::Scalar>& result) const {
  REQUIRE(valid());
  this->resizeFluidFieldList(result, 0.0, HydroFieldNames::temperature);
  size_t nodeListi = 0;
  for (ConstFluidNodeListIterator nodeListItr = fluidNodeListBegin();
       nodeListItr != fluidNodeListEnd(); 
       ++nodeListItr, ++nodeListi) {
    (*nodeListItr)->temperature(*result[nodeListi]);
  }
}

//------------------------------------------------------------------------------
// Return the fluid sound speed field.
//------------------------------------------------------------------------------
template<typename Dimension>
void
DataBase<Dimension>::
fluidSoundSpeed(FieldList<Dimension, typename Dimension::Scalar>& result) const {
  REQUIRE(valid());
  this->resizeFluidFieldList(result, 0.0, HydroFieldNames::soundSpeed);
  size_t nodeListi = 0;
  for (ConstFluidNodeListIterator nodeListItr = fluidNodeListBegin();
       nodeListItr != fluidNodeListEnd();
       ++nodeListItr, ++nodeListi) {
    (*nodeListItr)->soundSpeed(*result[nodeListi]);
  }
}

//------------------------------------------------------------------------------
// Return the fluid volume field.
//------------------------------------------------------------------------------
template<typename Dimension>
void
DataBase<Dimension>::
fluidVolume(FieldList<Dimension, typename Dimension::Scalar>& result) const {
  REQUIRE(valid());
  this->resizeFluidFieldList(result, 0.0, HydroFieldNames::volume, false);
  size_t nodeListi = 0;
  for (ConstFluidNodeListIterator nodeListItr = fluidNodeListBegin();
       nodeListItr != fluidNodeListEnd();
       ++nodeListItr, ++nodeListi) {
    (*nodeListItr)->volume(*result[nodeListi]);
  }
}

//------------------------------------------------------------------------------
// Return the fluid linear momentum field.
//------------------------------------------------------------------------------
template<typename Dimension>
void
DataBase<Dimension>::
fluidLinearMomentum(FieldList<Dimension, typename Dimension::Vector>& result) const {
  REQUIRE(valid());
  this->resizeFluidFieldList(result, Vector::zero, HydroFieldNames::linearMomentum);
  size_t nodeListi = 0;
  for (ConstFluidNodeListIterator nodeListItr = fluidNodeListBegin();
       nodeListItr != fluidNodeListEnd();
       ++nodeListItr, ++nodeListi) {
    (*nodeListItr)->linearMomentum(*result[nodeListi]);
  }
}

//------------------------------------------------------------------------------
// Return the fluid energy field.
//------------------------------------------------------------------------------
template<typename Dimension>
void
DataBase<Dimension>::
fluidTotalEnergy(FieldList<Dimension, typename Dimension::Scalar>& result) const {
  REQUIRE(valid());
  this->resizeFluidFieldList(result, 0.0, HydroFieldNames::totalEnergy, false);
  size_t nodeListi = 0;
  for (ConstFluidNodeListIterator nodeListItr = fluidNodeListBegin();
       nodeListItr != fluidNodeListEnd();
       ++nodeListItr, ++nodeListi) {
    (*nodeListItr)->totalEnergy(*result[nodeListi]);
  }
}

//------------------------------------------------------------------------------
// Return the number of neighbors for each node based on the last update of 
// the connectivity map.
//------------------------------------------------------------------------------
template<typename Dimension>
FieldList<Dimension, int>
DataBase<Dimension>::numNeighbors() const {
  REQUIRE(valid());
  VERIFY(mConnectivityMapPtr != 0);
  FieldList<Dimension, int> result = newFluidFieldList(int(), "number of neighbors");
  for (ConstFluidNodeListIterator nodeListItr = fluidNodeListBegin();
       nodeListItr != fluidNodeListEnd(); 
       ++nodeListItr) {
    const FluidNodeList<Dimension>& nodes = **nodeListItr;
    Field<Dimension, int>& count = **(result.fieldForNodeList(nodes));
    for (int i = 0; i != nodes.numInternalNodes(); ++i) {
      count(i) = 0;
      const vector< vector<int> >& connectivity = mConnectivityMapPtr->connectivityForNode(&nodes, i);
      for (typename vector< vector<int> >::const_iterator itr = connectivity.begin();
           itr != connectivity.end();
           ++itr) {
        count(i) += itr->size();
      }
    }
  }
  return result;
}

//------------------------------------------------------------------------------
// The maximum kernel extent being used.
//------------------------------------------------------------------------------
template<typename Dimension>
typename Dimension::Scalar
DataBase<Dimension>::
maxKernelExtent() const {
  Scalar result = 0.0;
  for (ConstNodeListIterator nodeListItr = nodeListBegin();
       nodeListItr != nodeListEnd();
       ++nodeListItr) result = std::max(result, (**nodeListItr).neighbor().kernelExtent());
  return result;
}

//------------------------------------------------------------------------------
// Compute coordinates bounding all nodes in the DataBase.
//------------------------------------------------------------------------------
template<typename Dimension>
void
DataBase<Dimension>::
boundingBox(typename Dimension::Vector& xmin,
            typename Dimension::Vector& xmax,
            const bool ghost) const {

  // This method is now exported to an external stand-alone.  Maintained here
  // for backwards compatibility.
  const FieldList<Dimension, Vector> positions = this->globalPosition();
  Spheral::globalBoundingBox(positions, xmin, xmax, ghost);
}

//------------------------------------------------------------------------------
// Compute coordinates bounding all nodes in the DataBase.
// This version allows the user to mask off nodes (mask = 0 to ignore).
//------------------------------------------------------------------------------
template<typename Dimension>
void
DataBase<Dimension>::
boundingBox(typename Dimension::Vector& xmin,
            typename Dimension::Vector& xmax,
            const FieldList<Dimension, int>& mask,
            const bool ghost) const {

  // Find our local bounds.
  xmin = DBL_MAX;
  xmax = -DBL_MAX;
  const FieldList<Dimension, Vector> positions = this->globalPosition();
  for (unsigned nodeList = 0; nodeList != positions.numFields(); ++nodeList) {
    const unsigned n = ghost ? positions[nodeList]->numElements() : positions[nodeList]->numInternalElements();
    for (unsigned i = 0; i != n; ++i) {
      if (mask(nodeList, i) != 0) {
        const Vector& xi = positions(nodeList, i);
        xmin = elementWiseMin(xmin, xi);
        xmax = elementWiseMax(xmax, xi);
      }
    }
  }

  // Now find the global bounds across all processors.
  for (int i = 0; i != Dimension::nDim; ++i) {
    xmin(i) = allReduce(xmin(i), MPI_MIN, Communicator::communicator());
    xmax(i) = allReduce(xmax(i), MPI_MAX, Communicator::communicator());
  }
}

//------------------------------------------------------------------------------
// Return the local (per domain) sampling extents.
//------------------------------------------------------------------------------
template<typename Dimension>
void
DataBase<Dimension>::
localSamplingBoundingVolume(typename Dimension::Vector& centroid,
			    double& radiusNodes,
                            double& radiusSample,
			    typename Dimension::Vector& xminNodes,
                            typename Dimension::Vector& xmaxNodes,
			    typename Dimension::Vector& xminSample,
                            typename Dimension::Vector& xmaxSample) const {

  // Find our local bounds.
  centroid = Vector();
  xminNodes = DBL_MAX;
  xmaxNodes = -DBL_MAX;
  xminSample = DBL_MAX;
  xmaxSample = -DBL_MAX;
  size_t count = 0;
  const FieldList<Dimension, Vector> positions = this->globalPosition();
  const FieldList<Dimension, Vector> extent = this->globalNodeExtent();
  for (int nodeList = 0; nodeList != positions.numFields(); ++nodeList) {
    for (int i = 0; i != mNodeListPtrs[nodeList]->numInternalNodes(); ++i) {
      const Vector& xi = positions(nodeList, i);
      const Vector& extenti = extent(nodeList, i);
      const Vector xmini = xi - extenti;
      const Vector xmaxi = xi + extenti;
      centroid += xi;
      xminNodes = elementWiseMin(xminNodes, xi);
      xmaxNodes = elementWiseMax(xmaxNodes, xi);
      xminSample = elementWiseMin(xminSample, xmini);
      xmaxSample = elementWiseMax(xmaxSample, xmaxi);
      ++count;
    }
  }

  // Normalize the centroid.
  if (count > 0) centroid /= count;
  const double kernelExtent = maxKernelExtent();

  // Find the maximal radial extent from the centroid.
  radiusNodes = 0.0;
  radiusSample = 0.0;
  FieldList<Dimension, SymTensor> Hinv = newGlobalFieldList(SymTensor::zero);
  this->globalHinverse(Hinv);
  for (int nodeList = 0; nodeList != positions.numFields(); ++nodeList) {
    for (int i = 0; i != mNodeListPtrs[nodeList]->numInternalNodes(); ++i) {
      const Vector& xi = positions(nodeList, i);
      const Vector dr = xi - centroid;
      const double drMag = dr.magnitude();
      const double hi = (Hinv(nodeList, i)*dr).magnitude() * safeInv(drMag, 1.0e-20);
      radiusNodes = max(radiusNodes, drMag);
      radiusSample = max(radiusSample, drMag + 2.0*hi);
    }
  }

  // Puff things out a tiny bit in an effort to make sure we're domain 
  // decomposition independent.
  const Vector delta = 0.001*(xmaxSample - xminSample);
  xminNodes -= delta;
  xmaxNodes += delta;
  xminSample -= delta;
  xmaxSample += delta;
  radiusNodes *= 1.001;
  radiusSample *= 1.001;
}

//------------------------------------------------------------------------------
// Return the global min and max sampling extents.
//------------------------------------------------------------------------------
template<typename Dimension>
void
DataBase<Dimension>::
globalSamplingBoundingVolume(typename Dimension::Vector& centroid,
			     double& radiusNodes,
			     double& radiusSample,
			     typename Dimension::Vector& xminNodes,
                             typename Dimension::Vector& xmaxNodes,
			     typename Dimension::Vector& xminSample,
                             typename Dimension::Vector& xmaxSample) const {

  // Find our local bounds.
  this->localSamplingBoundingVolume(centroid, radiusNodes, radiusSample, 
				    xminNodes, xmaxNodes,
				    xminSample, xmaxSample);

#ifdef USE_MPI
  // Now find the global bounds across all processors.
  {
    size_t nlocal = this->numInternalNodes();
    centroid *= nlocal;
    for (int i = 0; i != Dimension::nDim; ++i) {
      xminNodes(i) = allReduce(xminNodes(i), MPI_MIN, Communicator::communicator());
      xmaxNodes(i) = allReduce(xmaxNodes(i), MPI_MAX, Communicator::communicator());
      xminSample(i) = allReduce(xminSample(i), MPI_MIN, Communicator::communicator());
      xmaxSample(i) = allReduce(xmaxSample(i), MPI_MAX, Communicator::communicator());
      centroid(i) = allReduce(centroid(i), MPI_SUM, Communicator::communicator());
    }

    // Fix up the centroid and radii.
    size_t nglobal = allReduce((uint64_t) nlocal, MPI_SUM, Communicator::communicator());
    if (nglobal > 0) {
      centroid /= nglobal;
      radiusNodes = 0.0;
      radiusSample = 0.0;
      const FieldList<Dimension, Vector> positions = this->globalPosition();
      const FieldList<Dimension, Vector> extent = this->globalNodeExtent();
      FieldList<Dimension, SymTensor> Hinv = this->newGlobalFieldList(SymTensor::zero, "H inverse");
      this->globalHinverse(Hinv);
      for (int nodeList = 0; nodeList != positions.numFields(); ++nodeList) {
	for (int i = 0; i != mNodeListPtrs[nodeList]->numInternalNodes(); ++i) {
	  const Vector& xi = positions(nodeList, i);
	  const Vector dr = xi - centroid;
	  const Vector drUnit = dr.unitVector();
	  const double drMag = dr.magnitude();
	  const double hi = (Hinv(nodeList, i)*drUnit).magnitude();
	  radiusNodes = max(radiusNodes, drMag);
	  radiusSample = max(radiusSample, drMag + 2.0*hi);
	}
      }
      radiusNodes = allReduce(radiusNodes, MPI_MAX, Communicator::communicator());
      radiusSample = allReduce(radiusSample, MPI_MAX, Communicator::communicator());
      const Vector delta = 0.001*(xmaxSample - xminSample);
      radiusNodes *= 1.001;
      radiusSample *= 1.001;
    }
  }
#endif
}

//------------------------------------------------------------------------------
// Return the local (per domain) min and max sampling extents for nodes that
// are connected.  This could represent an arbitrary number of results (in the
// extreme case where all nodes a disconnected you get back a set the size of 
// the number of nodes!)
//------------------------------------------------------------------------------
template<typename Dimension>
void
DataBase<Dimension>::
localSamplingBoundingBoxes(vector<typename Dimension::Vector>& xminima,
                           vector<typename Dimension::Vector>& xmaxima) const {

  // Initialize the result.
  xminima = vector<Vector>();
  xmaxima = vector<Vector>();

  // We use our connectivity to make this more efficient.
  this->updateConnectivityMap();
  const ConnectivityMap<Dimension>& connectivityMap = this->connectivityMap();
  const FieldList<Dimension, Vector> positions = this->globalPosition();
  const FieldList<Dimension, Vector> extent = this->globalNodeExtent();
  const int numNodeLists = this->numNodeLists();

  // Iterate over the nodes and progressively build up the result by linking
  // things together as they're connected.
  FieldList<Dimension, int> flags = this->newGlobalFieldList(0, "flags");
  for (int nodeListi = 0; nodeListi != numNodeLists; ++nodeListi) {
    const NodeList<Dimension>& nodeList = positions[nodeListi]->nodeList();
    for (int i = 0; i != nodeList.numInternalNodes(); ++i) {
      if (flags(nodeListi, i) == 0) {
        const Vector& xi = positions(nodeListi, i);
        const Vector& extenti = extent(nodeListi, i);
        Vector xminGroup = xi - extenti;
        Vector xmaxGroup = xi + extenti;
        flags(nodeListi, i) = 1;

        // Find the min/max extent of this connected set of nodes.
        const vector<vector<int> >& fullConnectivity = connectivityMap.connectivityForNode(&nodeList, i);
        CHECK(fullConnectivity.size() == numNodeLists);
        for (int nodeListj = 0; nodeListj != numNodeLists; ++nodeListj) {
          const vector<int>& connectivity = fullConnectivity[nodeListj];
          for (vector<int>::const_iterator jItr = connectivity.begin();
               jItr != connectivity.end();
               ++jItr) {
            const int j = *jItr;
            const Vector& xj = positions(nodeListj, j);
            const Vector& extentj = extent(nodeListj, j);
            xminGroup = elementWiseMin(xminGroup, xj - extentj);
            xmaxGroup = elementWiseMax(xmaxGroup, xj + extentj);
            flags(nodeListj, j) = 1;
          }
        }

        // Compare this batches min/max extents with the results so far.
        CHECK(xminima.size() == xmaxima.size());
        int k = 0;
        bool matched = false;
        while (k != xminima.size() and not matched) {
          if (testBoxIntersection(xminGroup, xmaxGroup, xminima[k], xmaxima[k])) {
            xminima[k] = elementWiseMin(xminima[k], xminGroup);
            xmaxima[k] = elementWiseMax(xmaxima[k], xmaxGroup);
            matched = true;
          }
          ++k;
        }
        if (not matched) {
          xminima.push_back(xminGroup);
          xmaxima.push_back(xmaxGroup);
        }
      }
    }
  }

  // Look for any overlaps between the boxes.
  int ibox = xminima.size() - 1;
  while (ibox > 0) {
    int jbox = 0;
    while (jbox != ibox) {
      if (testBoxIntersection(xminima[ibox], xmaxima[ibox], xminima[jbox], xmaxima[jbox])) {
        xminima[jbox] = elementWiseMin(xminima[jbox], xminima[ibox]);
        xmaxima[jbox] = elementWiseMax(xmaxima[jbox], xmaxima[ibox]);
        xminima.erase(xminima.begin() + ibox);
        xmaxima.erase(xmaxima.begin() + ibox);
        jbox = ibox;
      } else {
        ++jbox;
      }
    }
    --ibox;
  }

}

//------------------------------------------------------------------------------
// The global version of above.
//------------------------------------------------------------------------------
template<typename Dimension>
void
DataBase<Dimension>::
globalSamplingBoundingBoxes(vector<typename Dimension::Vector>& xminima,
                            vector<typename Dimension::Vector>& xmaxima) const {

  // First get each domains local values.
  localSamplingBoundingBoxes(xminima, xmaxima);

#ifdef USE_MPI
  // Parallel crap.
  const int procID = Process::getRank();
  const int numProcs = Process::getTotalNumberOfProcesses();

  // Get each domains min & maxes.
  vector<char> localBuffer;
  packElement(xminima, localBuffer);
  packElement(xmaxima, localBuffer);
  xminima = vector<Vector>();
  xmaxima = vector<Vector>();
  for (int sendProc = 0; sendProc != numProcs; ++sendProc) {
    vector<char> buffer = localBuffer;
    int bufSize = localBuffer.size();
    MPI_Bcast(&bufSize, 1, MPI_INT, sendProc, Communicator::communicator());
    if (procID != sendProc) buffer.resize(bufSize);
    MPI_Bcast(&buffer.front(), bufSize, MPI_CHAR, sendProc, Communicator::communicator());
    vector<Vector> xminimaDomain, xmaximaDomain;
    vector<char>::const_iterator bufItr = buffer.begin();
    unpackElement(xminimaDomain, bufItr, buffer.end());
    unpackElement(xmaximaDomain, bufItr, buffer.end());
    CHECK(bufItr == buffer.end());
    copy(xminimaDomain.begin(), xminimaDomain.end(), back_inserter(xminima));
    copy(xmaximaDomain.begin(), xmaximaDomain.end(), back_inserter(xmaxima));
  }

  // Go through the boxes for each domain, joining them up where possible.
  int ibox = xminima.size() - 1;
  while (ibox > 0) {
    int jbox = 0;
    while (jbox != ibox) {
      if (testBoxIntersection(xminima[ibox], xmaxima[ibox], xminima[jbox], xmaxima[jbox])) {
        xminima[jbox] = elementWiseMin(xminima[jbox], xminima[ibox]);
        xmaxima[jbox] = elementWiseMax(xmaxima[jbox], xmaxima[ibox]);
        xminima.erase(xminima.begin() + ibox);
        xmaxima.erase(xmaxima.begin() + ibox);
        jbox = ibox;
      } else {
        ++jbox;
      }
    }
    --ibox;
  }
#endif
}

//------------------------------------------------------------------------------
// Test if the DataBase is "valid", or internally consistent.
//------------------------------------------------------------------------------
template<typename Dimension>
bool
DataBase<Dimension>::valid() const {

  bool ok = (numNodeLists() >= numFluidNodeLists());

  // Verify that all FluidNodeLists are listed in the NodeList array.
  ConstFluidNodeListIterator fluidNodeItr = fluidNodeListBegin();
  while (ok && fluidNodeItr < fluidNodeListEnd()) {
    ok = haveNodeList(dynamic_cast<const NodeList<Dimension>&>(**fluidNodeItr));
    ++fluidNodeItr;
  }

  // Verify that all FluidNodeLists are listed in the FluidNodeListAsNodeList
  // array.
  fluidNodeItr = fluidNodeListBegin();
  while (ok && fluidNodeItr < fluidNodeListEnd()) {
    ok = find(mFluidNodeListAsNodeListPtrs.begin(),
              mFluidNodeListAsNodeListPtrs.end(),
              *fluidNodeItr) != mFluidNodeListAsNodeListPtrs.end();
    ++fluidNodeItr;
  }

  // Verify that the NodeLists are listed in the proper order.
  const NodeListRegistrar<Dimension>& nlr = NodeListRegistrar<Dimension>::instance();
  if (ok) {
    typename NodeListRegistrar<Dimension>::const_iterator checkItr = nlr.begin();
    ConstNodeListIterator itr = nodeListBegin();
    while (itr != nodeListEnd()) {
      while (checkItr != nlr.end() && *checkItr != *itr)
        ++checkItr;
      ++itr;
    }
    ok = (itr == nodeListEnd());
  }

  // Verify that the FluidNodeLists are listed in the proper order.
  if (ok) {
    typename NodeListRegistrar<Dimension>::const_iterator checkItr = nlr.begin();
    ConstFluidNodeListIterator itr = fluidNodeListBegin();
    while (itr != fluidNodeListEnd()) {
      while (checkItr != nlr.end() && *checkItr != dynamic_cast<NodeList<Dimension>*>(*itr))
        ++checkItr;
      ++itr;
    }
    ok = (itr == fluidNodeListEnd());
  }

  // Verify that the FluidNodeListsAsNodeLists are listed in the proper order.
  if (ok) {
    typename NodeListRegistrar<Dimension>::const_iterator checkItr = nlr.begin();
    ConstNodeListIterator itr = fluidNodeListAsNodeListBegin();
    while (itr != fluidNodeListAsNodeListEnd()) {
      while (checkItr != nlr.end() && *checkItr != *itr)
        ++checkItr;
      ++itr;
    }
    ok = (itr == fluidNodeListAsNodeListEnd());
  }

  return ok;
}

//------------------------------------------------------------------------------
// Set the static dimensionality.
//------------------------------------------------------------------------------
template<typename Dimension>
int DataBase<Dimension>::nDim = Dimension::nDim;

}
}
<|MERGE_RESOLUTION|>--- conflicted
+++ resolved
@@ -427,14 +427,9 @@
 void
 DataBase<Dimension>::
 updateConnectivityMap() const {
-<<<<<<< HEAD
-  mConnectivityMapPtr = shared_ptr<ConnectivityMap<Dimension> >(new ConnectivityMap<Dimension>(fluidNodeListBegin(),
-                                                                                               fluidNodeListEnd()));
-=======
   REQUIRE(mConnectivityMapPtr != 0 and
           mConnectivityMapPtr.get() != 0);
   mConnectivityMapPtr->rebuild(fluidNodeListBegin(), fluidNodeListEnd());
->>>>>>> 9a3d4b84
 }
 
 //------------------------------------------------------------------------------
