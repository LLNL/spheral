//---------------------------------Spheral++----------------------------------//
// LineMesh -- 1-D mesh class.
//
// Created by JMO, Tue Oct 12 23:07:22 PDT 2010
//----------------------------------------------------------------------------//
#include "Mesh.hh"
#include "Geometry/Dimension.hh"
#include "Utilities/bisectSearch.hh"
#include "Utilities/allReduce.hh"
#include "Utilities/DBC.hh"

#ifdef USE_MPI
#include <mpi.h>
#include "Distributed/Communicator.hh"
#endif

#include <algorithm>
#include <limits>
using std::vector;
using std::map;
using std::set;
using std::string;
using std::pair;
using std::make_pair;
using std::cout;
using std::cerr;
using std::endl;
using std::min;
using std::max;
using std::abs;

namespace Spheral {

//------------------------------------------------------------------------------
// Comparator function to sort indices.
//------------------------------------------------------------------------------
struct CompareIndicesByPositions {
  CompareIndicesByPositions(const vector<Dim<1>::Vector>& positions):
    mPositions(positions) {}
  bool operator()(const unsigned lhs, const unsigned rhs) {
    REQUIRE(lhs < mPositions.size());
    REQUIRE(rhs < mPositions.size());
    return mPositions[lhs].x() < mPositions[rhs].x();
  }
  const vector<Dim<1>::Vector>& mPositions;
};

//------------------------------------------------------------------------------
// Mesh::reconstruct(generators, xmin, xmax)
//------------------------------------------------------------------------------
template<>
void
Mesh<Dim<1> >::
reconstructInternal(const vector<Mesh<Dim<1> >::Vector>& localGenerators,
                    const Mesh<Dim<1> >::Vector& xmin,
                    const Mesh<Dim<1> >::Vector& xmax) {

  // Is there anything to do?
#ifdef USE_MPI
  if (allReduce(unsigned(localGenerators.size()), MPI_SUM, Communicator::communicator()) == 0) return;
<<<<<<< HEAD
=======
#else
  if (localGenerators.size() == 0) return;
>>>>>>> dd1bccab
#endif

  // Pre-conditions.
  BEGIN_CONTRACT_SCOPE
  {
    REQUIRE(xmin < xmax);
    for (vector<Vector>::const_iterator itr = localGenerators.begin();
         itr != localGenerators.end();
         ++itr) {
      REQUIRE2(xmin <= *itr and *itr <= xmax, "Node out of bounds:  " << *itr << " not in [" << xmin << " " << xmax << "]");
    }
  }
  END_CONTRACT_SCOPE

  // Get the full set of generators we need.
  vector<Vector> generators = localGenerators;
#ifdef USE_MPI
  // Parallel info.
  const unsigned rank = Process::getRank();
  const unsigned numDomains = Process::getTotalNumberOfProcesses();
  // We need the parallel sets of generators.
  {  
    // Create the set of hashed local generators.
    // const double degeneracy = 1.0e-8*max(1.0, xmax.x() - xmin.x());
    // const double dxInv = 1.0/degeneracy;
    // vector<KeyElement> localHashes;
    // localHashes.reserve(localGenerators.size());
    // for (unsigned i = 0; i != localGenerators.size(); ++i) 
    //   localHashes.push_back(KeyElement(dxInv*(localGenerators[i].x() - xmin.x()) + 0.5));

    const Vector boxInv(safeInv(xmax.x() - xmin.x()));
    set<Key> occupiedHashes;
    for (unsigned i = 0; i != localGenerators.size(); ++i) 
      occupiedHashes.insert(hashPosition(localGenerators[i], xmin, xmax, boxInv));
    CHECK(occupiedHashes.size() == localGenerators.size());

    vector<char> localBuffer;
    Key hashi;
    Vector xi;
    for (vector<Vector>::const_iterator itr = localGenerators.begin();
         itr != localGenerators.end();
         ++itr) packElement(*itr, localBuffer);
    for (unsigned sendProc = 0; sendProc != numDomains; ++sendProc) {
      vector<char> buffer = localBuffer;
      unsigned bufSize = buffer.size();
      MPI_Bcast(&bufSize, 1, MPI_UNSIGNED, sendProc, Communicator::communicator());
      if (bufSize > 0) {
        buffer.resize(bufSize);
        MPI_Bcast(&buffer.front(), bufSize, MPI_CHAR, sendProc, Communicator::communicator());
        if (sendProc != rank) {
          vector<char>::const_iterator bufItr = buffer.begin();
          while (bufItr != buffer.end()) {
            unpackElement(xi, bufItr, buffer.end());
            hashi = hashPosition(xi, xmin, xmax, boxInv);
            if (occupiedHashes.find(hashi) == occupiedHashes.end()) {
              generators.push_back(xi);
              occupiedHashes.insert(hashi);
            }
          }
        }
      }
    }
  }
#endif

  // Find the sorted order for the zones by index.
  vector<unsigned> zoneOrder;
  for (unsigned i = 0; i != generators.size(); ++i) zoneOrder.push_back(i);
  CompareIndicesByPositions zoneComparator(generators);
  sort(zoneOrder.begin(), zoneOrder.end(), zoneComparator);
  CHECK(zoneOrder.size() == generators.size());
  BEGIN_CONTRACT_SCOPE
  {
    // This check not only checks that the positions are sorted but
    // also that there are no duplicates.
    for (vector<unsigned>::const_iterator itr = zoneOrder.begin();
         itr < zoneOrder.end() - 1;
         ++itr) {
      CHECK2(generators[*itr].x() < generators[*(itr + 1)].x(), 
             "Bad generator positions:  " << generators[*itr] << " " << generators[*(itr + 1)]);
    }
  }
  END_CONTRACT_SCOPE

  // It's also useful to have the reverse mapping.
  vector<unsigned> sortedZoneIDs(zoneOrder.size(), UNSETID);
  for (unsigned i = 0; i != zoneOrder.size(); ++i) sortedZoneIDs[zoneOrder[i]] = i;
  CHECK(find(sortedZoneIDs.begin(), sortedZoneIDs.end(), UNSETID) == sortedZoneIDs.end());

  // Compute the node positions from the zones.
  mNodePositions.push_back(xmin);
  for (vector<unsigned>::const_iterator itr = zoneOrder.begin();
       itr < zoneOrder.end() - 1;
       ++itr) mNodePositions.push_back(0.5*(generators[*itr] + generators[*(itr + 1)]));
  mNodePositions.push_back(xmax);
  // cerr << "Sorted generators:  ";
  // for (unsigned i = 0; i != zoneOrder.size(); ++i) cerr << " " << generators[zoneOrder[i]];
  // cerr << endl << "Node positions : ";
  // for (unsigned i = 0; i != mNodePositions.size(); ++i) cerr << " " << mNodePositions[i];
  // cerr << endl;
  CHECK2(mNodePositions.size() == generators.size() + 1, "Blago!  " << mNodePositions.size() << " " << generators.size());

  // Construct the nodes from the positions.
  mNodes.reserve(mNodePositions.size());
  for (unsigned i = 0; i != mNodePositions.size(); ++i) {
    vector<unsigned> zones;
    if (i > 0)                         zones.push_back(zoneOrder[i - 1]);
    if (i < mNodePositions.size() - 1) zones.push_back(zoneOrder[i]);
    mNodes.push_back(Node(*this, i, zones));
    // cerr << "Node -> zones:  " << i << " " << zones[0] << " " << zones[1] << " : " << mNodePositions[i] << " "
    //      << (zones[0] != UNSETID ? generators[zones[0]] : -1.0) << " "
    //      << (zones[1] != UNSETID ? generators[zones[1]] : -1.0) << " "
    //      << endl;
  }
  CHECK(mNodes.size() == mNodePositions.size());

  // Construct the edges.  For a 1-D LineMesh edges are degenerate -- they only
  // have one node.
  mEdges.reserve(mNodePositions.size());
  for (unsigned i = 0; i != mNodePositions.size(); ++i) mEdges.push_back(Edge(*this, i, i, i));
  CHECK(mEdges.size() == mNodePositions.size());

  // Construct the faces.  Same as the edges -- one per node.
  mFaces.reserve(mNodePositions.size());
  mFaces.push_back(Face(*this,
                        0,
                        UNSETID,
                        ~zoneOrder[0],
                        vector<unsigned>(1, 0)));
  for (unsigned i = 1; i < mNodePositions.size() - 1; ++i) mFaces.push_back(Face(*this,
                                                                                 i,
                                                                                 zoneOrder[i - 1],
                                                                                 ~zoneOrder[i],
                                                                                 vector<unsigned>(1, i)));
  mFaces.push_back(Face(*this,
                        mNodePositions.size() - 1,
                        zoneOrder[mNodePositions.size() - 2],
                        ~UNSETID,
                        vector<unsigned>(1, mNodePositions.size() - 1)));
  CHECK(mFaces.size() == mNodePositions.size());
  // for (unsigned i = 0; i != mFaces.size(); ++i) {
  //   cerr << "Face:  " << i << " " << mFaces[i].zone1ID() << " " << mFaces[i].zone2ID() << " : "
  //        << mFaces[i].position() << " " 
  //        << (mFaces[i].zone1ID() < generators.size() ? generators[mFaces[i].zone1ID()] : -1.0) << " "
  //        << (mFaces[i].zone2ID() < generators.size() ? generators[mFaces[i].zone2ID()] : -1.0) << " "
  //        << endl;
  // }

  // Finally construct the zones.
  for (unsigned igen = 0; igen != generators.size(); ++igen) {
    const int node1 = sortedZoneIDs[igen];
    const int node2 = node1 + 1;
    CHECK2(generators[igen].x() > mNodePositions[node1].x() and
           generators[igen].x() < mNodePositions[node2].x(),
           "Generator outside node boundaries!  "
           << igen << " " << node1 << " " << node2 << " : "
           << generators[igen] << " "
           << mNodePositions[node1] << " "
           << mNodePositions[node2]);

    // Now we can build the zone.
    // We use the fact that there is a one to one mapping of nodes->faces.
    vector<int> faceIDs;
    faceIDs.push_back(~node1);
    faceIDs.push_back(node2);
    mZones.push_back(Zone(*this, igen, faceIDs));
  }

  // Remove the zones for generators that are not local.
  vector<unsigned> mask(generators.size(), 0);
  fill(mask.begin(), mask.begin() + localGenerators.size(), 1);
  this->removeZonesByMask(mask);

  // Build the parallel info.
  this->generateDomainInfo();
  // MPI_Barrier(Communicator::communicator());
  // for (unsigned irank = 0; irank != Process::getTotalNumberOfProcesses(); ++irank) {
  //   if (Process::getRank() == irank) {
  //     cerr << "LineMesh neighborDomains : " << mNeighborDomains.size() << " : ";
  //     copy(mNeighborDomains.begin(), mNeighborDomains.end(), ostream_iterator<unsigned>(cerr, " "));
  //     cerr << endl;
  //   }
  //   MPI_Barrier(Communicator::communicator());
  // }

  // Post-conditions.
  ENSURE(mNodePositions.size() == localGenerators.size() + 1);
  ENSURE(mNodes.size() == localGenerators.size() + 1);
  ENSURE(mEdges.size() == localGenerators.size() + 1);
  ENSURE(mFaces.size() == localGenerators.size() + 1);
  ENSURE(mZones.size() == localGenerators.size());
  ENSURE(mSharedNodes.size() == mNeighborDomains.size());
  ENSURE(mSharedFaces.size() == mNeighborDomains.size());
  BEGIN_CONTRACT_SCOPE
  {
    // In 1D we know that every shared node should correspond to a shared face!
    for (unsigned i = 0; i != mSharedNodes.size(); ++i) ENSURE(mSharedFaces[i].size() == mSharedNodes[i].size());
  }
  END_CONTRACT_SCOPE
  ENSURE2(this->valid() == "", this->valid());
}

//------------------------------------------------------------------------------
// Mesh::reconstruct(generators, polygon)
//------------------------------------------------------------------------------
template<>
void
Mesh<Dim<1> >::
reconstruct(const vector<Dim<1>::Vector>& generators,
            const Dim<1>::FacetedVolume& boundary) {
  this->reconstruct(generators, boundary.xmin(), boundary.xmax());
}

//------------------------------------------------------------------------------
// Compute the bounding surface of the mesh.
//------------------------------------------------------------------------------
template<>
Dim<1>::FacetedVolume
Mesh<Dim<1> >::
boundingSurface() const {
  // The best we can do is the bounding vertex positions.
  double xmin = std::numeric_limits<double>::max(), 
         xmax = std::numeric_limits<double>::lowest();
  for (unsigned i = 0; i != mNodePositions.size(); ++i) {
    xmin = std::min(xmin, mNodePositions[i].x());
    xmax = std::max(xmax, mNodePositions[i].x());
  }
#ifdef USE_MPI
  xmin = allReduce(xmin, MPI_MIN, Communicator::communicator());
  xmax = allReduce(xmax, MPI_MAX, Communicator::communicator());
#endif
  return FacetedVolume(Vector(0.5*(xmin + xmax)), 0.5*(xmax - xmin));
}

//------------------------------------------------------------------------------
// Add new mesh elements.
//------------------------------------------------------------------------------
template<>
void
Mesh<Dim<1> >::
createNewMeshElements(const vector<vector<vector<unsigned> > >& newCells) {

  // Pre-conditions.
  REQUIRE(mNodes.size() <= mNodePositions.size());
  BEGIN_CONTRACT_SCOPE
  {
    for (const vector<vector<unsigned> >& cellFaces: newCells) {
      CONTRACT_VAR(cellFaces);
      REQUIRE(cellFaces.size() == 2);
      REQUIRE(cellFaces[0].size() == 1 and cellFaces[0][0] < mNodePositions.size());
      REQUIRE(cellFaces[1].size() == 1 and cellFaces[1][0] < mNodePositions.size());
    }
  }
  END_CONTRACT_SCOPE

  // Some useful sizes.
  const unsigned numOldNodes = mNodes.size();
  const unsigned numNewNodes = mNodePositions.size();
  const unsigned numOldZones = mZones.size();

  // Copy the starting connectivity from nodes->zones.
  map<unsigned, set<unsigned> > nodeCells;
  for (unsigned inode = 0; inode != numOldNodes; ++inode) {
    nodeCells[inode] = set<unsigned>(mNodes[inode].mZoneIDs.begin(),
                                     mNodes[inode].mZoneIDs.end());
  }

  // Fill in the existing cell centroids.
  vector<double> cellX(numOldZones + newCells.size());
  for (unsigned i = 0; i != numOldZones; ++i) {
    CHECK(mZones[i].mNodeIDs.size() == 2);
    cellX[i] = 0.5*(mNodePositions[mZones[i].mNodeIDs[0]].x() + mNodePositions[mZones[i].mNodeIDs[1]].x());
  }

  // Update the map of nodes->zones elements with our new cells.
  // We also store the positions of the new cell centroids.
  for (unsigned k = 0; k != newCells.size(); ++k) {
    const unsigned inode1 = newCells[k][0][0];
    const unsigned inode2 = newCells[k][1][0];
    CHECK(inode1 < numNewNodes and
          inode2 < numNewNodes);
    nodeCells[inode1].insert(numOldZones + k);
    nodeCells[inode2].insert(numOldZones + k);
    if (inode1 < numOldNodes) {
      set<unsigned>::iterator itr1 = nodeCells[inode1].find(UNSETID);
      if (itr1 != nodeCells[inode1].end()) nodeCells[inode1].erase(itr1);
    }
    if (inode2 < numOldNodes) {
      set<unsigned>::iterator itr2 = nodeCells[inode2].find(UNSETID);
      if (itr2 != nodeCells[inode2].end()) nodeCells[inode2].erase(itr2);
    }
    cellX[numOldZones + k] = 0.5*(mNodePositions[inode1].x() + mNodePositions[inode2].x());
  }

  // Create the new nodes, edges, and faces.
  for (unsigned inode = numOldNodes; inode != numNewNodes; ++inode) {
    CHECK2(nodeCells[inode].size() == 1 or nodeCells[inode].size() == 2, nodeCells[inode].size() << " : " << inode << " " << mNodes.size() << " " << mNodePositions.size());
    if (nodeCells[inode].size() == 1) nodeCells[inode].insert(UNSETID);
    mNodes.push_back(Node(*this, inode, vector<unsigned>(nodeCells[inode].begin(), nodeCells[inode].end())));
    mEdges.push_back(Edge(*this, inode, inode, inode));

    // For the face we have to figure out which cell is below and above us in x.
    int z1 = min(mNodes[inode].mZoneIDs[0], mNodes[inode].mZoneIDs[1]);
    int z2 = max(mNodes[inode].mZoneIDs[0], mNodes[inode].mZoneIDs[1]);
    CHECK(z1 < z2 and 
          z1 < (int)numOldZones + (int)newCells.size() and 
          (z2 == (int)UNSETID or z2 < (int)numOldZones + (int)newCells.size()));
    if (cellX[z1] > mNodePositions[inode].x()) std::swap(z1, z2);
    mFaces.push_back(Face(*this, inode, ~z1, z2, vector<unsigned>(1, inode)));
  }

  // Create the new cells.
  for (unsigned k = 0; k != newCells.size(); ++k) {
    vector<int> faces;
    const int iface1 = newCells[k][0][0];
    const int iface2 = newCells[k][1][0];
    if (mNodePositions[iface1].x() < cellX[numOldZones + k]) {
      faces.push_back(~iface1);
      faces.push_back(iface2);
    } else {
      faces.push_back(~iface2);
      faces.push_back(iface1);
    }
    unsigned izone = mZones.size();
    mZones.push_back(Zone(*this, izone, faces));
  }

  // Post-conditions.
  ENSURE2(this->valid() == "", this->valid());
}

//------------------------------------------------------------------------------
// Mesh::reconstruct(generators, boundary)
//------------------------------------------------------------------------------
template<>
void
Mesh<Dim<1> >::
reconstructInternal(const vector<Mesh<Dim<1> >::Vector>& localGenerators,
                    const Dim<1>::FacetedVolume& boundary) {
  return this->reconstructInternal(localGenerators, boundary.xmin(), boundary.xmax());
}

//------------------------------------------------------------------------------
// Static initializations.
//------------------------------------------------------------------------------
template<> const unsigned Mesh<Dim<1> >::minFacesPerZone = 2;
template<> const unsigned Mesh<Dim<1> >::minEdgesPerZone = 2;
template<> const unsigned Mesh<Dim<1> >::minNodesPerZone = 2;
template<> const unsigned Mesh<Dim<1> >::minEdgesPerFace = 1;
template<> const unsigned Mesh<Dim<1> >::minNodesPerFace = 1;

}

//------------------------------------------------------------------------------
// Instantiate the generic mesh non-inlined methods.
//------------------------------------------------------------------------------
#include "Mesh.cc"
template class Spheral::Mesh<Spheral::Dim<1> >;<|MERGE_RESOLUTION|>--- conflicted
+++ resolved
@@ -58,11 +58,8 @@
   // Is there anything to do?
 #ifdef USE_MPI
   if (allReduce(unsigned(localGenerators.size()), MPI_SUM, Communicator::communicator()) == 0) return;
-<<<<<<< HEAD
-=======
 #else
   if (localGenerators.size() == 0) return;
->>>>>>> dd1bccab
 #endif
 
   // Pre-conditions.
