--- conflicted
+++ resolved
@@ -4,16 +4,8 @@
 //
 // Created by JMO, Wed Dec 11 17:33:57 PST 2002
 //----------------------------------------------------------------------------//
-<<<<<<< HEAD
-
-#include <math.h>
-
-#include "Kernel/Kernel.hh"
-#include "Kernel/HatKernel.hh"
-=======
 #include "Kernel.hh"
 #include "HatKernel.hh"
->>>>>>> c2d7eb47
 
 #include <math.h>
 
