text = """
//------------------------------------------------------------------------------
// Explicit instantiation.
//------------------------------------------------------------------------------
#include "Kernel/TableKernel.cc"
#include "Geometry/Dimension.hh"

<<<<<<< HEAD
#include "Kernel/BSplineKernel.hh"
#include "Kernel/QuarticSplineKernel.hh"
#include "Kernel/QuinticSplineKernel.hh"
=======
#include "Kernel/WendlandC2Kernel.hh"                                                                                          
#include "Kernel/WendlandC4Kernel.hh"                                                                                          
#include "Kernel/WendlandC6Kernel.hh"
>>>>>>> f78c2608
#include "Kernel/GaussianKernel.hh"
#include "Kernel/PiGaussianKernel.hh"
#include "Kernel/NBSplineKernel.hh"

namespace Spheral {
  template class TableKernel< Dim< %(ndim)s > >;
"""

<<<<<<< HEAD
for Wname in ("BSplineKernel",
              "QuarticSplineKernel",
              "QuinticSplineKernel",
=======
for Wname in ("WendlandC2Kernel",
              "WendlandC4Kernel",
              "WendlandC6Kernel",
>>>>>>> f78c2608
              "GaussianKernel",
              "PiGaussianKernel",
              "NBSplineKernel"):
    text += """
  template TableKernel<Dim<%%(ndim)s>>::TableKernel(const %(Wname)s<Dim<%%(ndim)s>>&, const unsigned);
""" % {"Wname" : Wname}

text += """
}
"""<|MERGE_RESOLUTION|>--- conflicted
+++ resolved
@@ -5,15 +5,9 @@
 #include "Kernel/TableKernel.cc"
 #include "Geometry/Dimension.hh"
 
-<<<<<<< HEAD
-#include "Kernel/BSplineKernel.hh"
-#include "Kernel/QuarticSplineKernel.hh"
-#include "Kernel/QuinticSplineKernel.hh"
-=======
-#include "Kernel/WendlandC2Kernel.hh"                                                                                          
-#include "Kernel/WendlandC4Kernel.hh"                                                                                          
+#include "Kernel/WendlandC2Kernel.hh"
+#include "Kernel/WendlandC4Kernel.hh"
 #include "Kernel/WendlandC6Kernel.hh"
->>>>>>> f78c2608
 #include "Kernel/GaussianKernel.hh"
 #include "Kernel/PiGaussianKernel.hh"
 #include "Kernel/NBSplineKernel.hh"
@@ -22,15 +16,9 @@
   template class TableKernel< Dim< %(ndim)s > >;
 """
 
-<<<<<<< HEAD
-for Wname in ("BSplineKernel",
-              "QuarticSplineKernel",
-              "QuinticSplineKernel",
-=======
 for Wname in ("WendlandC2Kernel",
               "WendlandC4Kernel",
               "WendlandC6Kernel",
->>>>>>> f78c2608
               "GaussianKernel",
               "PiGaussianKernel",
               "NBSplineKernel"):
