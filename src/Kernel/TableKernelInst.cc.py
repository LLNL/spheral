--- conflicted
+++ resolved
@@ -16,10 +16,6 @@
 #include "HatKernel.hh"
 #include "QuarticSplineKernel.hh"
 #include "QuinticSplineKernel.hh"
-<<<<<<< HEAD
-#include "WendlandC2Kernel.hh"
-=======
->>>>>>> 69fa69ef
 #include "WendlandC4Kernel.hh"
 #include "WendlandC6Kernel.hh"
 #include "ExpInvKernel.hh"
@@ -40,10 +36,6 @@
               "HatKernel",
               "QuarticSplineKernel",
               "QuinticSplineKernel",
-<<<<<<< HEAD
-              "WendlandC2Kernel",
-=======
->>>>>>> 69fa69ef
               "WendlandC4Kernel",
               "WendlandC6Kernel",
               "ExpInvKernel"):
