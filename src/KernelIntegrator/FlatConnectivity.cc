--- conflicted
+++ resolved
@@ -326,11 +326,7 @@
   VERIFY(numInternalNodesDB == mNumInternalLocalNodes);
   
   // Get global indices manually
-<<<<<<< HEAD
-  int globalScan = scan(mNumInternalLocalNodes, SPHERAL_OP_SUM);
-=======
   int globalScan = distScan(mNumInternalLocalNodes, SPHERAL_OP_SUM);
->>>>>>> 5ecb8df3
   VERIFY(globalScan >= mNumInternalLocalNodes);
   mFirstGlobalIndex = globalScan - mNumInternalLocalNodes;
   mLastGlobalIndex = globalScan - 1;
