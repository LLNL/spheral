//---------------------------------Spheral++----------------------------------//
// Hydro -- The CSPH/ACSPH hydrodynamic package for Spheral++.
//
// Created by JMO, Mon Jul 19 22:11:09 PDT 2010
//----------------------------------------------------------------------------//
#include <limits.h>
#include <float.h>
#include <algorithm>
#include <fstream>
#include <map>
#include <vector>

#include "CSPHHydroBase.hh"
#include "CSPHUtilities.hh"
#include "computeCSPHSumMassDensity.hh"
#include "computeCSPHCorrections.hh"
#include "computeHVolumes.hh"
#include "centerOfMass.hh"
#include "NodeList/SmoothingScaleBase.hh"
#include "Hydro/HydroFieldNames.hh"
#include "Physics/GenericHydro.hh"
#include "DataBase/State.hh"
#include "DataBase/StateDerivatives.hh"
#include "DataBase/IncrementFieldList.hh"
#include "DataBase/IncrementBoundedFieldList.hh"
#include "DataBase/ReplaceFieldList.hh"
#include "DataBase/ReplaceBoundedFieldList.hh"
#include "DataBase/IncrementBoundedState.hh"
#include "DataBase/ReplaceBoundedState.hh"
#include "DataBase/CompositeFieldListPolicy.hh"
#include "CSPHSpecificThermalEnergyPolicy.hh"
#include "HVolumePolicy.hh"
#include "Hydro/NonSymmetricSpecificThermalEnergyPolicy.hh"
#include "Hydro/PositionPolicy.hh"
#include "Hydro/PressurePolicy.hh"
#include "Hydro/SoundSpeedPolicy.hh"
#include "ArtificialViscosity/ArtificialViscosity.hh"
#include "DataBase/DataBase.hh"
#include "Field/FieldList.hh"
#include "Field/NodeIterators.hh"
#include "Boundary/Boundary.hh"
#include "Neighbor/ConnectivityMap.hh"
#include "Utilities/timingUtilities.hh"
#include "Utilities/safeInv.hh"
#include "Utilities/newtonRaphson.hh"
#include "Utilities/SpheralFunctions.hh"
#include "FileIO/FileIO.hh"

#include "SPH/computeSPHSumMassDensity.hh"
#include "gradientCSPH.hh"

namespace Spheral {
namespace CSPHSpace {

using namespace std;
using PhysicsSpace::GenericHydro;
using NodeSpace::SmoothingScaleBase;
using NodeSpace::NodeList;
using NodeSpace::FluidNodeList;
using FileIOSpace::FileIO;
using ArtificialViscositySpace::ArtificialViscosity;
using KernelSpace::TableKernel;
using DataBaseSpace::DataBase;
using FieldSpace::Field;
using FieldSpace::FieldList;
using NeighborSpace::ConnectivityMap;

using PhysicsSpace::MassDensityType;
using PhysicsSpace::HEvolutionType;

// Put local helper methods in an anonymous namespace to keep 'em local.
namespace {

//------------------------------------------------------------------------------
// A functor for finding the equilibrium point between two kernels.
//------------------------------------------------------------------------------
template<typename Dimension>
struct KernelFunctor {
  typedef typename Dimension::Scalar Scalar;
  typedef typename Dimension::Vector Vector;
  typedef typename Dimension::SymTensor SymTensor;
  typedef std::pair<double, double> ResultType;

  TableKernel<Dimension> mWT;
  double mAi, mAj, mHdeti, mHdetj, mrj, mhiinv, mhjinv, mPartialrAi, mPartialrAj;
  Vector mrjihat;

  KernelFunctor(const TableKernel<Dimension>& WT,
                const Vector& xi,
                const SymTensor& Hi,
                const Scalar Hdeti,
                const Scalar Ai,
                const Vector& gradAi,
                const Vector& xj,
                const SymTensor& Hj,
                const Scalar Hdetj,
                const Scalar Aj,
                const Vector& gradAj):
    mWT(WT),
    mAi(Ai),
    mAj(Aj),
    mHdeti(Hdeti),
    mHdetj(Hdetj),
    mrj(0.0),
    mhiinv(0.0),
    mhjinv(0.0),
    mPartialrAi(0.0),
    mPartialrAj(0.0),
    mrjihat((xj - xi).unitVector()) {
    mrj = (xj - xi).dot(mrjihat);
    mhiinv = (Hi*mrjihat).magnitude();
    mhjinv = (Hj*mrjihat).magnitude();
    mPartialrAi = gradAi.dot(mrjihat);
    mPartialrAj = gradAj.dot(mrjihat);
  }

  ResultType operator()(const double r) const {
    const double etai = mhiinv * r;
    const double etaj = mhjinv * (r - mrj);
    const std::pair<double, double> WWi = mWT.kernelAndGradValue(std::abs(etai), mHdeti);
    const std::pair<double, double> WWj = mWT.kernelAndGradValue(std::abs(etaj), mHdetj);
    const double Wi = WWi.first;
    const double Wj = WWj.first;
    const double partialrWi = mhiinv*sgn(etai)*WWi.second;
    const double partialrWj = mhjinv*sgn(etaj)*WWj.second;
    return ResultType(mAi*Wj - mAj*Wi,
                      mAi*partialrWj + mPartialrAi*Wj -
                      mAj*partialrWi - mPartialrAj*Wi);
  }
};

//------------------------------------------------------------------------------
// Search for the crossing point(s) of two kernels.
// Return value is the number of roots.  
//   Calculated root positions are x1, x2.
//   Calculated areas are dA1, dA2.
// Note: in this version we are explicitly assuming at most an A correction
// on the kernel, so B=0!
//------------------------------------------------------------------------------
template<typename Dimension>
int
kernelIntersect(const TableKernel<Dimension>& WT,
                const typename Dimension::Vector& xi,
                const typename Dimension::SymTensor& Hi,
                const typename Dimension::Scalar Hdeti,
                const typename Dimension::Scalar A0i,
                const typename Dimension::Vector& gradA0i,
                const typename Dimension::Scalar& weighti,
                const typename Dimension::Vector& xj,
                const typename Dimension::SymTensor& Hj,
                const typename Dimension::Scalar Hdetj,
                const typename Dimension::Scalar A0j,
                const typename Dimension::Vector& gradA0j,
                const typename Dimension::Scalar& weightj,
                typename Dimension::Vector& x1,
                typename Dimension::Vector& dA1,
                typename Dimension::Vector& x2,
                typename Dimension::Vector& dA2) {

  typedef typename Dimension::Scalar Scalar;
  typedef typename Dimension::Vector Vector;
  typedef typename Dimension::SymTensor SymTensor;

  // Blago!
  x1 = 0.5*(xi + xj);
  dA1 = (xj - xi).unitVector();
  x2 = Vector::zero;
  dA2 = Vector::zero;
  return 1;
  // Blago!

  // Build the kernel functor we use for calling into the Newton-Raphson root finder.
  KernelFunctor<Dimension> Wfunc(WT, 
                                 xi, Hi, Hdeti, A0i*weightj, gradA0i,
                                 xj, Hj, Hdetj, A0j*weighti, gradA0j);

  // We know there is a root somewhere on the j side of i.
  const double etamax = WT.kernelExtent();
  x1 = xi + newtonRaphson(Wfunc, 0.0, etamax/Wfunc.mhiinv)*Wfunc.mrjihat;
  dA1 = Wfunc.mrjihat;   // Currently hard-wired for 1D!

  // Check for a root on the backside of i.
  if (etamax/Wfunc.mhiinv < etamax/Wfunc.mhjinv - Wfunc.mrj) {

    x2 = xi + newtonRaphson(Wfunc, -etamax/Wfunc.mhiinv, 0.0)*Wfunc.mrjihat;
    dA2 = -Wfunc.mrjihat;
    return 2;

  } else if (etamax/Wfunc.mhjinv < etamax/Wfunc.mhiinv - Wfunc.mrj) {

    // Similarly check for a root on the backside of j.
    x2 = xi + newtonRaphson(Wfunc, Wfunc.mrj, Wfunc.mrj + etamax/Wfunc.mhjinv)*Wfunc.mrjihat;
    dA2 = -Wfunc.mrjihat;
    return 2;

  }

  // There was only one root.
  x2 = Vector::zero;
  dA2 = Vector::zero;
  return 1;
}

//------------------------------------------------------------------------------
// Compute the net pair-wise force.
//------------------------------------------------------------------------------
template<typename Dimension>
typename Dimension::Vector
pairWiseForce(const TableKernel<Dimension>& WT,
              const typename Dimension::Vector& xi,
              const typename Dimension::SymTensor& Hi,
              const typename Dimension::Scalar Hdeti,
              const typename Dimension::Scalar A0i,
              const typename Dimension::Vector& gradA0i,
              const typename Dimension::Scalar& weighti,
              const typename Dimension::Scalar& Pi,
              const typename Dimension::Tensor& Qi,
              const typename Dimension::Vector& xj,
              const typename Dimension::SymTensor& Hj,
              const typename Dimension::Scalar Hdetj,
              const typename Dimension::Scalar A0j,
              const typename Dimension::Vector& gradA0j,
              const typename Dimension::Scalar& weightj,
              const typename Dimension::Scalar& Pj,
              const typename Dimension::Tensor& Qj) {

  typedef typename Dimension::Scalar Scalar;
  typedef typename Dimension::Vector Vector;
  typedef typename Dimension::Tensor Tensor;
  typedef typename Dimension::SymTensor SymTensor;

  // Find the point(s) and area(s) where the kernels of the two points are equal.
  // This defines the surface for the volumes of the two points.
  Vector x1, x2, dA1, dA2;
  const int nsurf = kernelIntersect(WT, 
                                    xi, Hi, Hdeti, A0i, gradA0i, weighti,
                                    xj, Hj, Hdetj, A0j, gradA0j, weightj,
                                    x1, dA1, x2, dA2);
  CHECK(nsurf == 1 or nsurf == 2);

  // Sum the pressure at the effective face.
  const Scalar wj1 = A0i*weightj*WT.kernelValue((Hj*(x1 - xj)).magnitude(), Hdetj);
  const Scalar wi1 = A0j*weighti*WT.kernelValue((Hi*(x1 - xi)).magnitude(), Hdeti);
  const Scalar P1 = wj1*Pj + wi1*Pi;
  const Tensor Q1 = wj1*Qj + wi1*Qi;
  Vector result = -(P1*dA1 + Q1*dA1);

  // Is there a second intersection?
  if (nsurf == 2) {
    const Scalar wj2 = A0i*weightj*WT.kernelValue((Hj*(x2 - xj)).magnitude(), Hdetj);
    const Scalar wi2 = A0j*weighti*WT.kernelValue((Hi*(x2 - xi)).magnitude(), Hdeti);
    const Scalar P2 = wj2*Pj + wi2*Pi;
    const Tensor Q2 = wj2*Qj + wi2*Qi;
    result -= P2*dA2 + Q2*dA2;
  }

  // // Linearly interpolate the pressure to the intersection points, and sum
  // // the force.
  // const Vector etai = Hi*(xj - xi);
  // const Vector etaj = Hj*(xi - xj);
  // const Scalar Wi = A0j*weighti*WT.kernelValue(etai.magnitude(), Hdeti);
  // const Scalar Wj = A0i*weightj*WT.kernelValue(etaj.magnitude(), Hdetj);
  // const Scalar Wij = 0.5*(Wi + Wj);
  // const Scalar Pij = 0.5*(Pi + Pj);
  // const Tensor Qij = 0.5*(Qi + Qj);
  // const Vector dA = dA1 + dA2;
  // return -Wij*(Pij*dA + Qij*dA);

  // // const Scalar Wi1 = A0j*weighti*WT.kernelValue(etai.magnitude(), Hdeti);


  // // Vector result = deltaP*dA1;
  // // return result;

  // // Linearly interpolate the pressure to the intersection points, and sum
  // // the force.
  // const Vector Pgrad = (Pj - Pi)*etai/std::max(1.0e-30, etai.magnitude2());
  // const Scalar Pij_plus = (Hi*(x1 - xi)).dot(Pgrad);
  // const Scalar Wi1 = A0j*weighti*WT.kernelValue((Hi*(x1 - xi)).magnitude(), Hdeti);
  // // Vector result = Wi1 * deltaP*dA1;
  // Vector result = -Wi1 * (Pij_plus*dA1 + Qij*dA1);

  // // cerr << " --> " << xi << " " << xj << " : [" 
  // //      << x1 << " " << A0i*weightj*WT.kernelValue((Hj*(x1 - xj)).magnitude(), Hdetj) << " " << A0j*weighti*WT.kernelValue((Hi*(x1 - xi)).magnitude(), Hdeti) << " " << dA1 << "]";

  // // If there's another intersection point, count it!
  // if (nsurf == 2) {
  //   const Scalar Pij_minus = (Hi*(x2 - xi)).dot(Pgrad);
  //   const Scalar Wi2 = A0j*weighti*WT.kernelValue((Hi*(x2 - xi)).magnitude(), Hdeti);
  //   // result += Wi2 * deltaP*dA2;
  //   result -= Wi2 * (Pij_minus*dA2 + Qij*dA2);
  //   // cerr << " [" << x2 << " " << A0i*weightj*WT.kernelValue((Hj*(x2 - xj)).magnitude(), Hdetj) << " " << A0j*weighti*WT.kernelValue((Hi*(x2 - xi)).magnitude(), Hdeti) << " " << dA2 << "]";
  // }
  // // cerr << endl;

  // That's it.
  return result;
}

}

//------------------------------------------------------------------------------
// Construct with the given artificial viscosity and kernels.
//------------------------------------------------------------------------------
template<typename Dimension>
CSPHHydroBase<Dimension>::
CSPHHydroBase(const SmoothingScaleBase<Dimension>& smoothingScaleMethod,
              const TableKernel<Dimension>& W,
              const TableKernel<Dimension>& WPi,
              ArtificialViscosity<Dimension>& Q,
              const double filter,
              const double cfl,
              const bool useVelocityMagnitudeForDt,
              const bool compatibleEnergyEvolution,
              const bool XSPH,
              const MassDensityType densityUpdate,
              const HEvolutionType HUpdate):
  GenericHydro<Dimension>(W, WPi, Q, cfl, useVelocityMagnitudeForDt),
  mSmoothingScaleMethod(smoothingScaleMethod),
  mDensityUpdate(densityUpdate),
  mHEvolution(HUpdate),
  mCompatibleEnergyEvolution(compatibleEnergyEvolution),
  mXSPH(XSPH),
  mfilter(filter),
  mTimeStepMask(FieldSpace::Copy),
  mPressure(FieldSpace::Copy),
  mSoundSpeed(FieldSpace::Copy),
  mVolume(FieldSpace::Copy),
  mSpecificThermalEnergy0(FieldSpace::Copy),
  mHideal(FieldSpace::Copy),
  mMaxViscousPressure(FieldSpace::Copy),
  // mMassDensitySum(FieldSpace::Copy),
  mWeightedNeighborSum(FieldSpace::Copy),
  mMassSecondMoment(FieldSpace::Copy),
  mXSPHDeltaV(FieldSpace::Copy),
  mDxDt(FieldSpace::Copy),
  mDvDt(FieldSpace::Copy),
  mDmassDensityDt(FieldSpace::Copy),
  mDspecificThermalEnergyDt(FieldSpace::Copy),
  mDHDt(FieldSpace::Copy),
  mDvDx(FieldSpace::Copy),
  mInternalDvDx(FieldSpace::Copy),
  mDmassDensityDx(FieldSpace::Copy),
  mPairAccelerations(FieldSpace::Copy),
  mM0(FieldSpace::Copy),
  mM1(FieldSpace::Copy),
  mM2(FieldSpace::Copy),
  mA0(FieldSpace::Copy),
  mA(FieldSpace::Copy),
  mB(FieldSpace::Copy),
  mC(FieldSpace::Copy),
  mD(FieldSpace::Copy),
  mGradA0(FieldSpace::Copy),
  mGradA(FieldSpace::Copy),
  mGradB(FieldSpace::Copy),
  mRestart(DataOutput::registerWithRestart(*this)) {
}

//------------------------------------------------------------------------------
// Destructor
//------------------------------------------------------------------------------
template<typename Dimension>
CSPHHydroBase<Dimension>::
~CSPHHydroBase() {
}

//------------------------------------------------------------------------------
// On problem start up, we need to initialize our internal data.
//------------------------------------------------------------------------------
template<typename Dimension>
void
CSPHHydroBase<Dimension>::
initializeProblemStartup(DataBase<Dimension>& dataBase) {

  // Create storage for our internal state.
  mTimeStepMask = dataBase.newFluidFieldList(int(0), HydroFieldNames::timeStepMask);
  mPressure = dataBase.newFluidFieldList(0.0, HydroFieldNames::pressure);
  mSoundSpeed = dataBase.newFluidFieldList(0.0, HydroFieldNames::soundSpeed);
  mVolume = dataBase.newFluidFieldList(0.0, HydroFieldNames::volume);
  mSpecificThermalEnergy0 = dataBase.newFluidFieldList(0.0, HydroFieldNames::specificThermalEnergy + "0");
  mHideal = dataBase.newFluidFieldList(SymTensor::zero, ReplaceBoundedFieldList<Dimension, Field<Dimension, SymTensor> >::prefix() + HydroFieldNames::H);
  mMaxViscousPressure = dataBase.newFluidFieldList(0.0, HydroFieldNames::maxViscousPressure);
  // mMassDensitySum = dataBase.newFluidFieldList(0.0, ReplaceFieldList<Dimension, Field<Dimension, SymTensor> >::prefix() + HydroFieldNames::massDensity);
  mWeightedNeighborSum = dataBase.newFluidFieldList(0.0, HydroFieldNames::weightedNeighborSum);
  mMassSecondMoment = dataBase.newFluidFieldList(SymTensor::zero, HydroFieldNames::massSecondMoment);
  mXSPHDeltaV = dataBase.newFluidFieldList(Vector::zero, HydroFieldNames::XSPHDeltaV);
  mDxDt = dataBase.newFluidFieldList(Vector::zero, IncrementFieldList<Dimension, Field<Dimension, Vector> >::prefix() + HydroFieldNames::position);
  mDvDt = dataBase.newFluidFieldList(Vector::zero, IncrementFieldList<Dimension, Field<Dimension, Vector> >::prefix() + HydroFieldNames::velocity);
  mDmassDensityDt = dataBase.newFluidFieldList(0.0, IncrementFieldList<Dimension, Field<Dimension, Scalar> >::prefix() + HydroFieldNames::massDensity);
  mDspecificThermalEnergyDt = dataBase.newFluidFieldList(0.0, IncrementFieldList<Dimension, Field<Dimension, Scalar> >::prefix() + HydroFieldNames::specificThermalEnergy);
  mDHDt = dataBase.newFluidFieldList(SymTensor::zero, IncrementFieldList<Dimension, Field<Dimension, Vector> >::prefix() + HydroFieldNames::H);
  mDvDx = dataBase.newFluidFieldList(Tensor::zero, HydroFieldNames::velocityGradient);
  mInternalDvDx = dataBase.newFluidFieldList(Tensor::zero, HydroFieldNames::internalVelocityGradient);
  mDmassDensityDx = dataBase.newFluidFieldList(Vector::zero, HydroFieldNames::massDensityGradient);
  mPairAccelerations = dataBase.newFluidFieldList(vector<Vector>(), HydroFieldNames::pairAccelerations);

  mM0 = dataBase.newFluidFieldList(0.0,             HydroFieldNames::m0_CSPH);
  mM1 = dataBase.newFluidFieldList(Vector::zero,    HydroFieldNames::m1_CSPH);
  mM2 = dataBase.newFluidFieldList(SymTensor::zero, HydroFieldNames::m2_CSPH);
  mA0 = dataBase.newFluidFieldList(0.0,             HydroFieldNames::A0_CSPH);
  mA = dataBase.newFluidFieldList(0.0,              HydroFieldNames::A_CSPH);
  mB = dataBase.newFluidFieldList(Vector::zero,     HydroFieldNames::B_CSPH);
  mC = dataBase.newFluidFieldList(Vector::zero,     HydroFieldNames::C_CSPH);
  mD = dataBase.newFluidFieldList(Tensor::zero,     HydroFieldNames::D_CSPH);
  mGradA0 = dataBase.newFluidFieldList(Vector::zero, HydroFieldNames::gradA0_CSPH);
  mGradA = dataBase.newFluidFieldList(Vector::zero, HydroFieldNames::gradA_CSPH);
  mGradB = dataBase.newFluidFieldList(Tensor::zero, HydroFieldNames::gradB_CSPH);

  // // Compute the volumes.
  // const TableKernel<Dimension>& W = this->kernel();
  // const FieldList<Dimension, SymTensor> H = dataBase.fluidHfield();
  // computeHVolumes(W.kernelExtent(), H, mVolume);

  // // We need the boundary information on volume to initialize the CSPH corrections.
  // for (ConstBoundaryIterator boundItr = this->boundaryBegin();
  //      boundItr != this->boundaryEnd();
  //      ++boundItr) (*boundItr)->applyFieldListGhostBoundary(mVolume);
  // for (ConstBoundaryIterator boundItr = this->boundaryBegin();
  //      boundItr != this->boundaryEnd();
  //      ++boundItr) (*boundItr)->finalizeGhostBoundary();

  // // Compute the kernel correction fields.
  // const ConnectivityMap<Dimension>& connectivityMap = dataBase.connectivityMap();
  // const FieldList<Dimension, Vector> position = dataBase.fluidPosition();
  // computeCSPHCorrections(connectivityMap, W, mVolume, position, H, mM0, mM1, mM2, mA0, mA, mB, mC, mD, mGradA, mGradB);

  // Initialize the pressure and sound speed.
  dataBase.fluidPressure(mPressure);
  dataBase.fluidSoundSpeed(mSoundSpeed);
}

//------------------------------------------------------------------------------
// Register the state we need/are going to evolve.
//------------------------------------------------------------------------------
template<typename Dimension>
void
CSPHHydroBase<Dimension>::
registerState(DataBase<Dimension>& dataBase,
              State<Dimension>& state) {

  typedef typename State<Dimension>::PolicyPointer PolicyPointer;

  // Create the local storage for time step mask, pressure, sound speed, and correction fields.
  dataBase.resizeFluidFieldList(mTimeStepMask, 1, HydroFieldNames::timeStepMask);
<<<<<<< HEAD
  // dataBase.fluidPressure(mPressure);
  // dataBase.fluidSoundSpeed(mSoundSpeed);
  dataBase.resizeFluidFieldList(mPressure, 0.0,          HydroFieldNames::pressure, false);
  dataBase.resizeFluidFieldList(mSoundSpeed, 0.0,        HydroFieldNames::soundSpeed, false);
=======
  dataBase.fluidPressure(mPressure);
  dataBase.fluidSoundSpeed(mSoundSpeed);
>>>>>>> 3c99b10a
  dataBase.resizeFluidFieldList(mM0,    0.0,             HydroFieldNames::m0_CSPH, false);
  dataBase.resizeFluidFieldList(mM1,    Vector::zero,    HydroFieldNames::m1_CSPH, false);
  dataBase.resizeFluidFieldList(mM2,    SymTensor::zero, HydroFieldNames::m2_CSPH, false);
  dataBase.resizeFluidFieldList(mA0,    0.0,             HydroFieldNames::A0_CSPH, false);
  dataBase.resizeFluidFieldList(mA,     0.0,             HydroFieldNames::A_CSPH, false);
  dataBase.resizeFluidFieldList(mB,     Vector::zero,    HydroFieldNames::B_CSPH, false);
  dataBase.resizeFluidFieldList(mC,     Vector::zero,    HydroFieldNames::C_CSPH, false);
  dataBase.resizeFluidFieldList(mD,     Tensor::zero,    HydroFieldNames::D_CSPH, false);
<<<<<<< HEAD
=======
  dataBase.resizeFluidFieldList(mGradA0,Vector::zero,    HydroFieldNames::gradA0_CSPH, false);
>>>>>>> 3c99b10a
  dataBase.resizeFluidFieldList(mGradA, Vector::zero,    HydroFieldNames::gradA_CSPH, false);
  dataBase.resizeFluidFieldList(mGradB, Tensor::zero,    HydroFieldNames::gradB_CSPH, false);

  // If we're using the compatibile energy discretization, prepare to maintain a copy
  // of the thermal energy.
  dataBase.resizeFluidFieldList(mSpecificThermalEnergy0, 0.0);
  if (mCompatibleEnergyEvolution) {
    size_t nodeListi = 0;
    for (typename DataBase<Dimension>::FluidNodeListIterator itr = dataBase.fluidNodeListBegin();
         itr != dataBase.fluidNodeListEnd();
         ++itr, ++nodeListi) {
      *mSpecificThermalEnergy0[nodeListi] = (*itr)->specificThermalEnergy();
      (*mSpecificThermalEnergy0[nodeListi]).name(HydroFieldNames::specificThermalEnergy + "0");
    }
  }

  // Now register away.
  // Mass.
  FieldList<Dimension, Scalar> mass = dataBase.fluidMass();
  state.enroll(mass);

  // Volume.
  const TableKernel<Dimension>& W = this->kernel();
  // PolicyPointer volumePolicy(new HVolumePolicy<Dimension>(W.kernelExtent()));
  // state.enroll(mVolume, volumePolicy);

  // We need to build up CompositeFieldListPolicies for the mass density and H fields
  // in order to enforce NodeList dependent limits.
  FieldList<Dimension, Scalar> massDensity = dataBase.fluidMassDensity();
  FieldList<Dimension, SymTensor> Hfield = dataBase.fluidHfield();
  boost::shared_ptr<CompositeFieldListPolicy<Dimension, Scalar> > rhoPolicy(new CompositeFieldListPolicy<Dimension, Scalar>());
  boost::shared_ptr<CompositeFieldListPolicy<Dimension, SymTensor> > Hpolicy(new CompositeFieldListPolicy<Dimension, SymTensor>());
  for (typename DataBase<Dimension>::FluidNodeListIterator itr = dataBase.fluidNodeListBegin();
       itr != dataBase.fluidNodeListEnd();
       ++itr) {
    rhoPolicy->push_back(new IncrementBoundedState<Dimension, Scalar>((*itr)->rhoMin(),
                                                                      (*itr)->rhoMax()));
    const Scalar hmaxInv = 1.0/(*itr)->hmax();
    const Scalar hminInv = 1.0/(*itr)->hmin();
    if (HEvolution() == PhysicsSpace::IntegrateH) {
      Hpolicy->push_back(new IncrementBoundedState<Dimension, SymTensor, Scalar>(hmaxInv, hminInv));
    } else {
      CHECK(HEvolution() == PhysicsSpace::IdealH);
      Hpolicy->push_back(new ReplaceBoundedState<Dimension, SymTensor, Scalar>(hmaxInv, hminInv));
    }
  }
  state.enroll(massDensity, rhoPolicy);
  state.enroll(Hfield, Hpolicy);

  // Register the position update, which depends on whether we're using XSPH or not.
  FieldList<Dimension, Vector> position = dataBase.fluidPosition();
  if (mXSPH) {
    PolicyPointer positionPolicy(new IncrementFieldList<Dimension, Vector>());
    state.enroll(position, positionPolicy);
  } else {
    PolicyPointer positionPolicy(new PositionPolicy<Dimension>());
    state.enroll(position, positionPolicy);
  }

  // Are we using the compatible energy evolution scheme?
  FieldList<Dimension, Scalar> specificThermalEnergy = dataBase.fluidSpecificThermalEnergy();
  FieldList<Dimension, Vector> velocity = dataBase.fluidVelocity();
  if (compatibleEnergyEvolution()) {
    PolicyPointer thermalEnergyPolicy(new NonSymmetricSpecificThermalEnergyPolicy<Dimension>(dataBase));
    // PolicyPointer thermalEnergyPolicy(new CSPHSpecificThermalEnergyPolicy<Dimension>(dataBase, this->kernel()));
    PolicyPointer velocityPolicy(new IncrementFieldList<Dimension, Vector>(HydroFieldNames::position,
                                                                           HydroFieldNames::specificThermalEnergy));
    state.enroll(specificThermalEnergy, thermalEnergyPolicy);
    state.enroll(velocity, velocityPolicy);
    state.enroll(mSpecificThermalEnergy0);
  } else {
    PolicyPointer thermalEnergyPolicy(new IncrementFieldList<Dimension, Scalar>());
    PolicyPointer velocityPolicy(new IncrementFieldList<Dimension, Vector>());
    state.enroll(specificThermalEnergy, thermalEnergyPolicy);
    state.enroll(velocity, velocityPolicy);
  }

  // Register the time step mask, initialized to 1 so that everything defaults to being
  // checked.
  state.enroll(mTimeStepMask);

  // Compute and register the pressure and sound speed.
  PolicyPointer pressurePolicy(new PressurePolicy<Dimension>());
  PolicyPointer csPolicy(new SoundSpeedPolicy<Dimension>());
  state.enroll(mPressure, pressurePolicy);
  state.enroll(mSoundSpeed, csPolicy);

  // Register the CSPH correction fields.
  // We deliberately make these non-dynamic here.  This corrections are computed
  // during CSPHHydroBase::initialize, not as part of our usual state update.
  // This is necessary 'cause we need boundary conditions *and* the current set of
  // neighbors before we compute these suckers.
  state.enroll(mM0);
  state.enroll(mM1);
  state.enroll(mM2);
  state.enroll(mA0);
  state.enroll(mA);
  state.enroll(mB);
  state.enroll(mC);
  state.enroll(mD);
  state.enroll(mGradA0);
  state.enroll(mGradA);
  state.enroll(mGradB);
}

//------------------------------------------------------------------------------
// Register the state derivative fields.
//------------------------------------------------------------------------------
template<typename Dimension>
void
CSPHHydroBase<Dimension>::
registerDerivatives(DataBase<Dimension>& dataBase,
                    StateDerivatives<Dimension>& derivs) {

  typedef typename StateDerivatives<Dimension>::KeyType Key;
  const string DxDtName = IncrementFieldList<Dimension, Vector>::prefix() + HydroFieldNames::position;
  const string DvDtName = IncrementFieldList<Dimension, Vector>::prefix() + HydroFieldNames::velocity;

  // Create the scratch fields.
  // Note we deliberately do not zero out the derivatives here!  This is because the previous step
  // info here may be used by other algorithms (like the CheapSynchronousRK2 integrator or
  // the ArtificialVisocisity::initialize step).
  dataBase.resizeFluidFieldList(mHideal, SymTensor::zero, ReplaceBoundedFieldList<Dimension, Field<Dimension, SymTensor> >::prefix() + HydroFieldNames::H, false);
  dataBase.resizeFluidFieldList(mMaxViscousPressure, 0.0, HydroFieldNames::maxViscousPressure, false);
  // dataBase.resizeFluidFieldList(mMassDensitySum, 0.0, ReplaceFieldList<Dimension, Field<Dimension, SymTensor> >::prefix() + HydroFieldNames::massDensity, false);
  dataBase.resizeFluidFieldList(mWeightedNeighborSum, 0.0, HydroFieldNames::weightedNeighborSum, false);
  dataBase.resizeFluidFieldList(mMassSecondMoment, SymTensor::zero, HydroFieldNames::massSecondMoment, false);
  dataBase.resizeFluidFieldList(mXSPHDeltaV, Vector::zero, HydroFieldNames::XSPHDeltaV, false);
  dataBase.resizeFluidFieldList(mDxDt, Vector::zero, IncrementFieldList<Dimension, Field<Dimension, Vector> >::prefix() + HydroFieldNames::position, false);
  dataBase.resizeFluidFieldList(mDvDt, Vector::zero, IncrementFieldList<Dimension, Field<Dimension, Vector> >::prefix() + HydroFieldNames::velocity, false);
  dataBase.resizeFluidFieldList(mDmassDensityDt, 0.0, IncrementFieldList<Dimension, Field<Dimension, Scalar> >::prefix() + HydroFieldNames::massDensity, false);
  dataBase.resizeFluidFieldList(mDspecificThermalEnergyDt, 0.0, IncrementFieldList<Dimension, Field<Dimension, Scalar> >::prefix() + HydroFieldNames::specificThermalEnergy, false);
  dataBase.resizeFluidFieldList(mDHDt, SymTensor::zero, IncrementFieldList<Dimension, Field<Dimension, Vector> >::prefix() + HydroFieldNames::H, false);
  dataBase.resizeFluidFieldList(mDvDx, Tensor::zero, HydroFieldNames::velocityGradient, false);
  dataBase.resizeFluidFieldList(mInternalDvDx, Tensor::zero, HydroFieldNames::internalVelocityGradient, false);
  dataBase.resizeFluidFieldList(mDmassDensityDx, Vector::zero, HydroFieldNames::massDensityGradient, false);
  dataBase.resizeFluidFieldList(mPairAccelerations, vector<Vector>(), HydroFieldNames::pairAccelerations, false);

  derivs.enroll(mHideal);
  derivs.enroll(mMaxViscousPressure);
  // derivs.enroll(mMassDensitySum);
  derivs.enroll(mWeightedNeighborSum);
  derivs.enroll(mMassSecondMoment);
  derivs.enroll(mXSPHDeltaV);

  // These two (the position and velocity updates) may be registered
  // by other physics packages as well, so we need to be careful
  // not to duplicate if so.
  if (not derivs.registered(mDxDt)) derivs.enroll(mDxDt);
  if (not derivs.registered(mDvDt)) derivs.enroll(mDvDt);

  derivs.enroll(mDmassDensityDt);
  derivs.enroll(mDspecificThermalEnergyDt);
  derivs.enroll(mDHDt);
  derivs.enroll(mDvDx);
  derivs.enroll(mInternalDvDx);
  derivs.enroll(mDmassDensityDx);
  derivs.enroll(mPairAccelerations);
}

//------------------------------------------------------------------------------
// Initialize the hydro before evaluating derivatives.
//------------------------------------------------------------------------------
template<typename Dimension>
void
CSPHHydroBase<Dimension>::
initialize(const typename Dimension::Scalar time,
           const typename Dimension::Scalar dt,
           const DataBase<Dimension>& dataBase,
           State<Dimension>& state,
           StateDerivatives<Dimension>& derivs) {

  // Get the artificial viscosity and initialize it.
  const TableKernel<Dimension>& W = this->kernel();
  ArtificialViscosity<Dimension>& Q = this->artificialViscosity();
  Q.initialize(dataBase, 
               state,
               derivs,
               this->boundaryBegin(),
               this->boundaryEnd(),
               time, 
               dt,
               W);

  // Compute the kernel correction fields.
  const ConnectivityMap<Dimension>& connectivityMap = dataBase.connectivityMap();
  // const FieldList<Dimension, Scalar> vol = state.fields(HydroFieldNames::volume, 0.0);
  const FieldList<Dimension, Scalar> mass = state.fields(HydroFieldNames::mass, 0.0);
  const FieldList<Dimension, Vector> position = state.fields(HydroFieldNames::position, Vector::zero);
  const FieldList<Dimension, SymTensor> H = state.fields(HydroFieldNames::H, SymTensor::zero);
  FieldList<Dimension, Scalar> m0 = state.fields(HydroFieldNames::m0_CSPH, 0.0);
  FieldList<Dimension, Vector> m1 = state.fields(HydroFieldNames::m1_CSPH, Vector::zero);
  FieldList<Dimension, SymTensor> m2 = state.fields(HydroFieldNames::m2_CSPH, SymTensor::zero);
  FieldList<Dimension, Scalar> A0 = state.fields(HydroFieldNames::A0_CSPH, 0.0);
  FieldList<Dimension, Scalar> A = state.fields(HydroFieldNames::A_CSPH, 0.0);
  FieldList<Dimension, Vector> B = state.fields(HydroFieldNames::B_CSPH, Vector::zero);
  FieldList<Dimension, Vector> C = state.fields(HydroFieldNames::C_CSPH, Vector::zero);
  FieldList<Dimension, Tensor> D = state.fields(HydroFieldNames::D_CSPH, Tensor::zero);
  FieldList<Dimension, Vector> gradA0 = state.fields(HydroFieldNames::gradA0_CSPH, Vector::zero);
  FieldList<Dimension, Vector> gradA = state.fields(HydroFieldNames::gradA_CSPH, Vector::zero);
  FieldList<Dimension, Tensor> gradB = state.fields(HydroFieldNames::gradB_CSPH, Tensor::zero);
<<<<<<< HEAD
  computeCSPHCorrections(connectivityMap, W, mass, position, H, true, m0, m1, m2, A0, A, B, C, D, gradA, gradB);
=======
  computeCSPHCorrections(connectivityMap, W, vol, position, H, m0, m1, m2, A0, A, B, C, D, gradA0, gradA, gradB);
>>>>>>> 3c99b10a
  for (ConstBoundaryIterator boundItr = this->boundaryBegin();
       boundItr != this->boundaryEnd();
       ++boundItr) {
    (*boundItr)->applyFieldListGhostBoundary(A0);
    (*boundItr)->applyFieldListGhostBoundary(A);
    (*boundItr)->applyFieldListGhostBoundary(B);
    (*boundItr)->applyFieldListGhostBoundary(C);
    (*boundItr)->applyFieldListGhostBoundary(D);
    (*boundItr)->applyFieldListGhostBoundary(gradA0);
    (*boundItr)->applyFieldListGhostBoundary(gradA);
    (*boundItr)->applyFieldListGhostBoundary(gradB);
  }

  // // If we're doing the RigorousSumDensity update, now is a good time to do it
  // // since we have the boundary conditions and corrections all ready to go.
  // if (densityUpdate() == PhysicsSpace::RigorousSumDensity) {
  //   const FieldList<Dimension, Scalar> mass = state.fields(HydroFieldNames::mass, 0.0);
  //   FieldList<Dimension, Scalar> massDensity = state.fields(HydroFieldNames::massDensity, 0.0);
  //   for (ConstBoundaryIterator boundaryItr = this->boundaryBegin(); 
  //        boundaryItr != this->boundaryEnd();
  //        ++boundaryItr) (*boundaryItr)->finalizeGhostBoundary();
  //   computeCSPHSumMassDensity(connectivityMap, W, position, mass, vol, H, A0, A, B, massDensity);
  //   for (ConstBoundaryIterator boundaryItr = this->boundaryBegin(); 
  //        boundaryItr != this->boundaryEnd();
  //        ++boundaryItr) (*boundaryItr)->applyFieldListGhostBoundary(massDensity);
  // }

}

//------------------------------------------------------------------------------
// Determine the principle derivatives.
//------------------------------------------------------------------------------
template<typename Dimension>
void
CSPHHydroBase<Dimension>::
evaluateDerivatives(const typename Dimension::Scalar time,
                    const typename Dimension::Scalar dt,
                    const DataBase<Dimension>& dataBase,
                    const State<Dimension>& state,
                    StateDerivatives<Dimension>& derivatives) const {

  // Get the ArtificialViscosity.
  ArtificialViscosity<Dimension>& Q = this->artificialViscosity();

  // The kernels and such.
  const TableKernel<Dimension>& W = this->kernel();

  // A few useful constants we'll use in the following loop.
  typedef typename Timing::Time Time;

  // The connectivity.
  const ConnectivityMap<Dimension>& connectivityMap = dataBase.connectivityMap();
  const vector<const NodeList<Dimension>*>& nodeLists = connectivityMap.nodeLists();
  const size_t numNodeLists = nodeLists.size();

  // Get the state and derivative FieldLists.
  // State FieldLists.
  // const FieldList<Dimension, Scalar> vol = state.fields(HydroFieldNames::volume, 0.0);
  const FieldList<Dimension, Scalar> mass = state.fields(HydroFieldNames::mass, 0.0);
  const FieldList<Dimension, Vector> position = state.fields(HydroFieldNames::position, Vector::zero);
  const FieldList<Dimension, Vector> velocity = state.fields(HydroFieldNames::velocity, Vector::zero);
  const FieldList<Dimension, Scalar> massDensity = state.fields(HydroFieldNames::massDensity, 0.0);
  const FieldList<Dimension, Scalar> specificThermalEnergy = state.fields(HydroFieldNames::specificThermalEnergy, 0.0);
  const FieldList<Dimension, SymTensor> H = state.fields(HydroFieldNames::H, SymTensor::zero);
  const FieldList<Dimension, Scalar> pressure = state.fields(HydroFieldNames::pressure, 0.0);
  const FieldList<Dimension, Scalar> soundSpeed = state.fields(HydroFieldNames::soundSpeed, 0.0);
<<<<<<< HEAD
  FieldList<Dimension, Scalar> m0 = state.fields(HydroFieldNames::m0_CSPH, 0.0);
  FieldList<Dimension, Vector> m1 = state.fields(HydroFieldNames::m1_CSPH, Vector::zero);
  FieldList<Dimension, Scalar> A0 = state.fields(HydroFieldNames::A0_CSPH, 0.0);
  FieldList<Dimension, Scalar> A = state.fields(HydroFieldNames::A_CSPH, 0.0);
  FieldList<Dimension, Vector> B = state.fields(HydroFieldNames::B_CSPH, Vector::zero);
  FieldList<Dimension, Vector> C = state.fields(HydroFieldNames::C_CSPH, Vector::zero);
  FieldList<Dimension, Tensor> D = state.fields(HydroFieldNames::D_CSPH, Tensor::zero);
  FieldList<Dimension, Vector> gradA = state.fields(HydroFieldNames::gradA_CSPH, Vector::zero);
  FieldList<Dimension, Tensor> gradB = state.fields(HydroFieldNames::gradB_CSPH, Tensor::zero);

  // CHECK(vol.size() == numNodeLists);
=======
  const FieldList<Dimension, Scalar> m0 = state.fields(HydroFieldNames::m0_CSPH, 0.0);
  const FieldList<Dimension, Vector> m1 = state.fields(HydroFieldNames::m1_CSPH, Vector::zero);
  const FieldList<Dimension, Scalar> A0 = state.fields(HydroFieldNames::A0_CSPH, 0.0);
  const FieldList<Dimension, Scalar> A = state.fields(HydroFieldNames::A_CSPH, 0.0);
  const FieldList<Dimension, Vector> B = state.fields(HydroFieldNames::B_CSPH, Vector::zero);
  const FieldList<Dimension, Vector> C = state.fields(HydroFieldNames::C_CSPH, Vector::zero);
  const FieldList<Dimension, Tensor> D = state.fields(HydroFieldNames::D_CSPH, Tensor::zero);
  const FieldList<Dimension, Vector> gradA0 = state.fields(HydroFieldNames::gradA0_CSPH, Vector::zero);
  const FieldList<Dimension, Vector> gradA = state.fields(HydroFieldNames::gradA_CSPH, Vector::zero);
  const FieldList<Dimension, Tensor> gradB = state.fields(HydroFieldNames::gradB_CSPH, Tensor::zero);

  CHECK(vol.size() == numNodeLists);
>>>>>>> 3c99b10a
  CHECK(mass.size() == numNodeLists);
  CHECK(position.size() == numNodeLists);
  CHECK(velocity.size() == numNodeLists);
  CHECK(massDensity.size() == numNodeLists);
  CHECK(specificThermalEnergy.size() == numNodeLists);
  CHECK(H.size() == numNodeLists);
  CHECK(pressure.size() == numNodeLists);
  CHECK(soundSpeed.size() == numNodeLists);
  CHECK(m0.size() == numNodeLists);
  CHECK(m1.size() == numNodeLists);
  CHECK(A0.size() == numNodeLists);
  CHECK(A.size() == numNodeLists);
  CHECK(B.size() == numNodeLists);
  CHECK(C.size() == numNodeLists);
  CHECK(D.size() == numNodeLists);
  CHECK(gradA0.size() == numNodeLists);
  CHECK(gradA.size() == numNodeLists);
  CHECK(gradB.size() == numNodeLists);

  // // BLAGO!  As a sanity check recompute all the CSPH corrections now.
  // computeCSPHCorrections(connectivityMap, W, vol, position, H, m0, m1, const_cast<FieldList<Dimension, SymTensor>&>(mM2), A0, A, B, C, D, gradA, gradB);
  // for (ConstBoundaryIterator boundItr = this->boundaryBegin();
  //      boundItr != this->boundaryEnd();
  //      ++boundItr) {
  //   (*boundItr)->applyFieldListGhostBoundary(A0);
  //   (*boundItr)->applyFieldListGhostBoundary(A);
  //   (*boundItr)->applyFieldListGhostBoundary(B);
  //   (*boundItr)->applyFieldListGhostBoundary(C);
  //   (*boundItr)->applyFieldListGhostBoundary(D);
  //   (*boundItr)->applyFieldListGhostBoundary(gradA);
  //   (*boundItr)->applyFieldListGhostBoundary(gradB);
  // }
  // for (ConstBoundaryIterator boundItr = this->boundaryBegin();
  //      boundItr != this->boundaryEnd();
  //      ++boundItr) (*boundItr)->finalizeGhostBoundary();
  // // BLAGO!

  // Derivative FieldLists.
  // FieldList<Dimension, Scalar> rhoSum = derivatives.fields(ReplaceFieldList<Dimension, Field<Dimension, Scalar> >::prefix() + HydroFieldNames::massDensity, 0.0);
  FieldList<Dimension, Vector> DxDt = derivatives.fields(IncrementFieldList<Dimension, Field<Dimension, Vector> >::prefix() + HydroFieldNames::position, Vector::zero);
  FieldList<Dimension, Scalar> DrhoDt = derivatives.fields(IncrementFieldList<Dimension, Field<Dimension, Scalar> >::prefix() + HydroFieldNames::massDensity, 0.0);
  FieldList<Dimension, Vector> DvDt = derivatives.fields(IncrementFieldList<Dimension, Field<Dimension, Vector> >::prefix() + HydroFieldNames::velocity, Vector::zero);
  FieldList<Dimension, Scalar> DepsDt = derivatives.fields(IncrementFieldList<Dimension, Field<Dimension, Scalar> >::prefix() + HydroFieldNames::specificThermalEnergy, 0.0);
  FieldList<Dimension, Tensor> DvDx = derivatives.fields(HydroFieldNames::velocityGradient, Tensor::zero);
  FieldList<Dimension, Tensor> localDvDx = derivatives.fields(HydroFieldNames::internalVelocityGradient, Tensor::zero);
  FieldList<Dimension, Vector> DrhoDx = derivatives.fields(HydroFieldNames::massDensityGradient, Vector::zero);
  FieldList<Dimension, SymTensor> DHDt = derivatives.fields(IncrementFieldList<Dimension, Field<Dimension, SymTensor> >::prefix() + HydroFieldNames::H, SymTensor::zero);
  FieldList<Dimension, SymTensor> Hideal = derivatives.fields(ReplaceBoundedFieldList<Dimension, Field<Dimension, SymTensor> >::prefix() + HydroFieldNames::H, SymTensor::zero);
  FieldList<Dimension, Scalar> maxViscousPressure = derivatives.fields(HydroFieldNames::maxViscousPressure, 0.0);
  FieldList<Dimension, vector<Vector> > pairAccelerations = derivatives.fields(HydroFieldNames::pairAccelerations, vector<Vector>());
  FieldList<Dimension, Vector> XSPHDeltaV = derivatives.fields(HydroFieldNames::XSPHDeltaV, Vector::zero);
  FieldList<Dimension, Scalar> weightedNeighborSum = derivatives.fields(HydroFieldNames::weightedNeighborSum, 0.0);
  FieldList<Dimension, SymTensor> massSecondMoment = derivatives.fields(HydroFieldNames::massSecondMoment, SymTensor::zero);
  // CHECK(rhoSum.size() == numNodeLists);
  CHECK(DxDt.size() == numNodeLists);
  CHECK(DrhoDt.size() == numNodeLists);
  CHECK(DvDt.size() == numNodeLists);
  CHECK(DepsDt.size() == numNodeLists);
  CHECK(DvDx.size() == numNodeLists);
  CHECK(DrhoDx.size() == numNodeLists);
  CHECK(localDvDx.size() == numNodeLists);
  CHECK(DHDt.size() == numNodeLists);
  CHECK(Hideal.size() == numNodeLists);
  CHECK(maxViscousPressure.size() == numNodeLists);
  CHECK(pairAccelerations.size() == numNodeLists);
  CHECK(XSPHDeltaV.size() == numNodeLists);
  CHECK(weightedNeighborSum.size() == numNodeLists);
  CHECK(massSecondMoment.size() == numNodeLists);

  // Size up the pair-wise accelerations before we start.
  if (mCompatibleEnergyEvolution) {
    size_t nodeListi = 0;
    for (typename DataBase<Dimension>::ConstFluidNodeListIterator itr = dataBase.fluidNodeListBegin();
         itr != dataBase.fluidNodeListEnd();
         ++itr, ++nodeListi) {
      for (int i = 0; i != (*itr)->numInternalNodes(); ++i) {
        pairAccelerations(nodeListi, i).reserve(connectivityMap.numNeighborsForNode(*itr, i));
      }
    }
  }

  // Start our big loop over all FluidNodeLists.
  size_t nodeListi = 0;
  for (typename DataBase<Dimension>::ConstFluidNodeListIterator itr = dataBase.fluidNodeListBegin();
       itr != dataBase.fluidNodeListEnd();
       ++itr, ++nodeListi) {
    const NodeList<Dimension>& nodeList = **itr;
    const int firstGhostNodei = nodeList.firstGhostNode();
    const Scalar hmin = nodeList.hmin();
    const Scalar hmax = nodeList.hmax();
    const Scalar hminratio = nodeList.hminratio();
    const int maxNumNeighbors = nodeList.maxNumNeighbors();
    const Scalar nPerh = nodeList.nodesPerSmoothingScale();

    // Get the work field for this NodeList.
    Field<Dimension, Scalar>& workFieldi = nodeList.work();

    // Iterate over the internal nodes in this NodeList.
    for (typename ConnectivityMap<Dimension>::const_iterator iItr = connectivityMap.begin(nodeListi);
         iItr != connectivityMap.end(nodeListi);
         ++iItr) {
      const int i = *iItr;

      // Prepare to accumulate the time.
      const Time start = Timing::currentTime();
      size_t ncalc = 0;

      // Get the state for node i.
      const Vector& ri = position(nodeListi, i);
      const Scalar& mi = mass(nodeListi, i);
      const Vector& vi = velocity(nodeListi, i);
      const Scalar& rhoi = massDensity(nodeListi, i);
      const Scalar& epsi = specificThermalEnergy(nodeListi, i);
      const Scalar& Pi = pressure(nodeListi, i);
      const SymTensor& Hi = H(nodeListi, i);
      const Scalar& ci = soundSpeed(nodeListi, i);
      const Scalar& m0i = m0(nodeListi, i);
      const Vector& m1i = m1(nodeListi, i);
      const Scalar& A0i = A0(nodeListi, i);
      const Scalar& Ai = A(nodeListi, i);
      const Vector& Bi = B(nodeListi, i);
      const Vector& gradA0i = gradA0(nodeListi, i);
      const Vector& gradAi = gradA(nodeListi, i);
      const Tensor& gradBi = gradB(nodeListi, i);
      const Scalar Hdeti = Hi.Determinant();
      const Scalar weighti = mass(nodeListi, i);
      CHECK(mi > 0.0);
      CHECK(rhoi > 0.0);
      CHECK(Ai > 0.0);
      CHECK(Hdeti > 0.0);
      CHECK(weighti > 0.0);

      // Scalar& rhoSumi = rhoSum(nodeListi, i);
      Vector& DxDti = DxDt(nodeListi, i);
      Scalar& DrhoDti = DrhoDt(nodeListi, i);
      Vector& DvDti = DvDt(nodeListi, i);
      Scalar& DepsDti = DepsDt(nodeListi, i);
      Tensor& DvDxi = DvDx(nodeListi, i);
      Tensor& localDvDxi = localDvDx(nodeListi, i);
      Vector& DrhoDxi = DrhoDx(nodeListi, i);
      SymTensor& DHDti = DHDt(nodeListi, i);
      SymTensor& Hideali = Hideal(nodeListi, i);
      Scalar& maxViscousPressurei = maxViscousPressure(nodeListi, i);
      vector<Vector>& pairAccelerationsi = pairAccelerations(nodeListi, i);
      Vector& XSPHDeltaVi = XSPHDeltaV(nodeListi, i);
      Scalar& weightedNeighborSumi = weightedNeighborSum(nodeListi, i);
      SymTensor& massSecondMomenti = massSecondMoment(nodeListi, i);
      Scalar& worki = workFieldi(i);

      // Get the connectivity info for this node.
      const vector< vector<int> >& fullConnectivity = connectivityMap.connectivityForNode(&nodeList, i);

      // Bizarrely, in CSPH there is a self-contribution to gradients.  We need this 
      // term to compute those.
      const Scalar W0 = W.kernelValue(0.0, Hdeti);
      const Vector selfGradContrib = W0*(Ai*Bi + gradAi);

      // Iterate over the NodeLists.
      for (size_t nodeListj = 0; nodeListj != numNodeLists; ++nodeListj) {

        // Connectivity of this node with this NodeList.  We only need to proceed if
        // there are some nodes in this list.
        const vector<int>& connectivity = fullConnectivity[nodeListj];
        if (connectivity.size() > 0) {
          const double fweightij = 1.0; // (nodeListi == nodeListj ? 1.0 : 0.2);
          const int firstGhostNodej = nodeLists[nodeListj]->firstGhostNode();

          // Loop over the neighbors.
#pragma vector always
          for (vector<int>::const_iterator jItr = connectivity.begin();
               jItr != connectivity.end();
               ++jItr) {
            const int j = *jItr;

            // Only proceed if this node pair has not been calculated yet.
            if (connectivityMap.calculatePairInteraction(nodeListi, i, 
                                                         nodeListj, j,
                                                         firstGhostNodej)) {
              ++ncalc;

              // Get the state for node j
              const Vector& rj = position(nodeListj, j);
              const Scalar& mj = mass(nodeListj, j);
              const Vector& vj = velocity(nodeListj, j);
              const Scalar& rhoj = massDensity(nodeListj, j);
              const Scalar& epsj = specificThermalEnergy(nodeListj, j);
              const Scalar& Pj = pressure(nodeListj, j);
              const SymTensor& Hj = H(nodeListj, j);
              const Scalar& cj = soundSpeed(nodeListj, j);
              const Scalar& A0j = A0(nodeListj, j);
              const Scalar& Aj = A(nodeListj, j);
              const Vector& Bj = B(nodeListj, j);
              const Vector& gradA0j = gradA0(nodeListj, j);
              const Vector& gradAj = gradA(nodeListj, j);
              const Tensor& gradBj = gradB(nodeListj, j);
              const Scalar Hdetj = Hj.Determinant();
              const Scalar weightj = mass(nodeListj, j);
              CHECK(mj > 0.0);
              CHECK(rhoj > 0.0);
              CHECK(Aj > 0.0 or j >= firstGhostNodej);
              CHECK(Hdetj > 0.0);
              CHECK(weightj > 0.0);

              // Scalar& rhoSumj = rhoSum(nodeListj, j);
              Vector& DxDtj = DxDt(nodeListj, j);
              Scalar& DrhoDtj = DrhoDt(nodeListj, j);
              Vector& DvDtj = DvDt(nodeListj, j);
              Scalar& DepsDtj = DepsDt(nodeListj, j);
              Tensor& DvDxj = DvDx(nodeListj, j);
              Tensor& localDvDxj = localDvDx(nodeListj, j);
              Vector& DrhoDxj = DrhoDx(nodeListj, j);
              Scalar& maxViscousPressurej = maxViscousPressure(nodeListj, j);
              vector<Vector>& pairAccelerationsj = pairAccelerations(nodeListj, j);
              Vector& XSPHDeltaVj = XSPHDeltaV(nodeListj, j);
              Scalar& weightedNeighborSumj = weightedNeighborSum(nodeListj, j);
              SymTensor& massSecondMomentj = massSecondMoment(nodeListj, j);

              // Node displacement.
              const Vector rij = ri - rj;
              const Vector etai = Hi*rij;
              const Vector etaj = Hj*rij;
              const Scalar etaMagi = etai.magnitude();
              const Scalar etaMagj = etaj.magnitude();
              CHECK(etaMagi >= 0.0);
              CHECK(etaMagj >= 0.0);

              // Symmetrized kernel weight and gradient.
              Scalar Wi, gWi, Wj, gWj;
              Vector gradWi, gradWj;
              CSPHKernelAndGradient(W,  rij, etaj, Hj, Hdetj, Ai, Bi, gradAi, gradBi, Wj, gWj, gradWj);
              CSPHKernelAndGradient(W, -rij, -etai, Hi, Hdeti, Aj, Bj, gradAj, gradBj, Wi, gWi, gradWi);
              const Vector gradWSPHi = gWi*(Hi*etai.unitVector());
              const Vector gradWSPHj = gWj*(Hj*etaj.unitVector());

              // Zero'th and second moment of the node distribution -- used for the
              // ideal H calculation.
              const double rij2 = rij.magnitude2();
              const SymTensor thpt = rij.selfdyad()/(rij2 + 1.0e-10) / FastMath::square(Dimension::pownu12(rij2 + 1.0e-10));
              weightedNeighborSumi += fweightij*std::abs(gWi);
              weightedNeighborSumj += fweightij*std::abs(gWj);
              massSecondMomenti += fweightij*gradWSPHi.magnitude2()*thpt;
              massSecondMomentj += fweightij*gradWSPHj.magnitude2()*thpt;

              // // Contribution to the sum density (only if the same material).
              // if (nodeListi == nodeListj) {
              //   rhoSumi += mj*Wj; // W.kernelValue(etaMagi, Hdeti);
              //   rhoSumj += mi*Wi; // W.kernelValue(etaMagj, Hdetj);
              // }

              // Velocity gradient.
              const Vector vij = vi - vj;
              const Tensor deltaDvDxi = -weightj*mj/mi*vij.dyad(gradWj);
              const Tensor deltaDvDxj =  weighti*mi/mj*vij.dyad(gradWi);
              // const Tensor deltaDvDxi = weightj*vj.dyad(gradWj);
              // const Tensor deltaDvDxj = weighti*vi.dyad(gradWi);
              DvDxi += deltaDvDxi;
              DvDxj += deltaDvDxj;
              if (nodeListi == nodeListj) {
                localDvDxi += deltaDvDxi;
                localDvDxj += deltaDvDxj;
              }

              // Mass density gradient.
              const Vector deltaDrhoDxi = weightj*rhoj*gradWj;
              const Vector deltaDrhoDxj = weighti*rhoi*gradWi;
              DrhoDxi += deltaDrhoDxi;
              DrhoDxj += deltaDrhoDxj;

              // // Mass density evolution (SPH).
              // const double deltaDrhoDti = vij.dot(gradWSPHi);
              // const double deltaDrhoDtj = vij.dot(gradWSPHj);
              // DrhoDti += mi*deltaDrhoDti;
              // DrhoDtj += mj*deltaDrhoDtj;

              // Compute the pair-wise artificial viscosity.
              const pair<Tensor, Tensor> QPiij = Q.Piij(nodeListi, i, nodeListj, j,
                                                        ri, etai, vi, rhoi, ci, Hi,
                                                        rj, etaj, vj, rhoj, cj, Hj);
              // const Vector Qacci = 0.25*(QPiij.first + QPiij.second)*gradWi;
              // const Vector Qaccj = 0.25*(QPiij.first + QPiij.second)*gradWj;
              const Vector Qacci = 0.5*(QPiij.first *gradWSPHi);
              const Vector Qaccj = 0.5*(QPiij.second*gradWSPHj);
              // const Vector Qacci = 0.5*(QPiij.second*gradWi);
              // const Vector Qaccj = 0.5*(QPiij.first *gradWj);
              // const Scalar workQi = 0.5*(QPiij.first *vij).dot(gradWSPHi);
              // const Scalar workQj = 0.5*(QPiij.second*vij).dot(gradWSPHj);
              // const Scalar workQi = vij.dot(Qacci);
              // const Scalar workQj = vij.dot(Qaccj);
              const Scalar Qi = rhoi*rhoi*(QPiij.first. diagonalElements().maxAbsElement());
              const Scalar Qj = rhoj*rhoj*(QPiij.second.diagonalElements().maxAbsElement());
              maxViscousPressurei = max(maxViscousPressurei, Qi);
              maxViscousPressurej = max(maxViscousPressurej, Qj);

              // Acceleration (pair-wise area form).
              // This is a punt on the Q for now -- do something better later.
              const Vector forceij = pairWiseForce(W,
                                                   ri, Hi, Hdeti, A0i, gradA0i, weighti, Pi, rhoi*rhoi*QPiij.first,
                                                   rj, Hj, Hdetj, A0j, gradA0j, weightj, Pj, rhoj*rhoj*QPiij.second);
              DvDti += forceij/mi;
              DvDtj -= forceij/mj;
              if (mCompatibleEnergyEvolution) {
                pairAccelerationsi.push_back( forceij/mi);
                pairAccelerationsj.push_back(-forceij/mj);
              }

              // // Acceleration (CSPH form).
              // CHECK(rhoi > 0.0);
              // CHECK(rhoj > 0.0);

              // // Vector deltaDvDti = weightj*rhoj*(Pi - Pj)/(rhoi*rhoi)*gradWj - weightj*rhoj*rhoj/rhoi*QPiij.second*gradWj; 
              // // Vector deltaDvDtj = weighti*rhoi*(Pj - Pi)/(rhoj*rhoj)*gradWi - weighti*rhoi*rhoi/rhoj*QPiij.first*gradWi;  

              // Vector deltaDvDti = -weightj/rhoi*(Pj*gradWj + rhoj*rhoj*QPiij.second*gradWj);
              // Vector deltaDvDtj = -weighti/rhoj*(Pi*gradWi + rhoi*rhoi*QPiij.first*gradWi);

              // // Vector deltaDvDti = -weightj*Pj*gradWj/rhoi - mj*(Qacci + Qaccj);
              // // Vector deltaDvDtj =  weighti*Pi*gradWi/rhoj + mi*(Qacci + Qaccj);

              // // Vector deltaDvDti = weightj*mj/(mi*rhoi)*(Pi - Pj)*gradWj - weightj*rhoj*rhoj/rhoi*QPiij.second*gradWj; 
              // // Vector deltaDvDtj = weighti*mi/(mj*rhoj)*(Pj - Pi)*gradWi - weighti*rhoi*rhoi/rhoj*QPiij.first*gradWi;

              // // const Scalar Pij = 0.5*(Pi + Pj);
              // // const Tensor Qij = 0.5*(rhoi*rhoi*QPiij.first + rhoj*rhoj*QPiij.second);
              // // const Vector gradWij = 0.5*(-gradWi + gradWj);
              // // Vector deltaDvDti = -0.5*weightj*(1.0/rhoi + 1.0/rhoj)*(Pij*gradWij + Qij*gradWij);
              // // Vector deltaDvDtj = -mi/mj*deltaDvDti;
              // // Vector deltaDvDti = -weightj*(1.0/rhoi)*(Pj*gradWj + rhoj*rhoj*QPiij.second*gradWj);
              // // Vector deltaDvDtj = -weighti*(1.0/rhoj)*(Pi*gradWi + rhoi*rhoi*QPiij.first*gradWi);

              // // const Vector deltaDvDtij = (mi*deltaDvDti - mj*deltaDvDtj)/(mi + mj);
              // // deltaDvDti = deltaDvDtij;
              // // deltaDvDtj = -mi/mj*deltaDvDtij;
              
              // DvDti += deltaDvDti;
              // DvDtj += deltaDvDtj;
              // if (mCompatibleEnergyEvolution) {
              //   const Scalar W0j = W.kernelValue(0.0, Hdetj);
              //   const Vector selfGradContribj = W0j*(Aj*Bj + gradAj);
              //   const unsigned numNeighborsi = max(1, connectivityMap.numNeighborsForNode(nodeLists[nodeListi], i));
              //   const unsigned numNeighborsj = (j < firstGhostNodej ? 
              //                                   max(1, connectivityMap.numNeighborsForNode(nodeLists[nodeListj], j)) :
              //                                   1);
              //   const Vector deltaDvDtii = -weighti*Pi/rhoi*selfGradContrib/numNeighborsi;
              //   const Vector deltaDvDtjj = -weightj*Pj/rhoj*selfGradContribj/numNeighborsj;
              //   pairAccelerationsi.push_back(deltaDvDti + deltaDvDtii);
              //   pairAccelerationsj.push_back(deltaDvDtj + deltaDvDtjj);
              // }

              // // Acceleration (SPH form).
              // CHECK(rhoi > 0.0);
              // CHECK(rhoj > 0.0);
              // const double Prhoi = Pi/(rhoi*rhoi);
              // const double Prhoj = Pj/(rhoj*rhoj);
              // const Vector deltaDvDt = Prhoi*gradWSPHi + Prhoj*gradWSPHj + Qacci + Qaccj;
              // DvDti -= mj*deltaDvDt;
              // DvDtj += mi*deltaDvDt;
              // if (mCompatibleEnergyEvolution) {
              //   // if (i < firstGhostNodei) pairAccelerationsi.push_back(-mj*deltaDvDt);
              //   // if (j < firstGhostNodej) pairAccelerationsj.push_back( mi*deltaDvDt);
              //   pairAccelerationsi.push_back(-mj*deltaDvDt);
              //   pairAccelerationsj.push_back( mi*deltaDvDt);
              // }

              // Estimate of delta v (for XSPH).
              if (mXSPH and (nodeListi == nodeListj)) {
                XSPHDeltaVi -= weightj*Wj*vij;
		XSPHDeltaVj += weighti*Wi*vij;
              }

	    }
          }
        }
      }
      const size_t numNeighborsi = connectivityMap.numNeighborsForNode(&nodeList, i);
      CHECK(not mCompatibleEnergyEvolution or 
            (i >= firstGhostNodei and pairAccelerationsi.size() == 0) or
            (pairAccelerationsi.size() == numNeighborsi));

      // Get the time for pairwise interactions.
      const Scalar deltaTimePair = Timing::difference(start, Timing::currentTime())/(ncalc + 1.0e-30);

      // // Finish the mass density sum.
      // rhoSumi = A0i*(rhoSumi + mi*W(0.0, Hdeti));
      // // rhoSumi += mi*W(0.0, Hdeti);

      // // Finish the velocity gradient.
      // DvDxi += weighti*vi*selfGradContrib;
      // localDvDxi += weighti*vi*selfGradContrib;

      // Time evolution of the mass density.
      DrhoDti = -rhoi*DvDxi.Trace();

      // // Finish the acceleration.
      // const Vector deltaDvDtii = -weighti*Pi/rhoi*selfGradContrib;
      // DvDti += deltaDvDtii;

      // The specific thermal energy evolution.
      DepsDti = Pi/(rhoi*rhoi)*DrhoDti;
      // DepsDti = -Pi/rhoi * DvDxi.Trace();

      // Complete the moments of the node distribution for use in the ideal H calculation.
      weightedNeighborSumi = Dimension::rootnu(max(0.0, weightedNeighborSumi/Hdeti));
      massSecondMomenti /= Hdeti*Hdeti;

      // Determine the position evolution, based on whether we're doing XSPH or not.
      if (mXSPH) {
        DxDti = vi + XSPHDeltaVi;
      } else {
        DxDti = vi;
      }

      // The H tensor evolution.
      DHDti = mSmoothingScaleMethod.smoothingScaleDerivative(Hi,
                                                             ri,
                                                             DvDxi,
                                                             hmin,
                                                             hmax,
                                                             hminratio,
                                                             nPerh);
      Hideali = mSmoothingScaleMethod.newSmoothingScale(Hi,
                                                        ri,
                                                        weightedNeighborSumi,
                                                        massSecondMomenti,
                                                        W,
                                                        hmin,
                                                        hmax,
                                                        hminratio,
                                                        nPerh,
                                                        connectivityMap,
                                                        nodeListi,
                                                        i);

      //const Scalar mag0 = DxDti.magnitude();
      const Scalar mag0 = vi.magnitude();
      //printf("MAG0=%10.3e",mag0);
      
      if (dt > 0.0) {
        CHECK(m0i > 0.0);
        const Vector com = -m1i/m0i;
        const Vector dhat = com.unitVector();
        //const Vector delPos=com - ri;
        const Scalar a0 = DvDti.magnitude();
        const Vector delPos=com;
        //const Vector accel=2*delPos/(dt*dt)-2*vi/dt;
        //const Vector accel=2*delPos/(dt*dt)-2*DxDti/dt;
        const Scalar deltamag = com.magnitude();
        //const Vector accel=std::min(0.01*mag0, deltamag)*2*delPos/(dt*dt);
        const Vector accel=2*delPos/(dt*dt);
        const Scalar a1 = accel.magnitude();
        const Vector delta = mfilter*std::min(a0, a1)*accel.unitVector();
        //const Vector delta = 0.01*std::min(a0, a1)*accel.unitVector();

        // const Vector delPos2=std::min(0.01*mag0, deltamag)*dhat;
        //const Vector accel=2*delPos2/(dt*dt)-2*vi/dt;
        //const Vector accel=2*delPos/(dt*dt*mi);
        // printf("DVDT=%10.3e, accell=%10.3e, delta=%10.3e\n",DvDti[0],accel[0],delta[0]);
        // printf("COM=%10.3e, ri=%10.3e, del=%10.3e dt=%10.3e vi=%10.3e\n",com[0],ri[0],delPos[0],dt,vi[0]);
        //DvDti += accel;
        DvDti += delta;

        // Account for the work done as well.
        // DepsDti -= (vi + 0.5*dt*DvDti).dot(DvDti);
      }

      // if (dt > 0.0) {
      //    const Vector com = centerOfMass(polyvol(nodeListi, i), DrhoDxi);
      //    const Vector dhat = com.unitVector();
      //    //const Vector delPos=com - ri;
      //    const Scalar a0 = DvDti.magnitude();
      //    const Vector delPos=com;
      //    //const Vector accel=2*delPos/(dt*dt)-2*vi/dt;
      //    //const Vector accel=2*delPos/(dt*dt)-2*DxDti/dt;
      //    const Scalar deltamag = com.magnitude();
      //    //const Vector accel=std::min(0.01*mag0, deltamag)*2*delPos/(dt*dt);
      //    const Vector accel=2*delPos/(dt*dt);
      //    const Scalar a1 = accel.magnitude();
      //    const Vector delta = mfilter*std::min(a0, a1)*accel.unitVector();
      //    //const Vector delta = 0.01*std::min(a0, a1)*accel.unitVector();

      //    // const Vector delPos2=std::min(0.01*mag0, deltamag)*dhat;
      //    //const Vector accel=2*delPos2/(dt*dt)-2*vi/dt;
      //    //const Vector accel=2*delPos/(dt*dt*mi);
      //    // printf("DVDT=%10.3e, accell=%10.3e, delta=%10.3e\n",DvDti[0],accel[0],delta[0]);
      //    // printf("COM=%10.3e, ri=%10.3e, del=%10.3e dt=%10.3e vi=%10.3e\n",com[0],ri[0],delPos[0],dt,vi[0]);
      //    //DvDti += accel;
      //    DvDti += delta;
      
      // }

      // // BLAGO!
      // if (i == 0 or i == 50) {
      //   cerr.precision(13);
      //   cerr << " --> " << i;
      //   if (i == 0) {
      //     cerr << "  ";
      //   } else {
      //     cerr << " ";
      //   }
      //   cerr << " " << Ai
      //        << " " << Bi
      //        << " " << rhoi
      //        // << " " << rhoSumi 
      //        << " " << DxDti 
      //        << " " << DrhoDti 
      //        << " " << DvDti
      //        << " " << DepsDti 
      //        << " " << DvDxi 
      //        << " " << DrhoDxi
      //        << " " << DHDti
      //        << " " << Hideali
      //        << " " << maxViscousPressurei
      //        << endl;
      // }
      // // BLAGO!

      // Increment the work for i.
      worki += Timing::difference(start, Timing::currentTime());

      // Now add the pairwise time for each neighbor we computed here.
      for (int nodeListj = 0; nodeListj != numNodeLists; ++nodeListj) {
        const vector<int>& connectivity = fullConnectivity[nodeListj];
        if (connectivity.size() > 0) {
          const int firstGhostNodej = nodeLists[nodeListj]->firstGhostNode();
          Field<Dimension, Scalar>& workFieldj = nodeLists[nodeListj]->work();
#pragma vector always
          for (vector<int>::const_iterator jItr = connectivity.begin();
               jItr != connectivity.end();
               ++jItr) {
            const int j = *jItr;
            if (connectivityMap.calculatePairInteraction(nodeListi, i, 
                                                         nodeListj, j,
                                                         firstGhostNodej)) {
              workFieldj(j) += deltaTimePair;
            }
          }
        }
      }
    }
  }

  // BLAGO!
  // {
  //   FieldList<Dimension, Tensor> DvDx_check = gradientCSPH(velocity, position, vol, H, A, B, C, D, gradA, gradB, connectivityMap, W);
  //   FieldList<Dimension, Vector> gradP_check = gradientCSPH(pressure, position, vol, H, A, B, C, D, gradA, gradB, connectivityMap, W);
  //   for (size_t nodeListi = 0; nodeListi != numNodeLists; ++nodeListi) {
  //     for (size_t i = 0; i != DvDx[nodeListi]->numInternalElements(); ++i) {
  // 	if (std::abs(DvDx(nodeListi, i).xx() - DvDx_check(nodeListi, i).xx()) > 1e-6)
  // 	  cerr << "DVDX fail: (" << i << " " << DvDx(nodeListi, i) << " " << DvDx_check(nodeListi, i) << ") " << endl;
  // 	const Vector DvDti_check = -gradP_check(nodeListi, i)/massDensity(nodeListi, i);
  // 	if (std::abs(DvDt(nodeListi, i).x() - DvDti_check.x()) > 1.0e-6)
  // 	  cerr << "DVDT fail: (" << i << " " << DvDt(nodeListi, i) << " " << DvDti_check << ") " << endl;
  //     }
  //   }
  // }
  // BLAGO!

}

//------------------------------------------------------------------------------
// Finalize the derivatives.
//------------------------------------------------------------------------------
template<typename Dimension>
void
CSPHHydroBase<Dimension>::
finalizeDerivatives(const typename Dimension::Scalar time,
                    const typename Dimension::Scalar dt,
                    const DataBase<Dimension>& dataBase,
                    const State<Dimension>& state,
                    StateDerivatives<Dimension>& derivs) const {

  // If we're using the compatible energy discretization, we need to enforce
  // boundary conditions on the accelerations.
  if (compatibleEnergyEvolution()) {
    FieldList<Dimension, Vector> accelerations = derivs.fields(IncrementFieldList<Dimension, Field<Dimension, Vector> >::prefix() + HydroFieldNames::velocity, Vector::zero);
    for (ConstBoundaryIterator boundaryItr = this->boundaryBegin();
         boundaryItr != this->boundaryEnd();
         ++boundaryItr) (*boundaryItr)->applyFieldListGhostBoundary(accelerations);
    for (ConstBoundaryIterator boundaryItr = this->boundaryBegin(); 
         boundaryItr != this->boundaryEnd();
         ++boundaryItr) (*boundaryItr)->finalizeGhostBoundary();
  }
}

//------------------------------------------------------------------------------
// Finalize the state after state has been updated and boundary conditions 
// enforced.  For CSPH this is where we update the volumes and RPKM corrections.
//------------------------------------------------------------------------------
template<typename Dimension>
void
CSPHHydroBase<Dimension>::
postStateUpdate(const DataBase<Dimension>& dataBase,
                State<Dimension>& state,
                const StateDerivatives<Dimension>& derivs) const {

  // // Grab state we're going to use.
  // const TableKernel<Dimension>& W = this->kernel();
  // const ConnectivityMap<Dimension>& connectivityMap = dataBase.connectivityMap();
  // const FieldList<Dimension, Vector> position = state.fields(HydroFieldNames::position, Vector::zero);
  // const FieldList<Dimension, Scalar> mass = state.fields(HydroFieldNames::mass, 0.0);
  // const FieldList<Dimension, SymTensor> H = state.fields(HydroFieldNames::H, SymTensor::zero);

  // // Compute the volume per node.
  // FieldList<Dimension, Scalar> vol = state.fields(HydroFieldNames::volume, 0.0);
  // computeHullVolumes(connectivityMap, position, vol);

  // // We need boundary conditions enforced on the volume before we can compute corrections.
  // for (ConstBoundaryIterator boundItr = this->boundaryBegin();
  //      boundItr != this->boundaryEnd();
  //      ++boundItr) (*boundItr)->applyFieldListGhostBoundary(vol);
  // for (ConstBoundaryIterator boundItr = this->boundaryBegin();
  //      boundItr != this->boundaryEnd();
  //      ++boundItr) (*boundItr)->finalizeGhostBoundary();

  // // Compute the kernel correction fields.
  // FieldList<Dimension, Scalar> A = state.fields(HydroFieldNames::A_CSPH, 0.0);
  // FieldList<Dimension, Vector> B = state.fields(HydroFieldNames::B_CSPH, Vector::zero);
  // FieldList<Dimension, Vector> C = state.fields(HydroFieldNames::C_CSPH, Vector::zero);
  // FieldList<Dimension, Tensor> D = state.fields(HydroFieldNames::D_CSPH, Tensor::zero);
  // FieldList<Dimension, Vector> gradA = state.fields(HydroFieldNames::gradA_CSPH, Vector::zero);
  // FieldList<Dimension, Tensor> gradB = state.fields(HydroFieldNames::gradB_CSPH, Tensor::zero);
  // computeCSPHCorrections(connectivityMap, W, vol, position, H, A, B, C, D, gradA, gradB);
  // for (ConstBoundaryIterator boundItr = this->boundaryBegin();
  //      boundItr != this->boundaryEnd();
  //      ++boundItr) {
  //   (*boundItr)->applyFieldListGhostBoundary(A);
  //   (*boundItr)->applyFieldListGhostBoundary(B);
  //   (*boundItr)->applyFieldListGhostBoundary(C);
  //   (*boundItr)->applyFieldListGhostBoundary(D);
  //   (*boundItr)->applyFieldListGhostBoundary(gradA);
  //   (*boundItr)->applyFieldListGhostBoundary(gradB);
  // }
  // for (ConstBoundaryIterator boundItr = this->boundaryBegin();
  //      boundItr != this->boundaryEnd();
  //      ++boundItr) (*boundItr)->finalizeGhostBoundary();
}

//------------------------------------------------------------------------------
// Finalize the hydro.
//------------------------------------------------------------------------------
template<typename Dimension>
void
CSPHHydroBase<Dimension>::
finalize(const typename Dimension::Scalar time,
         const typename Dimension::Scalar dt,
         DataBase<Dimension>& dataBase,
         State<Dimension>& state,
         StateDerivatives<Dimension>& derivs) {

  // Base class finalization.
  GenericHydro<Dimension>::finalize(time, dt, dataBase, state, derivs);

  // Depending on the mass density advancement selected, we may want to replace the 
  // mass density.
  if (densityUpdate() == PhysicsSpace::RigorousSumDensity) {
    const TableKernel<Dimension>& W = this->kernel();
    const ConnectivityMap<Dimension>& connectivityMap = dataBase.connectivityMap();
    const FieldList<Dimension, Scalar> mass = state.fields(HydroFieldNames::mass, 0.0);
    const FieldList<Dimension, SymTensor> H = state.fields(HydroFieldNames::H, SymTensor::zero);
    FieldList<Dimension, Vector> position = state.fields(HydroFieldNames::position, Vector::zero);
<<<<<<< HEAD
    // FieldList<Dimension, Scalar> vol = state.fields(HydroFieldNames::volume, 0.0);
    FieldList<Dimension, Scalar> massDensity = state.fields(HydroFieldNames::massDensity, 0.0);

    const FieldList<Dimension, Scalar> vol = mass/massDensity;

    computeCSPHSumMassDensity(connectivityMap, this->kernel(), position, mass, vol, H, this->boundaryBegin(), this->boundaryEnd(), massDensity);
=======
    FieldList<Dimension, Scalar> vol = state.fields(HydroFieldNames::volume, 0.0);
    FieldList<Dimension, Scalar> m0 = state.fields(HydroFieldNames::m0_CSPH, 0.0);
    FieldList<Dimension, Vector> m1 = state.fields(HydroFieldNames::m1_CSPH, Vector::zero);
    FieldList<Dimension, SymTensor> m2 = state.fields(HydroFieldNames::m2_CSPH, SymTensor::zero);
    FieldList<Dimension, Scalar> A0 = state.fields(HydroFieldNames::A0_CSPH, 0.0);
    FieldList<Dimension, Scalar> A = state.fields(HydroFieldNames::A_CSPH, 0.0);
    FieldList<Dimension, Vector> B = state.fields(HydroFieldNames::B_CSPH, Vector::zero);
    FieldList<Dimension, Vector> C = state.fields(HydroFieldNames::C_CSPH, Vector::zero);
    FieldList<Dimension, Tensor> D = state.fields(HydroFieldNames::D_CSPH, Tensor::zero);
    FieldList<Dimension, Vector> gradA0 = state.fields(HydroFieldNames::gradA0_CSPH, Vector::zero);
    FieldList<Dimension, Vector> gradA = state.fields(HydroFieldNames::gradA_CSPH, Vector::zero);
    FieldList<Dimension, Tensor> gradB = state.fields(HydroFieldNames::gradB_CSPH, Tensor::zero);
    FieldList<Dimension, Scalar> massDensity = state.fields(HydroFieldNames::massDensity, 0.0);
    // computeHullVolumes(connectivityMap, position, polyvol, vol);
    // for (ConstBoundaryIterator boundaryItr = this->boundaryBegin(); 
    //      boundaryItr != this->boundaryEnd();
    //      ++boundaryItr) (*boundaryItr)->applyFieldListGhostBoundary(vol);
    // for (ConstBoundaryIterator boundaryItr = this->boundaryBegin(); 
    //      boundaryItr != this->boundaryEnd();
    //      ++boundaryItr) (*boundaryItr)->finalizeGhostBoundary();
    computeCSPHCorrections(connectivityMap, W, vol, position, H, m0, m1, m2, A0, A, B, C, D, gradA0, gradA, gradB);
    computeCSPHSumMassDensity(connectivityMap, this->kernel(), position, mass, vol, H, A0, A, B, massDensity);
>>>>>>> 3c99b10a
    // SPHSpace::computeSPHSumMassDensity(connectivityMap, this->kernel(), position, mass, H, massDensity);
    for (ConstBoundaryIterator boundaryItr = this->boundaryBegin(); 
         boundaryItr != this->boundaryEnd();
         ++boundaryItr) (*boundaryItr)->applyFieldListGhostBoundary(massDensity);
    for (ConstBoundaryIterator boundaryItr = this->boundaryBegin(); 
         boundaryItr != this->boundaryEnd();
         ++boundaryItr) (*boundaryItr)->finalizeGhostBoundary();

    // // Add any filtering component to the node movement.
    // // Note that the FacetedVolumes are in coordinates with the node at the origin already!
    // if (mfilter > 0.0) {
    //   const FieldList<Dimension, Vector> DxDt = derivs.fields(IncrementFieldList<Dimension, Field<Dimension, Vector> >::prefix() + HydroFieldNames::position, Vector::zero);
    //   const FieldList<Dimension, Vector> DrhoDx = derivs.fields(HydroFieldNames::massDensityGradient, Vector::zero);
    //   size_t nodeListi = 0;
    //   for (typename DataBase<Dimension>::ConstFluidNodeListIterator itr = dataBase.fluidNodeListBegin();
    //        itr != dataBase.fluidNodeListEnd();
    //        ++itr, ++nodeListi) {
    //     for (typename ConnectivityMap<Dimension>::const_iterator iItr = connectivityMap.begin(nodeListi);
    //          iItr != connectivityMap.end(nodeListi);
    //          ++iItr) {
    //       const int i = *iItr;
    //       Vector& ri = position(nodeListi, i);
    //       const Vector& DxDti = DxDt(nodeListi, i);
    //       const Vector& DrhoDxi = DrhoDx(nodeListi, i);
    //       const Scalar mag0 = DxDti.magnitude();
    //       if (mag0 > 0.0) {
    //         const Vector com = centerOfMass(polyvol(nodeListi, i), DrhoDxi),
    //                      dhat = com.unitVector();
    //         const Scalar deltamag = com.magnitude();
    //         ri += std::min(mfilter*mag0, deltamag)*dhat;
    //       }
    //     }
    //   }
    // }

  // } else if (densityUpdate() == PhysicsSpace::SumDensity) {
  //   FieldList<Dimension, Scalar> massDensity = state.fields(HydroFieldNames::massDensity, 0.0);
  //   FieldList<Dimension, Scalar> massDensitySum = derivs.fields(ReplaceFieldList<Dimension, Field<Dimension, Field<Dimension, Scalar> > >::prefix() + 
  //                                                               HydroFieldNames::massDensity, 0.0);
  //   massDensity.assignFields(massDensitySum);
  }
}

//------------------------------------------------------------------------------
// Apply the ghost boundary conditions for hydro state fields.
//------------------------------------------------------------------------------
template<typename Dimension>
void
CSPHHydroBase<Dimension>::
applyGhostBoundaries(State<Dimension>& state,
                     StateDerivatives<Dimension>& derivs) {

  // Apply boundary conditions to the basic fluid state Fields.
  // FieldList<Dimension, Scalar> vol = state.fields(HydroFieldNames::volume, 0.0);
  FieldList<Dimension, Scalar> mass = state.fields(HydroFieldNames::mass, 0.0);
  FieldList<Dimension, Scalar> massDensity = state.fields(HydroFieldNames::massDensity, 0.0);
  FieldList<Dimension, Scalar> specificThermalEnergy = state.fields(HydroFieldNames::specificThermalEnergy, 0.0);
  FieldList<Dimension, Vector> velocity = state.fields(HydroFieldNames::velocity, Vector::zero);
  FieldList<Dimension, Scalar> pressure = state.fields(HydroFieldNames::pressure, 0.0);
  FieldList<Dimension, Scalar> soundSpeed = state.fields(HydroFieldNames::soundSpeed, 0.0);

  FieldList<Dimension, Scalar> specificThermalEnergy0;
  if (compatibleEnergyEvolution()) specificThermalEnergy0 = state.fields(HydroFieldNames::specificThermalEnergy + "0", 0.0);

  FieldList<Dimension, Scalar> m0 = state.fields(HydroFieldNames::m0_CSPH, 0.0);
  FieldList<Dimension, Vector> m1 = state.fields(HydroFieldNames::m1_CSPH, Vector::zero);
  FieldList<Dimension, Scalar> A0 = state.fields(HydroFieldNames::A0_CSPH, 0.0);
  FieldList<Dimension, Scalar> A = state.fields(HydroFieldNames::A_CSPH, 0.0);
  FieldList<Dimension, Vector> B = state.fields(HydroFieldNames::B_CSPH, Vector::zero);
  FieldList<Dimension, Vector> C = state.fields(HydroFieldNames::C_CSPH, Vector::zero);
  FieldList<Dimension, Tensor> D = state.fields(HydroFieldNames::D_CSPH, Tensor::zero);
  FieldList<Dimension, Vector> gradA0 = state.fields(HydroFieldNames::gradA0_CSPH, Vector::zero);
  FieldList<Dimension, Vector> gradA = state.fields(HydroFieldNames::gradA_CSPH, Vector::zero);
  FieldList<Dimension, Tensor> gradB = state.fields(HydroFieldNames::gradB_CSPH, Tensor::zero);

  for (ConstBoundaryIterator boundaryItr = this->boundaryBegin(); 
       boundaryItr != this->boundaryEnd();
       ++boundaryItr) {
    // (*boundaryItr)->applyFieldListGhostBoundary(vol);
    (*boundaryItr)->applyFieldListGhostBoundary(mass);
    (*boundaryItr)->applyFieldListGhostBoundary(massDensity);
    (*boundaryItr)->applyFieldListGhostBoundary(specificThermalEnergy);
    (*boundaryItr)->applyFieldListGhostBoundary(velocity);
    (*boundaryItr)->applyFieldListGhostBoundary(pressure);
    (*boundaryItr)->applyFieldListGhostBoundary(soundSpeed);
    if (compatibleEnergyEvolution()) (*boundaryItr)->applyFieldListGhostBoundary(specificThermalEnergy0);
    (*boundaryItr)->applyFieldListGhostBoundary(m0);
    (*boundaryItr)->applyFieldListGhostBoundary(m1);
    (*boundaryItr)->applyFieldListGhostBoundary(A0);
    (*boundaryItr)->applyFieldListGhostBoundary(A);
    (*boundaryItr)->applyFieldListGhostBoundary(B);
    (*boundaryItr)->applyFieldListGhostBoundary(C);
    (*boundaryItr)->applyFieldListGhostBoundary(D);
    (*boundaryItr)->applyFieldListGhostBoundary(gradA0);
    (*boundaryItr)->applyFieldListGhostBoundary(gradA);
    (*boundaryItr)->applyFieldListGhostBoundary(gradB);
  }
}

//------------------------------------------------------------------------------
// Enforce the boundary conditions for hydro state fields.
//------------------------------------------------------------------------------
template<typename Dimension>
void
CSPHHydroBase<Dimension>::
enforceBoundaries(State<Dimension>& state,
                  StateDerivatives<Dimension>& derivs) {

  // Enforce boundary conditions on the fluid state Fields.
  // FieldList<Dimension, Scalar> vol = state.fields(HydroFieldNames::volume, 0.0);
  FieldList<Dimension, Scalar> mass = state.fields(HydroFieldNames::mass, 0.0);
  FieldList<Dimension, Scalar> massDensity = state.fields(HydroFieldNames::massDensity, 0.0);
  FieldList<Dimension, Scalar> specificThermalEnergy = state.fields(HydroFieldNames::specificThermalEnergy, 0.0);
  FieldList<Dimension, Vector> velocity = state.fields(HydroFieldNames::velocity, Vector::zero);
  FieldList<Dimension, Scalar> pressure = state.fields(HydroFieldNames::pressure, 0.0);
  FieldList<Dimension, Scalar> soundSpeed = state.fields(HydroFieldNames::soundSpeed, 0.0);

  FieldList<Dimension, Scalar> specificThermalEnergy0;
  if (compatibleEnergyEvolution()) specificThermalEnergy0 = state.fields(HydroFieldNames::specificThermalEnergy + "0", 0.0);

  FieldList<Dimension, Scalar> m0 = state.fields(HydroFieldNames::m0_CSPH, 0.0);
  FieldList<Dimension, Vector> m1 = state.fields(HydroFieldNames::m1_CSPH, Vector::zero);
  FieldList<Dimension, Scalar> A0 = state.fields(HydroFieldNames::A0_CSPH, 0.0);
  FieldList<Dimension, Scalar> A = state.fields(HydroFieldNames::A_CSPH, 0.0);
  FieldList<Dimension, Vector> B = state.fields(HydroFieldNames::B_CSPH, Vector::zero);
  FieldList<Dimension, Vector> C = state.fields(HydroFieldNames::C_CSPH, Vector::zero);
  FieldList<Dimension, Tensor> D = state.fields(HydroFieldNames::D_CSPH, Tensor::zero);
  FieldList<Dimension, Vector> gradA0 = state.fields(HydroFieldNames::gradA0_CSPH, Vector::zero);
  FieldList<Dimension, Vector> gradA = state.fields(HydroFieldNames::gradA_CSPH, Vector::zero);
  FieldList<Dimension, Tensor> gradB = state.fields(HydroFieldNames::gradB_CSPH, Tensor::zero);

  for (ConstBoundaryIterator boundaryItr = this->boundaryBegin(); 
       boundaryItr != this->boundaryEnd();
       ++boundaryItr) {
    // (*boundaryItr)->enforceFieldListBoundary(vol);
    (*boundaryItr)->enforceFieldListBoundary(mass);
    (*boundaryItr)->enforceFieldListBoundary(massDensity);
    (*boundaryItr)->enforceFieldListBoundary(specificThermalEnergy);
    (*boundaryItr)->enforceFieldListBoundary(velocity);
    (*boundaryItr)->enforceFieldListBoundary(pressure);
    (*boundaryItr)->enforceFieldListBoundary(soundSpeed);
    if (compatibleEnergyEvolution()) (*boundaryItr)->enforceFieldListBoundary(specificThermalEnergy0);
    (*boundaryItr)->enforceFieldListBoundary(m0);
    (*boundaryItr)->enforceFieldListBoundary(m1);
    (*boundaryItr)->enforceFieldListBoundary(A0);
    (*boundaryItr)->enforceFieldListBoundary(A);
    (*boundaryItr)->enforceFieldListBoundary(B);
    (*boundaryItr)->enforceFieldListBoundary(C);
    (*boundaryItr)->enforceFieldListBoundary(D);
    (*boundaryItr)->enforceFieldListBoundary(gradA0);
    (*boundaryItr)->enforceFieldListBoundary(gradA);
    (*boundaryItr)->enforceFieldListBoundary(gradB);
  }
}

//------------------------------------------------------------------------------
// Dump the current state to the given file.
//------------------------------------------------------------------------------
template<typename Dimension>
void
CSPHHydroBase<Dimension>::
dumpState(FileIO& file, string pathName) const {
  file.write(mDxDt, pathName + "/DxDt");
  file.write(mDvDt, pathName + "/DvDt");
  file.write(mDmassDensityDt, pathName + "/DmassDensityDt");
  file.write(mDspecificThermalEnergyDt, pathName + "/DspecificThermalEnergyDt");
  file.write(mDHDt, pathName + "/DHDt");
  file.write(mDvDx, pathName + "/DvDx");
  file.write(mInternalDvDx, pathName + "/internalDvDx");
  file.write(mVolume, pathName + "/volume");
  file.write(mM0, pathName + "/m0");
  file.write(mM1, pathName + "/m1");
  file.write(mM2, pathName + "/m2");
  file.write(mA0, pathName + "/A0");
  file.write(mA, pathName + "/A");
  file.write(mB, pathName + "/B");
  file.write(mC, pathName + "/C");
  file.write(mD, pathName + "/D");
  file.write(mGradA0, pathName + "/gradA0");
  file.write(mGradA, pathName + "/gradA");
  file.write(mGradB, pathName + "/gradB");
}

//------------------------------------------------------------------------------
// Restore the state from the given file.
//------------------------------------------------------------------------------
template<typename Dimension>
void
CSPHHydroBase<Dimension>::
restoreState(const FileIO& file, string pathName) {
  file.read(mDxDt, pathName + "/DxDt");
  file.read(mDvDt, pathName + "/DvDt");
  file.read(mDmassDensityDt, pathName + "/DmassDensityDt");
  file.read(mDspecificThermalEnergyDt, pathName + "/DspecificThermalEnergyDt");
  file.read(mDHDt, pathName + "/DHDt");
  file.read(mDvDx, pathName + "/DvDx");
  file.read(mInternalDvDx, pathName + "/internalDvDx");
  file.read(mVolume, pathName + "/volume");
  file.read(mM0, pathName + "/m0");
  file.read(mM1, pathName + "/m1");
  file.read(mM2, pathName + "/m2");
  file.read(mA0, pathName + "/A0");
  file.read(mA, pathName + "/A");
  file.read(mB, pathName + "/B");
  file.read(mC, pathName + "/C");
  file.read(mD, pathName + "/D");
  file.read(mGradA0, pathName + "/gradA0");
  file.read(mGradA, pathName + "/gradA");
  file.read(mGradB, pathName + "/gradB");
}

}
}
<|MERGE_RESOLUTION|>--- conflicted
+++ resolved
@@ -442,15 +442,10 @@
 
   // Create the local storage for time step mask, pressure, sound speed, and correction fields.
   dataBase.resizeFluidFieldList(mTimeStepMask, 1, HydroFieldNames::timeStepMask);
-<<<<<<< HEAD
   // dataBase.fluidPressure(mPressure);
   // dataBase.fluidSoundSpeed(mSoundSpeed);
   dataBase.resizeFluidFieldList(mPressure, 0.0,          HydroFieldNames::pressure, false);
   dataBase.resizeFluidFieldList(mSoundSpeed, 0.0,        HydroFieldNames::soundSpeed, false);
-=======
-  dataBase.fluidPressure(mPressure);
-  dataBase.fluidSoundSpeed(mSoundSpeed);
->>>>>>> 3c99b10a
   dataBase.resizeFluidFieldList(mM0,    0.0,             HydroFieldNames::m0_CSPH, false);
   dataBase.resizeFluidFieldList(mM1,    Vector::zero,    HydroFieldNames::m1_CSPH, false);
   dataBase.resizeFluidFieldList(mM2,    SymTensor::zero, HydroFieldNames::m2_CSPH, false);
@@ -459,10 +454,7 @@
   dataBase.resizeFluidFieldList(mB,     Vector::zero,    HydroFieldNames::B_CSPH, false);
   dataBase.resizeFluidFieldList(mC,     Vector::zero,    HydroFieldNames::C_CSPH, false);
   dataBase.resizeFluidFieldList(mD,     Tensor::zero,    HydroFieldNames::D_CSPH, false);
-<<<<<<< HEAD
-=======
   dataBase.resizeFluidFieldList(mGradA0,Vector::zero,    HydroFieldNames::gradA0_CSPH, false);
->>>>>>> 3c99b10a
   dataBase.resizeFluidFieldList(mGradA, Vector::zero,    HydroFieldNames::gradA_CSPH, false);
   dataBase.resizeFluidFieldList(mGradB, Tensor::zero,    HydroFieldNames::gradB_CSPH, false);
 
@@ -664,11 +656,7 @@
   FieldList<Dimension, Vector> gradA0 = state.fields(HydroFieldNames::gradA0_CSPH, Vector::zero);
   FieldList<Dimension, Vector> gradA = state.fields(HydroFieldNames::gradA_CSPH, Vector::zero);
   FieldList<Dimension, Tensor> gradB = state.fields(HydroFieldNames::gradB_CSPH, Tensor::zero);
-<<<<<<< HEAD
-  computeCSPHCorrections(connectivityMap, W, mass, position, H, true, m0, m1, m2, A0, A, B, C, D, gradA, gradB);
-=======
-  computeCSPHCorrections(connectivityMap, W, vol, position, H, m0, m1, m2, A0, A, B, C, D, gradA0, gradA, gradB);
->>>>>>> 3c99b10a
+  computeCSPHCorrections(connectivityMap, W, mass, position, H, true, m0, m1, m2, A0, A, B, C, D, gradA0, gradA, gradB);
   for (ConstBoundaryIterator boundItr = this->boundaryBegin();
        boundItr != this->boundaryEnd();
        ++boundItr) {
@@ -735,19 +723,6 @@
   const FieldList<Dimension, SymTensor> H = state.fields(HydroFieldNames::H, SymTensor::zero);
   const FieldList<Dimension, Scalar> pressure = state.fields(HydroFieldNames::pressure, 0.0);
   const FieldList<Dimension, Scalar> soundSpeed = state.fields(HydroFieldNames::soundSpeed, 0.0);
-<<<<<<< HEAD
-  FieldList<Dimension, Scalar> m0 = state.fields(HydroFieldNames::m0_CSPH, 0.0);
-  FieldList<Dimension, Vector> m1 = state.fields(HydroFieldNames::m1_CSPH, Vector::zero);
-  FieldList<Dimension, Scalar> A0 = state.fields(HydroFieldNames::A0_CSPH, 0.0);
-  FieldList<Dimension, Scalar> A = state.fields(HydroFieldNames::A_CSPH, 0.0);
-  FieldList<Dimension, Vector> B = state.fields(HydroFieldNames::B_CSPH, Vector::zero);
-  FieldList<Dimension, Vector> C = state.fields(HydroFieldNames::C_CSPH, Vector::zero);
-  FieldList<Dimension, Tensor> D = state.fields(HydroFieldNames::D_CSPH, Tensor::zero);
-  FieldList<Dimension, Vector> gradA = state.fields(HydroFieldNames::gradA_CSPH, Vector::zero);
-  FieldList<Dimension, Tensor> gradB = state.fields(HydroFieldNames::gradB_CSPH, Tensor::zero);
-
-  // CHECK(vol.size() == numNodeLists);
-=======
   const FieldList<Dimension, Scalar> m0 = state.fields(HydroFieldNames::m0_CSPH, 0.0);
   const FieldList<Dimension, Vector> m1 = state.fields(HydroFieldNames::m1_CSPH, Vector::zero);
   const FieldList<Dimension, Scalar> A0 = state.fields(HydroFieldNames::A0_CSPH, 0.0);
@@ -759,8 +734,7 @@
   const FieldList<Dimension, Vector> gradA = state.fields(HydroFieldNames::gradA_CSPH, Vector::zero);
   const FieldList<Dimension, Tensor> gradB = state.fields(HydroFieldNames::gradB_CSPH, Tensor::zero);
 
-  CHECK(vol.size() == numNodeLists);
->>>>>>> 3c99b10a
+  // CHECK(vol.size() == numNodeLists);
   CHECK(mass.size() == numNodeLists);
   CHECK(position.size() == numNodeLists);
   CHECK(velocity.size() == numNodeLists);
@@ -1420,37 +1394,12 @@
     const FieldList<Dimension, Scalar> mass = state.fields(HydroFieldNames::mass, 0.0);
     const FieldList<Dimension, SymTensor> H = state.fields(HydroFieldNames::H, SymTensor::zero);
     FieldList<Dimension, Vector> position = state.fields(HydroFieldNames::position, Vector::zero);
-<<<<<<< HEAD
     // FieldList<Dimension, Scalar> vol = state.fields(HydroFieldNames::volume, 0.0);
     FieldList<Dimension, Scalar> massDensity = state.fields(HydroFieldNames::massDensity, 0.0);
 
     const FieldList<Dimension, Scalar> vol = mass/massDensity;
 
     computeCSPHSumMassDensity(connectivityMap, this->kernel(), position, mass, vol, H, this->boundaryBegin(), this->boundaryEnd(), massDensity);
-=======
-    FieldList<Dimension, Scalar> vol = state.fields(HydroFieldNames::volume, 0.0);
-    FieldList<Dimension, Scalar> m0 = state.fields(HydroFieldNames::m0_CSPH, 0.0);
-    FieldList<Dimension, Vector> m1 = state.fields(HydroFieldNames::m1_CSPH, Vector::zero);
-    FieldList<Dimension, SymTensor> m2 = state.fields(HydroFieldNames::m2_CSPH, SymTensor::zero);
-    FieldList<Dimension, Scalar> A0 = state.fields(HydroFieldNames::A0_CSPH, 0.0);
-    FieldList<Dimension, Scalar> A = state.fields(HydroFieldNames::A_CSPH, 0.0);
-    FieldList<Dimension, Vector> B = state.fields(HydroFieldNames::B_CSPH, Vector::zero);
-    FieldList<Dimension, Vector> C = state.fields(HydroFieldNames::C_CSPH, Vector::zero);
-    FieldList<Dimension, Tensor> D = state.fields(HydroFieldNames::D_CSPH, Tensor::zero);
-    FieldList<Dimension, Vector> gradA0 = state.fields(HydroFieldNames::gradA0_CSPH, Vector::zero);
-    FieldList<Dimension, Vector> gradA = state.fields(HydroFieldNames::gradA_CSPH, Vector::zero);
-    FieldList<Dimension, Tensor> gradB = state.fields(HydroFieldNames::gradB_CSPH, Tensor::zero);
-    FieldList<Dimension, Scalar> massDensity = state.fields(HydroFieldNames::massDensity, 0.0);
-    // computeHullVolumes(connectivityMap, position, polyvol, vol);
-    // for (ConstBoundaryIterator boundaryItr = this->boundaryBegin(); 
-    //      boundaryItr != this->boundaryEnd();
-    //      ++boundaryItr) (*boundaryItr)->applyFieldListGhostBoundary(vol);
-    // for (ConstBoundaryIterator boundaryItr = this->boundaryBegin(); 
-    //      boundaryItr != this->boundaryEnd();
-    //      ++boundaryItr) (*boundaryItr)->finalizeGhostBoundary();
-    computeCSPHCorrections(connectivityMap, W, vol, position, H, m0, m1, m2, A0, A, B, C, D, gradA0, gradA, gradB);
-    computeCSPHSumMassDensity(connectivityMap, this->kernel(), position, mass, vol, H, A0, A, B, massDensity);
->>>>>>> 3c99b10a
     // SPHSpace::computeSPHSumMassDensity(connectivityMap, this->kernel(), position, mass, H, massDensity);
     for (ConstBoundaryIterator boundaryItr = this->boundaryBegin(); 
          boundaryItr != this->boundaryEnd();
