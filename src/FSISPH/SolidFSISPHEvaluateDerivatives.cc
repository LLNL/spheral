namespace Spheral {

template<typename Dimension>
void
SolidFSISPHHydroBase<Dimension>::
evaluateDerivatives(const typename Dimension::Scalar time,
                      const typename Dimension::Scalar dt,
                      const DataBase<Dimension>& dataBase,
                      const State<Dimension>& state,
                            StateDerivatives<Dimension>& derivatives) const {
  this->firstDerivativesLoop(time,dt,dataBase,state,derivatives);
  this->secondDerivativesLoop(time,dt,dataBase,state,derivatives);
  //this->setH(time,dt,dataBase,state,derivatves)
}

//------------------------------------------------------------------------------
// Determine the principle derivatives.
//------------------------------------------------------------------------------
template<typename Dimension>
void
SolidFSISPHHydroBase<Dimension>::
secondDerivativesLoop(const typename Dimension::Scalar time,
                    const typename Dimension::Scalar dt,
                    const DataBase<Dimension>& dataBase,
                    const State<Dimension>& state,
                          StateDerivatives<Dimension>& derivatives) const { 

  // Get the ArtificialViscosity.
  auto& Q = this->artificialViscosity();

  // Get the SlideSurfaces.
  auto& slides = this->slideSurface();

  // The kernels and such.
  const auto& W = this->kernel();
  const auto& smoothingScaleMethod = this->smoothingScaleMethod();

  // huge amount of tinies
  const auto tiny = std::numeric_limits<double>::epsilon();
  const auto tinyScalarDamage = 1.0e-2;
  const auto tinyNonDimensional = 1.0e-9;

  // map to get the new interface flag from the neighbor details
  std::vector<std::vector<int>> interfaceFlagMap(2, vector<int>(6,0));
  interfaceFlagMap[0][2] = 1;
  interfaceFlagMap[0][4] = 1;
  interfaceFlagMap[1][0] = 3;
  interfaceFlagMap[1][1] = 3;
  interfaceFlagMap[1][2] = 3;
  interfaceFlagMap[1][3] = 3;
  interfaceFlagMap[1][4] = 3;

  // constants
  const auto W0 = W(0.0, 1.0);
  const auto interfaceNeighborAngleThreshold = this->interfaceNeighborAngleThreshold();
  const auto interfacePmin = this-> interfacePmin();
  const auto epsTensile = this->epsilonTensile();
  const auto compatibleEnergy = this->compatibleEnergyEvolution();
  const auto totalEnergy = this->evolveTotalEnergy();
  const auto epsDiffusionCoeff = this->specificThermalEnergyDiffusionCoefficient();
  const auto rhoStabilizeCoeff = this->densityStabilizationCoefficient();
  const auto surfaceForceCoeff = this->surfaceForceCoefficient();
  const auto xsphCoeff = this->xsphCoefficient();
  const auto XSPH = xsphCoeff > tiny;
  const auto diffuseEnergy = epsDiffusionCoeff>tiny and compatibleEnergy;
  const auto stabilizeDensity = rhoStabilizeCoeff>tiny;
  const auto alwaysAverageKernels = (mKernelAveragingMethod==KernelAveragingMethod::AlwaysAverageKernels);
  const auto averageInterfaceKernels = (mKernelAveragingMethod==KernelAveragingMethod::AverageInterfaceKernels);
  const auto constructHLLC = (mInterfaceMethod == InterfaceMethod::HLLCInterface);
  const auto activateConstruction = !(mInterfaceMethod == InterfaceMethod::NoInterface);
  const auto oneOverDimension = (this->planeStrain() ? 1.0/3.0 : 1.0/Dimension::nDim);

  // The connectivity.
  const auto& connectivityMap = dataBase.connectivityMap();
  const auto& pairs = connectivityMap.nodePairList();
  const auto& nodeLists = connectivityMap.nodeLists();
  const auto  numNodeLists = nodeLists.size();
  const auto  numPairs = pairs.size();
  const auto  nPerh = nodeLists[0]->nodesPerSmoothingScale();
  const auto  WnPerh = W(1.0/nPerh, 1.0);

  // Get the state and derivative FieldLists.
  const auto interfaceNormals = state.fields(FSIFieldNames::interfaceNormals, Vector::zero);
  const auto interfaceFlags = state.fields(FSIFieldNames::interfaceFlags, int(0));
  const auto interfaceAreaVectors = state.fields(FSIFieldNames::interfaceAreaVectors, Vector::zero);
  const auto interfaceSmoothness = state.fields(FSIFieldNames::interfaceSmoothness, 0.0);
  const auto mass = state.fields(HydroFieldNames::mass, 0.0);
  const auto position = state.fields(HydroFieldNames::position, Vector::zero);
  const auto velocity = state.fields(HydroFieldNames::velocity, Vector::zero);
  const auto massDensity = state.fields(HydroFieldNames::massDensity, 0.0);
  const auto specificThermalEnergy = state.fields(HydroFieldNames::specificThermalEnergy, 0.0);
  const auto H = state.fields(HydroFieldNames::H, SymTensor::zero);
  const auto damagedPressure = state.fields(FSIFieldNames::damagedPressure, 0.0);
  const auto pressure = state.fields(HydroFieldNames::pressure, 0.0);
  const auto soundSpeed = state.fields(HydroFieldNames::soundSpeed, 0.0);
  const auto S = state.fields(SolidFieldNames::deviatoricStress, SymTensor::zero);
  const auto K = state.fields(SolidFieldNames::bulkModulus, 0.0);
  const auto mu = state.fields(SolidFieldNames::shearModulus, 0.0);
  const auto damage = state.fields(SolidFieldNames::tensorDamage, SymTensor::zero);
  const auto fragIDs = state.fields(SolidFieldNames::fragmentIDs, int(1));
  const auto pTypes = state.fields(SolidFieldNames::particleTypes, int(0));
  //const auto yield = state.fields(SolidFieldNames::yieldStrength, 0.0);
  //const auto invJ2 = state.fields(FSIFieldNames::inverseEquivalentDeviatoricStress, 0.0);

  CHECK(interfaceFlags.size() == numNodeLists);
  CHECK(interfaceAreaVectors.size() == numNodeLists);
  CHECK(interfaceNormals.size() == numNodeLists);
  CHECK(interfaceSmoothness.size() == numNodeLists);
  CHECK(mass.size() == numNodeLists);
  CHECK(position.size() == numNodeLists);
  CHECK(velocity.size() == numNodeLists);
  CHECK(massDensity.size() == numNodeLists);
  CHECK(specificThermalEnergy.size() == numNodeLists);
  CHECK(H.size() == numNodeLists);
  CHECK(pressure.size() == numNodeLists);
  CHECK(damagedPressure.size() == numNodeLists);
  CHECK(soundSpeed.size() == numNodeLists);
  CHECK(S.size() == numNodeLists);
  CHECK(K.size() == numNodeLists);
  CHECK(mu.size() == numNodeLists);
  CHECK(damage.size() == numNodeLists);
  CHECK(fragIDs.size() == numNodeLists);
  CHECK(pTypes.size() == numNodeLists);
  //CHECK(yield.size() == numNodeLists);
  //CHECK(invJ2.size() == numNodeLists);

  // Derivative FieldLists.
  const auto  M = derivatives.fields(HydroFieldNames::M_SPHCorrection, Tensor::zero);
  const auto  localM = derivatives.fields("local " + HydroFieldNames::M_SPHCorrection, Tensor::zero);
  const auto  DepsDx = derivatives.fields(FSIFieldNames::specificThermalEnergyGradient, Vector::zero);
  const auto  DPDx = derivatives.fields(FSIFieldNames::pressureGradient, Vector::zero);
  auto  newInterfaceNormals = derivatives.fields(PureReplaceState<Dimension, Vector>::prefix() + FSIFieldNames::interfaceNormals, Vector::zero);
  auto  newInterfaceFlags = derivatives.fields(PureReplaceState<Dimension, int>::prefix() + FSIFieldNames::interfaceFlags, int(0));
  auto  newInterfaceAreaVectors = derivatives.fields(PureReplaceState<Dimension, Vector>::prefix() + FSIFieldNames::interfaceAreaVectors, Vector::zero);
  auto  interfaceSmoothnessNormalization = derivatives.fields(FSIFieldNames::interfaceSmoothnessNormalization, 0.0);
  auto  interfaceFraction = derivatives.fields(FSIFieldNames::interfaceFraction, 0.0);
  auto  newInterfaceSmoothness = derivatives.fields(PureReplaceState<Dimension, Scalar>::prefix() + FSIFieldNames::interfaceSmoothness, 0.0);
  auto  interfaceAngles = derivatives.fields(FSIFieldNames::interfaceAngles, 0.0);
  auto  normalization = derivatives.fields(HydroFieldNames::normalization, 0.0);
  auto  DxDt = derivatives.fields(IncrementState<Dimension, Vector>::prefix() + HydroFieldNames::position, Vector::zero);
  auto  DrhoDt = derivatives.fields(IncrementState<Dimension, Scalar>::prefix() + HydroFieldNames::massDensity, 0.0);
  auto  DvDt = derivatives.fields(HydroFieldNames::hydroAcceleration, Vector::zero);
  auto  DepsDt = derivatives.fields(IncrementState<Dimension, Scalar>::prefix() + HydroFieldNames::specificThermalEnergy, 0.0);
  auto  DvDx = derivatives.fields(HydroFieldNames::velocityGradient, Tensor::zero);
  auto  localDvDx = derivatives.fields(HydroFieldNames::internalVelocityGradient, Tensor::zero);
  auto  DHDt = derivatives.fields(IncrementState<Dimension, SymTensor>::prefix() + HydroFieldNames::H, SymTensor::zero);
  auto  Hideal = derivatives.fields(ReplaceBoundedState<Dimension, SymTensor>::prefix() + HydroFieldNames::H, SymTensor::zero);
  auto  maxViscousPressure = derivatives.fields(HydroFieldNames::maxViscousPressure, 0.0);
  auto  effViscousPressure = derivatives.fields(HydroFieldNames::effectiveViscousPressure, 0.0);
  auto  XSPHWeightSum = derivatives.fields(HydroFieldNames::XSPHWeightSum, 0.0);
  auto  XSPHDeltaV = derivatives.fields(HydroFieldNames::XSPHDeltaV, Vector::zero);
  auto  weightedNeighborSum = derivatives.fields(HydroFieldNames::weightedNeighborSum, 0.0);
  auto  massSecondMoment = derivatives.fields(HydroFieldNames::massSecondMoment, SymTensor::zero);
  auto  DSDt = derivatives.fields(IncrementState<Dimension, SymTensor>::prefix() + SolidFieldNames::deviatoricStress, SymTensor::zero);
  auto& pairAccelerations = derivatives.getAny(HydroFieldNames::pairAccelerations, vector<Vector>());
  auto& pairDepsDt = derivatives.getAny(HydroFieldNames::pairWork, vector<Scalar>());
  
  CHECK(M.size() == numNodeLists);
  CHECK(localM.size() == numNodeLists);
  CHECK(DepsDx.size() == numNodeLists);
  CHECK(DPDx.size() == numNodeLists);
  CHECK(newInterfaceFlags.size() == numNodeLists);
  CHECK(newInterfaceAreaVectors.size() == numNodeLists);
  CHECK(newInterfaceNormals.size() == numNodeLists);
  CHECK(interfaceSmoothnessNormalization.size() == numNodeLists);
  CHECK(interfaceFraction.size() == numNodeLists);
  CHECK(newInterfaceSmoothness.size() == numNodeLists);
  CHECK(interfaceAngles.size() == numNodeLists);
  CHECK(normalization.size() == numNodeLists);
  CHECK(DxDt.size() == numNodeLists);
  CHECK(DrhoDt.size() == numNodeLists);
  CHECK(DvDt.size() == numNodeLists);
  CHECK(DepsDt.size() == numNodeLists);
  CHECK(DvDx.size() == numNodeLists);
  CHECK(localDvDx.size() == numNodeLists);
  CHECK(M.size() == numNodeLists);
  CHECK(localM.size() == numNodeLists);
  CHECK(DHDt.size() == numNodeLists);
  CHECK(Hideal.size() == numNodeLists);
  CHECK(maxViscousPressure.size() == numNodeLists);
  CHECK(effViscousPressure.size() == numNodeLists);
  CHECK(XSPHWeightSum.size() == numNodeLists);
  CHECK(XSPHDeltaV.size() == numNodeLists);
  CHECK(weightedNeighborSum.size() == numNodeLists);
  CHECK(massSecondMoment.size() == numNodeLists);
  CHECK(DSDt.size() == numNodeLists);

  // Size up the pair-wise accelerations before we start.
  if(compatibleEnergy){
    pairAccelerations.resize(numPairs);
    pairDepsDt.resize(2*numPairs);
  }

  //this->computeMCorrection(time,dt,dataBase,state,derivatives);

// Now we calculate  the hydro deriviatives
// Walk all the interacting pairs.
#pragma omp parallel
  {
    // Thread private  scratch variables.
    int i, j, nodeListi, nodeListj;
    Scalar Wi, gWi, Wj, gWj, PLineari, PLinearj, epsLineari, epsLinearj;
    Tensor QPiij, QPiji;
    SymTensor sigmai, sigmaj;
    Vector sigmarhoi, sigmarhoj;

    typename SpheralThreads<Dimension>::FieldListStack threadStack;
    auto newInterfaceFlags_thread = newInterfaceFlags.threadCopy(threadStack, ThreadReduction::MAX);
    auto newInterfaceAreaVectors_thread = newInterfaceAreaVectors.threadCopy(threadStack);
    auto newInterfaceNormals_thread = newInterfaceNormals.threadCopy(threadStack);
    auto newInterfaceSmoothness_thread = newInterfaceSmoothness.threadCopy(threadStack);
    auto interfaceSmoothnessNormalization_thread = interfaceSmoothnessNormalization.threadCopy(threadStack);
    auto interfaceFraction_thread = interfaceFraction.threadCopy(threadStack);
    auto interfaceAngles_thread = interfaceAngles.threadCopy(threadStack, ThreadReduction::MAX);
    auto normalization_thread = normalization.threadCopy(threadStack);
    auto DvDt_thread = DvDt.threadCopy(threadStack);
    auto DepsDt_thread = DepsDt.threadCopy(threadStack);
    auto DrhoDt_thread = DrhoDt.threadCopy(threadStack);
    auto DSDt_thread = DSDt.threadCopy(threadStack);
    auto DvDx_thread = DvDx.threadCopy(threadStack);
    auto localDvDx_thread = localDvDx.threadCopy(threadStack);
    auto XSPHWeightSum_thread = XSPHWeightSum.threadCopy(threadStack);
    auto XSPHDeltaV_thread = XSPHDeltaV.threadCopy(threadStack);
    auto weightedNeighborSum_thread = weightedNeighborSum.threadCopy(threadStack);
    auto massSecondMoment_thread = massSecondMoment.threadCopy(threadStack);
    auto maxViscousPressure_thread = maxViscousPressure.threadCopy(threadStack, ThreadReduction::MAX);
    auto effViscousPressure_thread = effViscousPressure.threadCopy(threadStack);
    
#pragma omp for
    for (auto kk = 0u; kk < numPairs; ++kk) {
      
      i = pairs[kk].i_node;
      j = pairs[kk].j_node;
      nodeListi = pairs[kk].i_list;
      nodeListj = pairs[kk].j_list;

      // Get the state for node i.
      const auto& interfaceFlagsi = interfaceFlags(nodeListi,i);
      const auto& interfaceAreaVectorsi = interfaceAreaVectors(nodeListi,i);
      const auto& interfaceNormalsi = interfaceNormals(nodeListi,i);
      const auto& interfaceSmoothnessi = interfaceSmoothness(nodeListi,i);
      const auto& ri = position(nodeListi, i);
      const auto& vi = velocity(nodeListi, i);
      const auto& mi = mass(nodeListi, i);
      const auto& Hi = H(nodeListi, i);
      const auto& rhoi = massDensity(nodeListi, i);
      const auto& epsi = specificThermalEnergy(nodeListi,i);
      const auto& Pi = pressure(nodeListi, i);
      const auto& Pdi = damagedPressure(nodeListi, i);
      const auto& ci = soundSpeed(nodeListi, i);
      const auto& Si = S(nodeListi, i);
      const auto& pTypei = pTypes(nodeListi, i);
      const auto  fragIDi = fragIDs(nodeListi, i);
      //const auto  Yi = yield(nodeListi, i);
      //const auto  invJ2i = invJ2(nodeListi, i);
      const auto  voli = mi/rhoi;
      const auto  mui = max(mu(nodeListi,i),tiny);
      const auto  Ki = max(tiny,K(nodeListi,i))+4.0/3.0*mui;
      const auto  Hdeti = Hi.Determinant();
      epsLineari = epsi;
      PLineari = Pdi;

      CHECK(mi > 0.0);
      CHECK(rhoi > 0.0);
      CHECK(Hdeti > 0.0);

      const auto& DepsDxi = DepsDx(nodeListi, i);
      const auto& DPDxi = DPDx(nodeListi, i);
      const auto& Mi = M(nodeListi, i);
      auto& normi = normalization_thread(nodeListi,i);
      auto& DvDti = DvDt_thread(nodeListi, i);
      auto& DepsDti = DepsDt_thread(nodeListi, i);
      auto& DvDxi = DvDx_thread(nodeListi, i);
      auto& localDvDxi = localDvDx_thread(nodeListi, i);
      auto& XSPHWeightSumi = XSPHWeightSum_thread(nodeListi, i);
      auto& XSPHDeltaVi = XSPHDeltaV_thread(nodeListi, i);
      auto& weightedNeighborSumi = weightedNeighborSum_thread(nodeListi, i);
      auto& massSecondMomenti = massSecondMoment_thread(nodeListi, i);
      auto& maxViscousPressurei = maxViscousPressure_thread(nodeListi, i);
      auto& effViscousPressurei = effViscousPressure_thread(nodeListi, i);
      auto& newInterfaceFlagsi = newInterfaceFlags_thread(nodeListi,i);
      auto& newInterfaceAreaVectorsi = newInterfaceAreaVectors_thread(nodeListi,i);
      auto& newInterfaceNormalsi = newInterfaceNormals_thread(nodeListi,i);
      auto& newInterfaceSmoothnessi = newInterfaceSmoothness_thread(nodeListi,i);
      auto& interfaceFractioni = interfaceFraction_thread(nodeListi,i);
      auto& interfaceSmoothnessNormalizationi = interfaceSmoothnessNormalization_thread(nodeListi,i);
      auto& minNeighborAnglei = interfaceAngles_thread(nodeListi,i);
      
      // Get the state for node j
      const auto& interfaceFlagsj = interfaceFlags(nodeListj,j);
      const auto& interfaceAreaVectorsj = interfaceAreaVectors(nodeListj,j);
      const auto& interfaceNormalsj = interfaceNormals(nodeListj,j);
      const auto& interfaceSmoothnessj = interfaceSmoothness(nodeListj,j);
      const auto& rj = position(nodeListj, j);
      const auto& vj = velocity(nodeListj, j);
      const auto& mj = mass(nodeListj, j);
      const auto& Hj = H(nodeListj, j);
      const auto& rhoj = massDensity(nodeListj, j);
      const auto& epsj = specificThermalEnergy(nodeListj,j);
      const auto& Pj = pressure(nodeListj, j);
      const auto& Pdj = damagedPressure(nodeListj, j);
      const auto& cj = soundSpeed(nodeListj, j);
      const auto& Sj = S(nodeListj, j);
      const auto& pTypej = pTypes(nodeListj, j);
      const auto  fragIDj = fragIDs(nodeListj, j);
      //const auto  Yj = yield(nodeListj, j);
      //const auto  invJ2j = invJ2(nodeListj, j);
      const auto  volj = mj/rhoj;
      const auto  muj = max(mu(nodeListj,j),tiny);
      const auto  Kj = max(tiny,K(nodeListj,j))+4.0/3.0*muj;
      const auto  Hdetj = Hj.Determinant();
      epsLinearj = epsj;
      PLinearj = Pdj;

      CHECK(mj > 0.0);
      CHECK(rhoj > 0.0);
      CHECK(Hdetj > 0.0);

      const auto& DepsDxj = DepsDx(nodeListj, j);
      const auto& DPDxj = DPDx(nodeListj, j);
      const auto& Mj = M(nodeListj,j);
      auto& normj = normalization_thread(nodeListj,j);
      auto& DvDtj = DvDt_thread(nodeListj, j);
      auto& DepsDtj = DepsDt_thread(nodeListj, j);
      auto& DvDxj = DvDx_thread(nodeListj, j);
      auto& localDvDxj = localDvDx_thread(nodeListj, j);
      auto& XSPHWeightSumj = XSPHWeightSum_thread(nodeListj, j);
      auto& XSPHDeltaVj = XSPHDeltaV_thread(nodeListj, j);
      auto& weightedNeighborSumj = weightedNeighborSum_thread(nodeListj, j);
      auto& massSecondMomentj = massSecondMoment_thread(nodeListj, j);
      auto& maxViscousPressurej = maxViscousPressure_thread(nodeListj, j);
      auto& effViscousPressurej = effViscousPressure_thread(nodeListj, j);
      auto& newInterfaceFlagsj = newInterfaceFlags_thread(nodeListj,j);
      auto& newInterfaceAreaVectorsj = newInterfaceAreaVectors_thread(nodeListj,j);
      auto& newInterfaceNormalsj = newInterfaceNormals_thread(nodeListj,j);
      auto& newInterfaceSmoothnessj = newInterfaceSmoothness_thread(nodeListj,j);
      auto& interfaceFractionj = interfaceFraction_thread(nodeListj,j);
      auto& interfaceSmoothnessNormalizationj = interfaceSmoothnessNormalization_thread(nodeListj,j);
      auto& minNeighborAnglej = interfaceAngles_thread(nodeListj,j);

      // line of action
      const auto rij = ri - rj;
      const auto rhatij = rij.unitVector();
      
      // decoupling and boolean switches
      //-------------------------------------------------------
      // Flag if this is a contiguous material pair or not.
      const auto sameMatij =  (nodeListi == nodeListj and fragIDi==fragIDj);
      const auto differentMatij = !sameMatij; 
      const auto averageKernelij = ( (differentMatij and averageInterfaceKernels) or alwaysAverageKernels);

      // Flag if at least one particle is free (0).
      const auto freeParticle = (pTypei == 0 or pTypej == 0);
      
      // pairwise damage and nodal damage
      const auto Di = max(0.0, min(1.0, damage(nodeListi, i).dot(rhatij).magnitude()));
      const auto Dj = max(0.0, min(1.0, damage(nodeListj, j).dot(rhatij).magnitude()));
      const auto fDi =  (sameMatij ? (1.0-Di)*(1.0-Di) : 0.0 );
      const auto fDj =  (sameMatij ? (1.0-Dj)*(1.0-Dj) : 0.0 );
      const auto fDij = (sameMatij ? pow(1.0-std::abs(Di-Dj),2.0) : 0.0 );
      //const auto maxfDij = (sameMatij ? (1.0-Di)*(1.0-Dj) : 0.0);

      // is Pmin being activated (Pmin->zero for material interfaces)
      const auto pLimiti = (sameMatij ? (Pdi-rhoi*ci*ci*tinyNonDimensional) : interfacePmin);
      const auto pLimitj = (sameMatij ? (Pdj-rhoj*cj*cj*tinyNonDimensional) : interfacePmin);
      const auto pminActivei = (Pi < pLimiti);
      const auto pminActivej = (Pj < pLimitj);
      
      // decoupling criteria 
      const auto isExpanding = (ri-rj).dot(vi-vj) > 0.0;
      const auto isFullyDamaged = (fDi<tinyScalarDamage) or (fDj<tinyScalarDamage);
      const auto isPastAdhesionThreshold = pminActivei or pminActivej;
      const auto decouple = isExpanding and isFullyDamaged and isPastAdhesionThreshold;

      // do we need to construct our interface velocity?
      const auto constructInterface = (fDij < 1.0-tinyScalarDamage) and activateConstruction;
      const auto negligableShearWave = max(mui,muj) < tinyNonDimensional*min(Ki,Kj);

      // do we reduce our deviatoric stress
      const auto isTensile = (((Si+Sj)-(Pdi+Pdj)*SymTensor::one).dot(rhatij)).dot(rhatij) > 0;
      const auto damageReduceStress = isTensile or differentMatij;
      //const auto decouple = isExpanding and isFullyDamaged and isTensile;
      // Kernels
      //--------------------------------------
      const auto Hij = 0.5*(Hi+Hj);
      const auto etaij = Hij*rij;
      const auto etai = Hi*rij;
      const auto etaj = Hj*rij;
      const auto etaMagij = etaij.magnitude();
      const auto etaMagi = etai.magnitude();
      const auto etaMagj = etaj.magnitude();
      CHECK(etaMagij >= 0.0);
      CHECK(etaMagi >= 0.0);
      CHECK(etaMagj >= 0.0);

      // Symmetrized kernel weight and gradient.
      W.kernelAndGradValue(etaMagi, Hdeti, Wi, gWi);
      W.kernelAndGradValue(etaMagj, Hdetj, Wj, gWj);
      const auto Hetai = Hi*etai.unitVector();
      const auto Hetaj = Hj*etaj.unitVector();
      auto gradWi = gWi*Hetai;
      auto gradWj = gWj*Hetaj;
      auto gradWiMi = gradWi;
      auto gradWjMj = gradWj;

      // average our kernels
      const auto gradWij = 0.5*(gradWi+gradWj);
      const auto Wij = 0.5*(Wi+Wj);

      if(averageKernelij){
        const auto gWij = 0.5*(gWi+gWj);
        Wi = Wij;
        Wj = Wij;
        gWi = gWij;
        gWj = gWij;
        gradWi = gradWij;
        gradWj = gradWij;
      }

      gradWiMi = Mi.Transpose()*gradWi;
      gradWjMj = Mj.Transpose()*gradWj;

      // interface fields
      //----------------------------------------------------------------------------------
      const auto fSij = ( sameMatij ? 1.0 : -1.0);
      const auto interfaceSwitch = std::min(std::min(interfaceFlagsj,interfaceFlagsi),1);
      const int sameMatMask = (sameMatij ? 1 : 0);
      const int diffMatMask = 1-sameMatMask;
      const int controlNodeMaski = interfaceFlagMap[0][interfaceFlagsi];
      const int controlNodeMaskj = interfaceFlagMap[0][interfaceFlagsj];

      const auto AijMij = fSij*(voli*volj)*(gradWjMj+gradWiMi); // surface area vector

      const auto alignment = (interfaceFlagsi == 5 or interfaceFlagsj == 5 ? 
                              0.0:
                              std::max(fSij*interfaceNormalsi.dot(interfaceNormalsj),0.0));

      newInterfaceAreaVectorsi -= AijMij;
      newInterfaceAreaVectorsj += AijMij;

      interfaceFractioni += sameMatMask * volj * Wi;
      interfaceFractionj += sameMatMask * voli * Wj;

      // we use the angle between normal and neighbors to check for interface control particles (type 2 or 4)
      const auto minNeighborMaski = (interfaceFlagsj != 5 and sameMatij ? 1.0 : -1.0); // turns following into no-op
      const auto minNeighborMaskj = (interfaceFlagsi != 5 and sameMatij ? 1.0 : -1.0);
      minNeighborAnglei = std::max(std::min(minNeighborMaski,-interfaceAreaVectorsi.unitVector().dot(rhatij)),minNeighborAnglei);
      minNeighborAnglej = std::max(std::min(minNeighborMaskj, interfaceAreaVectorsj.unitVector().dot(rhatij)),minNeighborAnglej);

      // if the node neighbors a control node, set its value to 1 if initially 0
      newInterfaceFlagsi = std::max(newInterfaceFlagsi, interfaceFlagMap[diffMatMask][interfaceFlagsj]);
      newInterfaceFlagsj = std::max(newInterfaceFlagsj, interfaceFlagMap[diffMatMask][interfaceFlagsi]);

      // only flagged nodes get normals and they're based on their control node neighbors
      newInterfaceNormalsi += interfaceSwitch*controlNodeMaskj*fSij*volj*interfaceAreaVectorsj*Wij;
      newInterfaceNormalsj += interfaceSwitch*controlNodeMaski*fSij*voli*interfaceAreaVectorsi*Wij;

      // smoothness is calculated for all flagged interface/surface nodes
      interfaceSmoothnessNormalizationi += interfaceSwitch*volj*Wij;
      interfaceSmoothnessNormalizationj += interfaceSwitch*voli*Wij;
      newInterfaceSmoothnessi += interfaceSwitch*alignment*volj*Wij;
      newInterfaceSmoothnessj += interfaceSwitch*alignment*voli*Wij;

      // Zero'th and second moment of the node distribution -- used for the
      // ideal H calculation.
      //---------------------------------------------------------------
      const auto rij2 = rij.magnitude2();
      const auto thpt = rij.selfdyad()*safeInvVar(rij2*rij2*rij2);
      weightedNeighborSumi += abs(gWi);
      weightedNeighborSumj += abs(gWj);
      massSecondMomenti += gradWi.magnitude2()*thpt;
      massSecondMomentj += gradWj.magnitude2()*thpt;

      if (!decouple){

        // Stress state
        //---------------------------------------------------------------
        const auto rhoij = 0.5*(rhoi+rhoj); 
        const auto cij = 0.5*(ci+cj); 
        const auto vij = vi - vj;

        // raw AV
        std::tie(QPiij, QPiji) = Q.Piij(nodeListi, i, nodeListj, j,
                                        ri, etaij, vi, rhoij, cij, Hij,  
                                        rj, etaij, vj, rhoij, cij, Hij); 

        // slide correction
        if (slides.isSlideSurface(nodeListi,nodeListj)){
          const auto slideCorr = slides.slideCorrection(interfaceSmoothnessi,
                                                        interfaceSmoothnessj,
                                                        interfaceNormalsi,
                                                        interfaceNormalsj,
                                                        vi,
                                                        vj);
          QPiij *= slideCorr;
          QPiji *= slideCorr;
        }

        // save our max pressure from the AV for each node
        {
          const auto Qi = rhoi*rhoj * QPiij.diagonalElements().maxAbsElement();
          const auto Qj = rhoi*rhoj * QPiji.diagonalElements().maxAbsElement();
          maxViscousPressurei = max(maxViscousPressurei, Qi);
          maxViscousPressurej = max(maxViscousPressurej, Qj);
          effViscousPressurei += volj * Qi * Wi;
<<<<<<< HEAD
          effViscousPressurej += voli * Qi * Wj;
=======
          effViscousPressurej += voli * Qj * Wj;
>>>>>>> 684aedf6
        }
        // stress tensor
        //{
          // apply yield pairwise 
          //const auto Yij = std::max(0.0,std::min(Yi,Yj));
          //const auto fYieldi = std::min(Yij*invJ2i,1.0);
          //const auto fYieldj = std::min(Yij*invJ2j,1.0);
          //const auto Seffi = (sameMatij ? 1.0 : 0.0 ) * Si;
          //const auto Seffj = (sameMatij ? 1.0 : 0.0 ) * Sj;
          //const auto Seffi = (min(Pi,Pj) < 0.0 or differentMatij ? maxfDij : 1.0)  * Si;
          //const auto Seffj = (min(Pi,Pj) < 0.0 or differentMatij ? maxfDij : 1.0)  * Sj;
          //const auto Peffi = maxfDij*min(Pi,0.0) + max(Pi,0.0);
          //const auto Peffj = maxfDij*min(Pj,0.0) + max(Pj,0.0);
          //const auto Seffi = maxfDij * Si; //(damageReduceStress ? fDij : 1.0) * Si;
          //const auto Seffj = maxfDij * Sj; //(damageReduceStress ? fDij : 1.0) * Sj;
          const auto Peffi = (differentMatij ? max(Pdi,interfacePmin) : Pdi);
          const auto Peffj = (differentMatij ? max(Pdj,interfacePmin) : Pdj);
          const auto Seffi = (damageReduceStress ? fDij : 1.0) * Si;
          const auto Seffj = (damageReduceStress ? fDij : 1.0) * Sj;
          sigmai = Seffi - Peffi * SymTensor::one;
          sigmaj = Seffj - Peffj * SymTensor::one;
        //}

        // Compute the tensile correction to add to the stress as described in 
        // Gray, Monaghan, & Swift (Comput. Methods Appl. Mech. Eng., 190, 2001)
        {
          const auto fi = epsTensile*FastMath::pow4(Wi/(Hdeti*WnPerh));
          const auto fj = epsTensile*FastMath::pow4(Wj/(Hdetj*WnPerh));
          const auto Ri = fi*tensileStressCorrection(sigmai);
          const auto Rj = fj*tensileStressCorrection(sigmaj);
          sigmai += Ri;
          sigmaj += Rj;
        }

        // accelerations
        //---------------------------------------------------------------
        const auto rhoirhoj = 1.0/(rhoi*rhoj);
        const auto sf = (sameMatij ? 1.0 : 1.0 + surfaceForceCoeff*abs((rhoi-rhoj)/(rhoi+rhoj+tiny)));
        sigmarhoi = sf*(rhoirhoj*sigmai-0.5*QPiij)*gradWiMi;
        sigmarhoj = sf*(rhoirhoj*sigmaj-0.5*QPiji)*gradWjMj;

        if (averageKernelij){
          const auto sigmarhoij = 0.5*(sigmarhoi+sigmarhoj);
          sigmarhoi = sigmarhoij;
          sigmarhoj = sigmarhoij;
        }
      
        const auto deltaDvDt = sigmarhoi + sigmarhoj;

        if (freeParticle) {
          DvDti += mj*deltaDvDt;
          DvDtj -= mi*deltaDvDt;
        } 
      
        // Velocity Gradient
        //-----------------------------------------------------------
        // construct our interface velocity 
        auto vstar = 0.5*(vi+vj);

        linearReconstruction(ri,rj,Pdi,Pdj,DPDxi,DPDxj,PLineari,PLinearj);
        if (constructInterface){
          // components
          const auto ui = vi.dot(rhatij);
          const auto uj = vj.dot(rhatij);
          const auto wi = vi - ui*rhatij;
          const auto wj = vj - uj*rhatij;
          
          // weights weights
          const auto Ci =  (constructHLLC ? std::sqrt(rhoi*Ki)  : Ki  ) + tiny;
          const auto Cj =  (constructHLLC ? std::sqrt(rhoj*Kj)  : Kj  ) + tiny;
          const auto Csi = (constructHLLC ? std::sqrt(rhoi*mui) : mui ) + tiny;
          const auto Csj = (constructHLLC ? std::sqrt(rhoj*muj) : muj ) + tiny;
          const auto CiCjInv = safeInv(Ci+Cj,tiny);
          const auto CsiCsjInv = safeInv(Csi+Csj,tiny);

          // weights
          const auto weightUi = max(0.0, min(1.0, Ci*CiCjInv));
          const auto weightUj = 1.0 - weightUi;
          const auto weightWi = (negligableShearWave ? weightUi : max(0.0, min(1.0, Csi*CsiCsjInv )) );
          const auto weightWj = 1.0 - weightWi;

          // interface velocity
          const auto ustar = weightUi*ui + weightUj*uj + (constructHLLC ? (PLinearj - PLineari)*CiCjInv : 0.0); 
          const auto wstar = weightWi*wi + weightWj*wj;// - (constructHLLC ? (Seffj - Seffi).dot(rhatij)*CsiCsjInv : Vector::zero);
          vstar = fDij * vstar + (1.0-fDij)*(ustar*rhatij + wstar);
        }

        // TODO:
        //------------------------------------------------------------
        // fix pressure/rawPressure convert to damagePressure/pressure
        // get wave speeds in there in a good manner
        //------------------------------------------------------------

        // local velocity gradient for DSDt
        if (sameMatij) {
          localDvDxi -=  2.0*volj*((vi-vstar).dyad(gradWi));
          localDvDxj -=  2.0*voli*((vstar-vj).dyad(gradWj)); 
        }
        
        // diffuse to stabilize things
        if (stabilizeDensity and (ci>tiny and cj>tiny)){
          const auto cFactor = 1.0 + max(min( (vi-vj).dot(rhatij)/max(cij,tiny), 0.0), -1.0);
          const auto effCoeff = (differentMatij ? 1.0 : rhoStabilizeCoeff*cFactor);
          vstar += (constructHLLC ? fDij : 1.0) * effCoeff * rhatij * cij * min(max((PLinearj-PLineari)/(Ki + Kj),-0.25),0.25);
        }

        // global velocity gradient
        DvDxi -= 2.0*volj*(vi-vstar).dyad(gradWiMi);
        DvDxj -= 2.0*voli*(vstar-vj).dyad(gradWjMj);

        // energy conservation
        // ----------------------------------------------------------
        const auto deltaDepsDti = 2.0*sigmarhoi.dot(vi-vstar);
        const auto deltaDepsDtj = 2.0*sigmarhoj.dot(vstar-vj);

        DepsDti -= mj*deltaDepsDti;
        DepsDtj -= mi*deltaDepsDtj;

        if(compatibleEnergy){
          pairAccelerations[kk] = - deltaDvDt;
          pairDepsDt[2*kk]   = - deltaDepsDti; 
          pairDepsDt[2*kk+1] = - deltaDepsDtj;
        }
        
        // thermal diffusion
        //-----------------------------------------------------------
        if (sameMatij and diffuseEnergy){
          linearReconstruction(ri,rj,epsi,epsj,DepsDxi,DepsDxj,epsLineari,epsLinearj);
          const auto cijEff = max(min(cij + (vi-vj).dot(rhatij), cij),0.0);
          const auto diffusion =  epsDiffusionCoeff*cijEff*(epsLineari-epsLinearj)*etaij.dot(gradWij)/(rhoij*etaMagij*etaMagij+tiny);
          pairDepsDt[2*kk]   += diffusion; 
          pairDepsDt[2*kk+1] -= diffusion;
        }

        // normalization 
        //-----------------------------------------------------------
        normi += volj*Wi;
        normj += voli*Wj;

        // XSPH -- we use this to handle tensile instability here
        //-----------------------------------------------------------
        if (sameMatij and XSPH) {
          const auto fxsph = (std::min(Pdi,Pdj) < 0 ? 1 : 0);
          XSPHWeightSumi += fxsph * volj*Wi;
          XSPHWeightSumj += fxsph * voli*Wj;
          XSPHDeltaVi -= fDij*volj*Wi*(vi-vj);
          XSPHDeltaVj -= fDij*voli*Wj*(vj-vi);
        }

      } // if damageDecouple 
    } // loop over pairs
    threadReduceFieldLists<Dimension>(threadStack);
  } // OpenMP parallel region


  // Finish up the derivatives for each point.
  for (auto nodeListi = 0u; nodeListi < numNodeLists; ++nodeListi) {
    const auto& nodeList = mass[nodeListi]->nodeList();
    const auto  hmin = nodeList.hmin();
    const auto  hmax = nodeList.hmax();
    const auto  hminratio = nodeList.hminratio();
    const auto  nPerh = nodeList.nodesPerSmoothingScale();

    const auto ni = nodeList.numInternalNodes();
#pragma omp parallel for
    for (auto i = 0u; i < ni; ++i) {

      // Get the state for node i.
      const auto& ri = position(nodeListi, i);
      const auto& mi = mass(nodeListi, i);
      const auto& vi = velocity(nodeListi, i);
      const auto& rhoi = massDensity(nodeListi, i);
      const auto& Hi = H(nodeListi, i);
      const auto& Si = S(nodeListi, i);
      const auto& mui = mu(nodeListi, i);
      const auto& interfaceFlagsi = interfaceFlags(nodeListi,i);
      const auto& interfaceAreaVectorsi = interfaceAreaVectors(nodeListi,i);
      const auto  Hdeti = Hi.Determinant();
      const auto psi = Hdeti*mi/rhoi*W0;
      CHECK(mi > 0.0);
      CHECK(rhoi > 0.0);
      CHECK(Hdeti > 0.0);

      const auto& DvDti = DvDt(nodeListi,i);
      const auto& localMi = localM(nodeListi, i);
      auto& normi = normalization(nodeListi,i);
      auto& DepsDti = DepsDt(nodeListi,i);
      auto& DxDti = DxDt(nodeListi, i);
      auto& DrhoDti = DrhoDt(nodeListi, i);
      auto& DvDxi = DvDx(nodeListi, i);
      auto& localDvDxi = localDvDx(nodeListi, i);
      auto& DHDti = DHDt(nodeListi, i);
      auto& Hideali = Hideal(nodeListi, i);
      auto& XSPHWeightSumi = XSPHWeightSum(nodeListi, i);
      auto& XSPHDeltaVi = XSPHDeltaV(nodeListi, i);
      auto& weightedNeighborSumi = weightedNeighborSum(nodeListi, i);
      auto& massSecondMomenti = massSecondMoment(nodeListi, i);
      auto& DSDti = DSDt(nodeListi, i);
      auto& newInterfaceNormalsi = newInterfaceNormals(nodeListi,i);
      auto& newInterfaceSmoothnessi = newInterfaceSmoothness(nodeListi,i);
      auto& interfaceSmoothnessNormalizationi = interfaceSmoothnessNormalization(nodeListi,i);
      auto& interfaceFractioni = interfaceFraction(nodeListi,i);
      auto& newInterfaceFlagsi = newInterfaceFlags(nodeListi,i);
      auto& minNeighborAnglei = interfaceAngles(nodeListi,i);

      // finish our normalization
      normi += psi;

      // finish our interface fields.
      if(minNeighborAnglei < interfaceNeighborAngleThreshold)  newInterfaceFlagsi = std::max(2,newInterfaceFlagsi+1);
      if(interfaceFractioni/(1.0-psi)<0.1) newInterfaceFlagsi = 5.0;

      interfaceFractioni += psi;

      if ( interfaceFlagsi > 0 ){
        const double proxWeighti = 100*(1.0 - interfaceFlagsi % 2);
        newInterfaceNormalsi = (newInterfaceNormalsi + proxWeighti * psi * interfaceAreaVectorsi).unitVector();
        newInterfaceSmoothnessi = newInterfaceSmoothnessi/max(interfaceSmoothnessNormalizationi,tiny);
      } else {
        newInterfaceNormalsi = Vector::zero;
      }

      // Complete the moments of the node distribution for use in the ideal H calculation.
      weightedNeighborSumi = Dimension::rootnu(max(0.0, weightedNeighborSumi/Hdeti));
      massSecondMomenti /= Hdeti*Hdeti;
 
    
      DrhoDti -=  rhoi*DvDxi.Trace();

      if (totalEnergy) DepsDti = mi*(vi.dot(DvDti) + DepsDti);

      DxDti = vi;
      if (XSPH) {
        CHECK(normi >= 0.0);
        const auto invNormi = 1.0/max(normi,tiny);
        XSPHWeightSumi = (interfaceFlagsi == 0 ? XSPHWeightSumi*invNormi : 0);
        DxDti += xsphCoeff*XSPHWeightSumi*XSPHDeltaVi*invNormi;
      }

    
      DHDti = smoothingScaleMethod.smoothingScaleDerivative(Hi,
                                                            ri,
                                                            DvDxi,
                                                            hmin,
                                                            hmax,
                                                            hminratio,
                                                            nPerh);
      
      Hideali = smoothingScaleMethod.newSmoothingScale(Hi,
                                                       ri,
                                                       weightedNeighborSumi,
                                                       massSecondMomenti,
                                                       W,
                                                       hmin,
                                                       hmax,
                                                       hminratio,
                                                       nPerh,
                                                       connectivityMap,
                                                       nodeListi,
                                                       i);

      localDvDxi = localDvDxi*localMi;

      // Determine the deviatoric stress evolution.
      const auto deformation = localDvDxi.Symmetric();
      const auto spin = localDvDxi.SkewSymmetric();
      const auto deviatoricDeformation = deformation - (deformation.Trace()*oneOverDimension)*SymTensor::one;
      const auto spinCorrection = (spin*Si + Si*spin).Symmetric();
      DSDti += spinCorrection + 2.0*mui*deviatoricDeformation;
      
    } //loop-nodes
  } //loop-nodeLists
} // evaluateDerivatives method


//------------------------------------------------------------------------------
// EvalDerivs subroutine for spatial derivs
//------------------------------------------------------------------------------
template<typename Dimension>
void
SolidFSISPHHydroBase<Dimension>::
firstDerivativesLoop(const typename Dimension::Scalar /*time*/,
                   const typename Dimension::Scalar /*dt*/,
                   const DataBase<Dimension>& dataBase,
                   const State<Dimension>& state,
                         StateDerivatives<Dimension>& derivatives) const {

  // The kernels and such.
  const auto& W = this->kernel();

  // A few useful constants we'll use in the following loop.
  const auto alwaysAverageKernels = (mKernelAveragingMethod==KernelAveragingMethod::AlwaysAverageKernels);
  const auto averageInterfaceKernels = (mKernelAveragingMethod==KernelAveragingMethod::AverageInterfaceKernels);

  // The connectivity.
  const auto& connectivityMap = dataBase.connectivityMap();
  const auto& pairs = connectivityMap.nodePairList();
  const auto& nodeLists = connectivityMap.nodeLists();
  const auto  numNodeLists = nodeLists.size();
  const auto  numPairs = pairs.size();

  // Get the state and derivative FieldLists.
  const auto mass = state.fields(HydroFieldNames::mass, 0.0);
  const auto position = state.fields(HydroFieldNames::position, Vector::zero);
  const auto massDensity = state.fields(HydroFieldNames::massDensity, 0.0);
  const auto specificThermalEnergy = state.fields(HydroFieldNames::specificThermalEnergy, 0.0);
  const auto H = state.fields(HydroFieldNames::H, SymTensor::zero);
  const auto damagedPressure = state.fields(FSIFieldNames::damagedPressure, 0.0);
  const auto fragIDs = state.fields(SolidFieldNames::fragmentIDs, int(1));

  CHECK(mass.size() == numNodeLists);
  CHECK(position.size() == numNodeLists);
  CHECK(massDensity.size() == numNodeLists);
  CHECK(specificThermalEnergy.size() == numNodeLists);
  CHECK(H.size() == numNodeLists);
  CHECK(damagedPressure.size() == numNodeLists);

  // Derivative FieldLists.
  auto  DepsDx = derivatives.fields(FSIFieldNames::specificThermalEnergyGradient, Vector::zero);
  auto  DPDx = derivatives.fields(FSIFieldNames::pressureGradient, Vector::zero);
  auto  M = derivatives.fields(HydroFieldNames::M_SPHCorrection, Tensor::zero);
  auto  localM = derivatives.fields("local " + HydroFieldNames::M_SPHCorrection, Tensor::zero);
  
  CHECK(DepsDx.size() == numNodeLists);
  CHECK(DPDx.size() == numNodeLists);
  CHECK(M.size() == numNodeLists);
  CHECK(localM.size() == numNodeLists);

#pragma omp parallel
  {
    // Thread private  scratch variables.
    int i, j, nodeListi, nodeListj;

    typename SpheralThreads<Dimension>::FieldListStack threadStack;
    auto M_thread = M.threadCopy(threadStack);
    auto localM_thread = localM.threadCopy(threadStack);
    auto DPDx_thread = DPDx.threadCopy(threadStack);
    auto DepsDx_thread = DepsDx.threadCopy(threadStack);

#pragma omp for
    for (auto kk = 0u; kk < numPairs; ++kk) {

      i = pairs[kk].i_node;
      j = pairs[kk].j_node;
      nodeListi = pairs[kk].i_list;
      nodeListj = pairs[kk].j_list;

      // Get the state for node i.
      const auto& fragIDi = fragIDs(nodeListi,i);
      const auto& ri = position(nodeListi, i);
      const auto& mi = mass(nodeListi, i);
      const auto& epsi = specificThermalEnergy(nodeListi, i);
      const auto& Pi = damagedPressure(nodeListi, i);
      const auto& rhoi = massDensity(nodeListi, i);
      const auto& Hi = H(nodeListi, i);
      const auto  Hdeti = Hi.Determinant();
      CHECK(mi > 0.0);
      CHECK(rhoi > 0.0);
      CHECK(Hdeti > 0.0);

      // Get the state for node j
      const auto& fragIDj = fragIDs(nodeListj,j);
      const auto& rj = position(nodeListj, j);
      const auto& mj = mass(nodeListj, j);
      const auto& epsj = specificThermalEnergy(nodeListj, j);
      const auto& Pj = damagedPressure(nodeListj, j);
      const auto& rhoj = massDensity(nodeListj, j);
      const auto& Hj = H(nodeListj, j);
      const auto  Hdetj = Hj.Determinant();
      CHECK(mj > 0.0);
      CHECK(rhoj > 0.0);
      CHECK(Hdetj > 0.0);

      auto& DPDxi = DPDx_thread(nodeListi, i);
      auto& DPDxj = DPDx_thread(nodeListj, j);
      auto& DepsDxi = DepsDx_thread(nodeListi, i);
      auto& DepsDxj = DepsDx_thread(nodeListj, j);
      auto& localMi = localM_thread(nodeListi,i);
      auto& localMj = localM_thread(nodeListj,j);
      auto& Mi = M_thread(nodeListi,i);
      auto& Mj = M_thread(nodeListj,j);

      const auto rij = ri - rj;
      const auto Pij = Pi - Pj;
      const auto epsij = epsi - epsj;

      // logic
      //---------------------------------------
      const auto sameMatij = (nodeListi == nodeListj and fragIDi == fragIDj);
      const auto differentMatij = (nodeListi!=nodeListj);
      const auto averageKernelij = ( (differentMatij and averageInterfaceKernels) or alwaysAverageKernels);

      // Kernels
      //--------------------------------------
      const auto etai = Hi*rij;
      const auto etaj = Hj*rij;
      const auto etaMagi = etai.magnitude();
      const auto etaMagj = etaj.magnitude();
      CHECK(etaMagi >= 0.0);
      CHECK(etaMagj >= 0.0);

      // Symmetrized kernel weight and gradient.
      const auto gWi = W.gradValue(etaMagi, Hdeti);
      const auto gWj = W.gradValue(etaMagj, Hdetj);
      
      const auto Hetai = Hi*etai.unitVector();
      const auto Hetaj = Hj*etaj.unitVector();
      
      auto gradWi = gWi*Hetai;
      auto gradWj = gWj*Hetaj;
      
      //Wi & Wj --> Wij for interface better agreement DrhoDt and DepsDt
      if(averageKernelij){
        const auto gradWij = 0.5*(gradWi+gradWj);
        gradWi = gradWij;
        gradWj = gradWij;
      }

      gradWi *= mj/rhoj;
      gradWj *= mi/rhoi;

      // spatial gradients and correction
      //---------------------------------------------------------------
      const auto deltaRi = rij.dyad(gradWi);
      const auto deltaRj = rij.dyad(gradWj);

      Mi -= deltaRi;
      Mj -= deltaRj;

      DPDxi -= Pij*gradWi;
      DPDxj -= Pij*gradWj;

      if(sameMatij){
        localMi -=  deltaRi;
        localMj -=  deltaRj;
        DepsDxi -= epsij*gradWi;
        DepsDxj -= epsij*gradWj;
      }
    } // loop over pairs
      // Reduce the thread values to the master.
    threadReduceFieldLists<Dimension>(threadStack);
  }   // OpenMP parallel region

   
    for (auto nodeListi = 0u; nodeListi < numNodeLists; ++nodeListi) {
      const auto& nodeList = mass[nodeListi]->nodeList();
      const auto ni = nodeList.numInternalNodes();
#pragma omp parallel for
      for (auto i = 0u; i < ni; ++i) {
        const auto  numNeighborsi = connectivityMap.numNeighborsForNode(nodeListi, i);
        auto& Mi = M(nodeListi, i);
        auto& localMi = localM(nodeListi, i);
        auto& DepsDxi = DepsDx(nodeListi, i);
        auto& DPDxi = DPDx(nodeListi, i);

        const auto Mdeti = Mi.Determinant();
        const auto goodM = ( Mdeti > 1.0e-2 and numNeighborsi > Dimension::pownu(2));
        Mi =  (goodM and this->linearCorrectGradients() ? Mi.Inverse() : Tensor::one);
        
        const auto localMdeti = localMi.Determinant();
        const auto goodLocalM = ( localMdeti > 1.0e-2 and numNeighborsi > Dimension::pownu(2));
        localMi =  (goodLocalM and this->linearCorrectGradients() ? localMi.Inverse() : Tensor::one);

        DPDxi = Mi.Transpose()*DPDxi;
        DepsDxi = localMi.Transpose()*DepsDxi;
      } // for each node
    }   // for each nodelist

  for (ConstBoundaryIterator boundaryItr = this->boundaryBegin();
       boundaryItr != this->boundaryEnd();
       ++boundaryItr) {
      (*boundaryItr)->applyFieldListGhostBoundary(M);
      (*boundaryItr)->applyFieldListGhostBoundary(DPDx);
      (*boundaryItr)->applyFieldListGhostBoundary(DepsDx);
    }
  for (ConstBoundaryIterator boundaryItr = this->boundaryBegin(); 
       boundaryItr != this->boundaryEnd();
       ++boundaryItr) (*boundaryItr)->finalizeGhostBoundary();

 } // method 

} // spheral namespace<|MERGE_RESOLUTION|>--- conflicted
+++ resolved
@@ -503,11 +503,7 @@
           maxViscousPressurei = max(maxViscousPressurei, Qi);
           maxViscousPressurej = max(maxViscousPressurej, Qj);
           effViscousPressurei += volj * Qi * Wi;
-<<<<<<< HEAD
-          effViscousPressurej += voli * Qi * Wj;
-=======
           effViscousPressurej += voli * Qj * Wj;
->>>>>>> 684aedf6
         }
         // stress tensor
         //{
