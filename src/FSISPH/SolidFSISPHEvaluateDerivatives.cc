--- conflicted
+++ resolved
@@ -311,43 +311,6 @@
       const auto isTensile = (((Si+Sj)-(Pi+Pj)*SymTensor::one).dot(rhatij)).dot(rhatij) > 0;
       const auto damageReduceStress = isTensile or differentMatij;
 
-<<<<<<< HEAD
-        // Kernels
-        //--------------------------------------
-        const auto Hij = 0.5*(Hi+Hj);
-        const auto etaij = Hij*rij;
-        const auto etai = Hi*rij;
-        const auto etaj = Hj*rij;
-        const auto etaMagij = etaij.magnitude();
-        const auto etaMagi = etai.magnitude();
-        const auto etaMagj = etaj.magnitude();
-        CHECK(etaMagij >= 0.0);
-        CHECK(etaMagi >= 0.0);
-        CHECK(etaMagj >= 0.0);
-
-        // Symmetrized kernel weight and gradient.
-        W.kernelAndGradValue(etaMagi, Hdeti, Wi, gWi);
-        W.kernelAndGradValue(etaMagj, Hdetj, Wj, gWj);
-        const auto Hetai = Hi*etai.unitVector();
-        const auto Hetaj = Hj*etaj.unitVector();
-        auto gradWi = gWi*Hetai;
-        auto gradWj = gWj*Hetaj;
-        auto gradWiMi = gradWi;
-        auto gradWjMj = gradWj;
-
-        // average our kernels
-        const auto gradWij = 0.5*(gradWi+gradWj);
-        if(averageKernelij){
-          const auto Wij = 0.5*(Wi+Wj);
-          const auto gWij = 0.5*(gWi+gWj);
-          Wi = Wij;
-          Wj = Wij;
-          gWi = gWij;
-          gWj = gWij;
-          gradWi = gradWij;
-          gradWj = gradWij;
-        }
-=======
       // Kernels
       //--------------------------------------
       const auto Hij = 0.5*(Hi+Hj);
@@ -360,11 +323,10 @@
       CHECK(etaMagij >= 0.0);
       CHECK(etaMagi >= 0.0);
       CHECK(etaMagj >= 0.0);
->>>>>>> 687c4aba
 
       // Symmetrized kernel weight and gradient.
-      std::tie(Wi, gWi) = W.kernelAndGradValue(etaMagi, Hdeti);
-      std::tie(Wj, gWj) = W.kernelAndGradValue(etaMagj, Hdetj);
+      W.kernelAndGradValue(etaMagi, Hdeti, Wi, gWi);
+      W.kernelAndGradValue(etaMagj, Hdetj, Wj, gWj);
       const auto Hetai = Hi*etai.unitVector();
       const auto Hetaj = Hj*etaj.unitVector();
       auto gradWi = gWi*Hetai;
