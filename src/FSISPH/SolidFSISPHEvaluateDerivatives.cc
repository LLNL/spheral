namespace Spheral {

template<typename Dimension>
void
SolidFSISPHHydroBase<Dimension>::
evaluateDerivatives(const typename Dimension::Scalar time,
                      const typename Dimension::Scalar dt,
                      const DataBase<Dimension>& dataBase,
                      const State<Dimension>& state,
                            StateDerivatives<Dimension>& derivatives) const {
  this->firstDerivativesLoop(time,dt,dataBase,state,derivatives);
  this->secondDerivativesLoop(time,dt,dataBase,state,derivatives);
  //this->setH(time,dt,dataBase,state,derivatves)
}

//------------------------------------------------------------------------------
// Determine the principle derivatives.
//------------------------------------------------------------------------------
template<typename Dimension>
void
SolidFSISPHHydroBase<Dimension>::
secondDerivativesLoop(const typename Dimension::Scalar time,
                    const typename Dimension::Scalar dt,
                    const DataBase<Dimension>& dataBase,
                    const State<Dimension>& state,
                          StateDerivatives<Dimension>& derivatives) const { 

  // Get the ArtificialViscosity.
  auto& Q = this->artificialViscosity();

  // Get the SlideSurfaces.
  auto& slides = this->slideSurface();

  // The kernels and such.
  const auto& W = this->kernel();
  const auto& smoothingScaleMethod = this->smoothingScaleMethod();

  // huge amount of tinies
  const auto tiny = std::numeric_limits<double>::epsilon();
  const auto tinyScalarDamage = 1.0e-2;
  const auto tinyNonDimensional = 1.0e-9;

  // map to get the new interface flag from the neighbor details
  std::vector<std::vector<int>> interfaceFlagMap(2, vector<int>(6,0));
  interfaceFlagMap[0][2] = 1;
  interfaceFlagMap[0][4] = 1;
  interfaceFlagMap[1][0] = 3;
  interfaceFlagMap[1][1] = 3;
  interfaceFlagMap[1][2] = 3;
  interfaceFlagMap[1][3] = 3;
  interfaceFlagMap[1][4] = 3;

  // constants
  const auto W0 = W(0.0, 1.0);
  const auto interfaceNeighborAngleThreshold = this->interfaceNeighborAngleThreshold();
  const auto interfacePmin = this-> interfacePmin();
  const auto epsTensile = this->epsilonTensile();
  const auto compatibleEnergy = this->compatibleEnergyEvolution();
  const auto totalEnergy = this->evolveTotalEnergy();
  const auto epsDiffusionCoeff = this->specificThermalEnergyDiffusionCoefficient();
  const auto rhoStabilizeCoeff = this->densityStabilizationCoefficient();
  const auto surfaceForceCoeff = this->surfaceForceCoefficient();
  const auto xsphCoeff = this->xsphCoefficient();
  const auto XSPH = xsphCoeff > tiny;
  const auto diffuseEnergy = epsDiffusionCoeff>tiny and compatibleEnergy;
  const auto stabilizeDensity = rhoStabilizeCoeff>tiny;
  const auto alwaysAverageKernels = (mKernelAveragingMethod==KernelAveragingMethod::AlwaysAverageKernels);
  const auto averageInterfaceKernels = (mKernelAveragingMethod==KernelAveragingMethod::AverageInterfaceKernels);
  const auto constructHLLC = (mInterfaceMethod == InterfaceMethod::HLLCInterface);
  const auto activateConstruction = !(mInterfaceMethod == InterfaceMethod::NoInterface);
  const auto oneOverDimension = (this->planeStrain() ? 1.0/3.0 : 1.0/Dimension::nDim);

  // The connectivity.
  const auto& connectivityMap = dataBase.connectivityMap();
  const auto& pairs = connectivityMap.nodePairList();
  const auto& nodeLists = connectivityMap.nodeLists();
  const auto  numNodeLists = nodeLists.size();
  const auto  numPairs = pairs.size();
  const auto  nPerh = nodeLists[0]->nodesPerSmoothingScale();
  const auto  WnPerh = W(1.0/nPerh, 1.0);

  // Get the state and derivative FieldLists.
  const auto interfaceNormals = state.fields(FSIFieldNames::interfaceNormals, Vector::zero);
  const auto interfaceFlags = state.fields(FSIFieldNames::interfaceFlags, int(0));
  const auto interfaceAreaVectors = state.fields(FSIFieldNames::interfaceAreaVectors, Vector::zero);
  const auto interfaceSmoothness = state.fields(FSIFieldNames::interfaceSmoothness, 0.0);
  const auto mass = state.fields(HydroFieldNames::mass, 0.0);
  const auto position = state.fields(HydroFieldNames::position, Vector::zero);
  const auto velocity = state.fields(HydroFieldNames::velocity, Vector::zero);
  const auto massDensity = state.fields(HydroFieldNames::massDensity, 0.0);
  const auto specificThermalEnergy = state.fields(HydroFieldNames::specificThermalEnergy, 0.0);
  const auto H = state.fields(HydroFieldNames::H, SymTensor::zero);
  const auto damagedPressure = state.fields(FSIFieldNames::damagedPressure, 0.0);
  const auto pressure = state.fields(HydroFieldNames::pressure, 0.0);
  const auto soundSpeed = state.fields(HydroFieldNames::soundSpeed, 0.0);
  const auto S = state.fields(SolidFieldNames::deviatoricStress, SymTensor::zero);
  const auto K = state.fields(SolidFieldNames::bulkModulus, 0.0);
  const auto mu = state.fields(SolidFieldNames::shearModulus, 0.0);
  const auto damage = state.fields(SolidFieldNames::tensorDamage, SymTensor::zero);
  const auto fragIDs = state.fields(SolidFieldNames::fragmentIDs, int(1));
  const auto pTypes = state.fields(SolidFieldNames::particleTypes, int(0));
  const auto yield = state.fields(SolidFieldNames::yieldStrength, 0.0);
  const auto invJ2 = state.fields(FSIFieldNames::inverseEquivalentDeviatoricStress, 0.0);

  CHECK(interfaceFlags.size() == numNodeLists);
  CHECK(interfaceAreaVectors.size() == numNodeLists);
  CHECK(interfaceNormals.size() == numNodeLists);
  CHECK(interfaceSmoothness.size() == numNodeLists);
  CHECK(mass.size() == numNodeLists);
  CHECK(position.size() == numNodeLists);
  CHECK(velocity.size() == numNodeLists);
  CHECK(massDensity.size() == numNodeLists);
  CHECK(specificThermalEnergy.size() == numNodeLists);
  CHECK(H.size() == numNodeLists);
  CHECK(pressure.size() == numNodeLists);
  CHECK(damagedPressure.size() == numNodeLists);
  CHECK(soundSpeed.size() == numNodeLists);
  CHECK(S.size() == numNodeLists);
  CHECK(K.size() == numNodeLists);
  CHECK(mu.size() == numNodeLists);
  CHECK(damage.size() == numNodeLists);
  CHECK(fragIDs.size() == numNodeLists);
  CHECK(pTypes.size() == numNodeLists);
  CHECK(yield.size() == numNodeLists);
  CHECK(invJ2.size() == numNodeLists);

  // Derivative FieldLists.
  const auto  M = derivatives.fields(HydroFieldNames::M_SPHCorrection, Tensor::zero);
  const auto  localM = derivatives.fields("local " + HydroFieldNames::M_SPHCorrection, Tensor::zero);
  const auto  DepsDx = derivatives.fields(FSIFieldNames::specificThermalEnergyGradient, Vector::zero);
  const auto  DPDx = derivatives.fields(FSIFieldNames::pressureGradient, Vector::zero);
  auto  newInterfaceNormals = derivatives.fields(PureReplaceState<Dimension, Vector>::prefix() + FSIFieldNames::interfaceNormals, Vector::zero);
  auto  newInterfaceFlags = derivatives.fields(PureReplaceState<Dimension, int>::prefix() + FSIFieldNames::interfaceFlags, int(0));
  auto  newInterfaceAreaVectors = derivatives.fields(PureReplaceState<Dimension, Vector>::prefix() + FSIFieldNames::interfaceAreaVectors, Vector::zero);
  auto  interfaceSmoothnessNormalization = derivatives.fields(FSIFieldNames::interfaceSmoothnessNormalization, 0.0);
  auto  interfaceFraction = derivatives.fields(FSIFieldNames::interfaceFraction, 0.0);
  auto  newInterfaceSmoothness = derivatives.fields(PureReplaceState<Dimension, Scalar>::prefix() + FSIFieldNames::interfaceSmoothness, 0.0);
  auto  interfaceAngles = derivatives.fields(FSIFieldNames::interfaceAngles, 0.0);
  auto  normalization = derivatives.fields(HydroFieldNames::normalization, 0.0);
  auto  DxDt = derivatives.fields(IncrementState<Dimension, Vector>::prefix() + HydroFieldNames::position, Vector::zero);
  auto  DrhoDt = derivatives.fields(IncrementState<Dimension, Scalar>::prefix() + HydroFieldNames::massDensity, 0.0);
  auto  DvDt = derivatives.fields(HydroFieldNames::hydroAcceleration, Vector::zero);
  auto  DepsDt = derivatives.fields(IncrementState<Dimension, Scalar>::prefix() + HydroFieldNames::specificThermalEnergy, 0.0);
  auto  DvDx = derivatives.fields(HydroFieldNames::velocityGradient, Tensor::zero);
  auto  localDvDx = derivatives.fields(HydroFieldNames::internalVelocityGradient, Tensor::zero);
  auto  DHDt = derivatives.fields(IncrementState<Dimension, SymTensor>::prefix() + HydroFieldNames::H, SymTensor::zero);
  auto  Hideal = derivatives.fields(ReplaceBoundedState<Dimension, SymTensor>::prefix() + HydroFieldNames::H, SymTensor::zero);
  auto  maxViscousPressure = derivatives.fields(HydroFieldNames::maxViscousPressure, 0.0);
<<<<<<< HEAD
  auto  effectiveViscousPressure = derivatives.fields(HydroFieldNames::effectiveViscousPressure, 0.0);
=======
  auto  effViscousPressure = derivatives.fields(HydroFieldNames::effectiveViscousPressure, 0.0);
>>>>>>> 3afb918d
  auto  XSPHWeightSum = derivatives.fields(HydroFieldNames::XSPHWeightSum, 0.0);
  auto  XSPHDeltaV = derivatives.fields(HydroFieldNames::XSPHDeltaV, Vector::zero);
  auto  weightedNeighborSum = derivatives.fields(HydroFieldNames::weightedNeighborSum, 0.0);
  auto  massSecondMoment = derivatives.fields(HydroFieldNames::massSecondMoment, SymTensor::zero);
  auto  DSDt = derivatives.fields(IncrementState<Dimension, SymTensor>::prefix() + SolidFieldNames::deviatoricStress, SymTensor::zero);
  auto& pairAccelerations = derivatives.getAny(HydroFieldNames::pairAccelerations, vector<Vector>());
  auto& pairDepsDt = derivatives.getAny(HydroFieldNames::pairWork, vector<Scalar>());
  
  CHECK(M.size() == numNodeLists);
  CHECK(localM.size() == numNodeLists);
  CHECK(DepsDx.size() == numNodeLists);
  CHECK(DPDx.size() == numNodeLists);
  CHECK(newInterfaceFlags.size() == numNodeLists);
  CHECK(newInterfaceAreaVectors.size() == numNodeLists);
  CHECK(newInterfaceNormals.size() == numNodeLists);
  CHECK(interfaceSmoothnessNormalization.size() == numNodeLists);
  CHECK(interfaceFraction.size() == numNodeLists);
  CHECK(newInterfaceSmoothness.size() == numNodeLists);
  CHECK(interfaceAngles.size() == numNodeLists);
  CHECK(normalization.size() == numNodeLists);
  CHECK(DxDt.size() == numNodeLists);
  CHECK(DrhoDt.size() == numNodeLists);
  CHECK(DvDt.size() == numNodeLists);
  CHECK(DepsDt.size() == numNodeLists);
  CHECK(DvDx.size() == numNodeLists);
  CHECK(localDvDx.size() == numNodeLists);
  CHECK(M.size() == numNodeLists);
  CHECK(localM.size() == numNodeLists);
  CHECK(DHDt.size() == numNodeLists);
  CHECK(Hideal.size() == numNodeLists);
  CHECK(maxViscousPressure.size() == numNodeLists);
<<<<<<< HEAD
  CHECK(effectiveViscousPressure.size() == numNodeLists);
=======
  CHECK(effViscousPressure.size() == numNodeLists);
>>>>>>> 3afb918d
  CHECK(XSPHWeightSum.size() == numNodeLists);
  CHECK(XSPHDeltaV.size() == numNodeLists);
  CHECK(weightedNeighborSum.size() == numNodeLists);
  CHECK(massSecondMoment.size() == numNodeLists);
  CHECK(DSDt.size() == numNodeLists);

  // Size up the pair-wise accelerations before we start.
  if(compatibleEnergy){
    pairAccelerations.resize(numPairs);
    pairDepsDt.resize(2*numPairs);
  }

  //this->computeMCorrection(time,dt,dataBase,state,derivatives);
  //localM.Zero();
// Now we calculate  the hydro deriviatives
// Walk all the interacting pairs.
#pragma omp parallel
  {
    // Thread private  scratch variables.
    int i, j, nodeListi, nodeListj;
    Scalar Wi, gWi, Wj, gWj, PLineari, PLinearj, epsLineari, epsLinearj;
    Tensor QPiij, QPiji;
    SymTensor sigmai, sigmaj;
    Vector sigmarhoi, sigmarhoj;

    typename SpheralThreads<Dimension>::FieldListStack threadStack;
    auto newInterfaceFlags_thread = newInterfaceFlags.threadCopy(threadStack, ThreadReduction::MAX);
    auto newInterfaceAreaVectors_thread = newInterfaceAreaVectors.threadCopy(threadStack);
    auto newInterfaceNormals_thread = newInterfaceNormals.threadCopy(threadStack);
    auto newInterfaceSmoothness_thread = newInterfaceSmoothness.threadCopy(threadStack);
    auto interfaceSmoothnessNormalization_thread = interfaceSmoothnessNormalization.threadCopy(threadStack);
    auto interfaceFraction_thread = interfaceFraction.threadCopy(threadStack);
    auto interfaceAngles_thread = interfaceAngles.threadCopy(threadStack, ThreadReduction::MAX);
    auto normalization_thread = normalization.threadCopy(threadStack);
    auto DvDt_thread = DvDt.threadCopy(threadStack);
    auto DepsDt_thread = DepsDt.threadCopy(threadStack);
    auto DrhoDt_thread = DrhoDt.threadCopy(threadStack);
    auto DSDt_thread = DSDt.threadCopy(threadStack);
    auto DvDx_thread = DvDx.threadCopy(threadStack);
    auto localDvDx_thread = localDvDx.threadCopy(threadStack);
    auto XSPHWeightSum_thread = XSPHWeightSum.threadCopy(threadStack);
    auto XSPHDeltaV_thread = XSPHDeltaV.threadCopy(threadStack);
    auto weightedNeighborSum_thread = weightedNeighborSum.threadCopy(threadStack);
    auto massSecondMoment_thread = massSecondMoment.threadCopy(threadStack);
    auto maxViscousPressure_thread = maxViscousPressure.threadCopy(threadStack, ThreadReduction::MAX);
<<<<<<< HEAD
    auto effectiveViscousPressure_thread = effectiveViscousPressure.threadCopy(threadStack);
=======
    auto effViscousPressure_thread = effViscousPressure.threadCopy(threadStack);
    
>>>>>>> 3afb918d
#pragma omp for
    for (auto kk = 0u; kk < numPairs; ++kk) {
      
      i = pairs[kk].i_node;
      j = pairs[kk].j_node;
      nodeListi = pairs[kk].i_list;
      nodeListj = pairs[kk].j_list;

      // Get the state for node i.
      const auto& interfaceFlagsi = interfaceFlags(nodeListi,i);
      const auto& interfaceAreaVectorsi = interfaceAreaVectors(nodeListi,i);
      const auto& interfaceNormalsi = interfaceNormals(nodeListi,i);
      const auto& interfaceSmoothnessi = interfaceSmoothness(nodeListi,i);
      const auto& ri = position(nodeListi, i);
      const auto& vi = velocity(nodeListi, i);
      const auto& mi = mass(nodeListi, i);
      const auto& Hi = H(nodeListi, i);
      const auto& rhoi = massDensity(nodeListi, i);
      const auto& epsi = specificThermalEnergy(nodeListi,i);
      const auto& Pi = pressure(nodeListi, i);
      const auto& Pdi = damagedPressure(nodeListi, i);
      const auto& ci = soundSpeed(nodeListi, i);
      const auto& Si = S(nodeListi, i);
      const auto& pTypei = pTypes(nodeListi, i);
      const auto  fragIDi = fragIDs(nodeListi, i);
      const auto  Yi = yield(nodeListi, i);
      const auto  invJ2i = invJ2(nodeListi, i);
      const auto  voli = mi/rhoi;
      const auto  mui = max(mu(nodeListi,i),tiny);
      const auto  Ki = max(tiny,K(nodeListi,i))+4.0/3.0*mui;
      const auto  Hdeti = Hi.Determinant();
      epsLineari = epsi;
      PLineari = Pdi;

      CHECK(mi > 0.0);
      CHECK(rhoi > 0.0);
      CHECK(Hdeti > 0.0);

      const auto& DepsDxi = DepsDx(nodeListi, i);
      const auto& DPDxi = DPDx(nodeListi, i);
      const auto& Mi = M(nodeListi, i);
      //auto& localMi = localM_thread(nodeListi, i);
      auto& normi = normalization_thread(nodeListi,i);
      auto& DvDti = DvDt_thread(nodeListi, i);
      auto& DepsDti = DepsDt_thread(nodeListi, i);
      auto& DvDxi = DvDx_thread(nodeListi, i);
      auto& localDvDxi = localDvDx_thread(nodeListi, i);
      auto& XSPHWeightSumi = XSPHWeightSum_thread(nodeListi, i);
      auto& XSPHDeltaVi = XSPHDeltaV_thread(nodeListi, i);
      auto& weightedNeighborSumi = weightedNeighborSum_thread(nodeListi, i);
      auto& massSecondMomenti = massSecondMoment_thread(nodeListi, i);
      auto& maxViscousPressurei = maxViscousPressure_thread(nodeListi, i);
<<<<<<< HEAD
      auto& effectiveViscousPressurei = effectiveViscousPressure_thread(nodeListi, i);
=======
      auto& effViscousPressurei = effViscousPressure_thread(nodeListi, i);
>>>>>>> 3afb918d
      auto& newInterfaceFlagsi = newInterfaceFlags_thread(nodeListi,i);
      auto& newInterfaceAreaVectorsi = newInterfaceAreaVectors_thread(nodeListi,i);
      auto& newInterfaceNormalsi = newInterfaceNormals_thread(nodeListi,i);
      auto& newInterfaceSmoothnessi = newInterfaceSmoothness_thread(nodeListi,i);
      auto& interfaceFractioni = interfaceFraction_thread(nodeListi,i);
      auto& interfaceSmoothnessNormalizationi = interfaceSmoothnessNormalization_thread(nodeListi,i);
      auto& minNeighborAnglei = interfaceAngles_thread(nodeListi,i);
      
      // Get the state for node j
      const auto& interfaceFlagsj = interfaceFlags(nodeListj,j);
      const auto& interfaceAreaVectorsj = interfaceAreaVectors(nodeListj,j);
      const auto& interfaceNormalsj = interfaceNormals(nodeListj,j);
      const auto& interfaceSmoothnessj = interfaceSmoothness(nodeListj,j);
      const auto& rj = position(nodeListj, j);
      const auto& vj = velocity(nodeListj, j);
      const auto& mj = mass(nodeListj, j);
      const auto& Hj = H(nodeListj, j);
      const auto& rhoj = massDensity(nodeListj, j);
      const auto& epsj = specificThermalEnergy(nodeListj,j);
      const auto& Pj = pressure(nodeListj, j);
      const auto& Pdj = damagedPressure(nodeListj, j);
      const auto& cj = soundSpeed(nodeListj, j);
      const auto& Sj = S(nodeListj, j);
      const auto& pTypej = pTypes(nodeListj, j);
      const auto  fragIDj = fragIDs(nodeListj, j);
      const auto  Yj = yield(nodeListj, j);
      const auto  invJ2j = invJ2(nodeListj, j);
      const auto  volj = mj/rhoj;
      const auto  muj = max(mu(nodeListj,j),tiny);
      const auto  Kj = max(tiny,K(nodeListj,j))+4.0/3.0*muj;
      const auto  Hdetj = Hj.Determinant();
      epsLinearj = epsj;
      PLinearj = Pdj;

      CHECK(mj > 0.0);
      CHECK(rhoj > 0.0);
      CHECK(Hdetj > 0.0);

      const auto& DepsDxj = DepsDx(nodeListj, j);
      const auto& DPDxj = DPDx(nodeListj, j);
      const auto& Mj = M(nodeListj,j);
      //auto& localMj = localM_thread(nodeListj, j);
      auto& normj = normalization_thread(nodeListj,j);
      auto& DvDtj = DvDt_thread(nodeListj, j);
      auto& DepsDtj = DepsDt_thread(nodeListj, j);
      auto& DvDxj = DvDx_thread(nodeListj, j);
      auto& localDvDxj = localDvDx_thread(nodeListj, j);
      auto& XSPHWeightSumj = XSPHWeightSum_thread(nodeListj, j);
      auto& XSPHDeltaVj = XSPHDeltaV_thread(nodeListj, j);
      auto& weightedNeighborSumj = weightedNeighborSum_thread(nodeListj, j);
      auto& massSecondMomentj = massSecondMoment_thread(nodeListj, j);
      auto& maxViscousPressurej = maxViscousPressure_thread(nodeListj, j);
<<<<<<< HEAD
      auto& effectiveViscousPressurej = effectiveViscousPressure_thread(nodeListj, j);
=======
      auto& effViscousPressurej = effViscousPressure_thread(nodeListj, j);
>>>>>>> 3afb918d
      auto& newInterfaceFlagsj = newInterfaceFlags_thread(nodeListj,j);
      auto& newInterfaceAreaVectorsj = newInterfaceAreaVectors_thread(nodeListj,j);
      auto& newInterfaceNormalsj = newInterfaceNormals_thread(nodeListj,j);
      auto& newInterfaceSmoothnessj = newInterfaceSmoothness_thread(nodeListj,j);
      auto& interfaceFractionj = interfaceFraction_thread(nodeListj,j);
      auto& interfaceSmoothnessNormalizationj = interfaceSmoothnessNormalization_thread(nodeListj,j);
      auto& minNeighborAnglej = interfaceAngles_thread(nodeListj,j);

      // line of action
      const auto vij = vi - vj;
      const auto rij = ri - rj;
      const auto rhatij = rij.unitVector();
      
      // Flag if this is a contiguous material pair or not.
      const auto sameMatij =  (nodeListi == nodeListj and fragIDi==fragIDj);
      const auto differentMatij = !sameMatij; 
      const auto averageKernelij = ( (differentMatij and averageInterfaceKernels) or alwaysAverageKernels);

      // Kernels
      //--------------------------------------
      const auto Hij = 0.5*(Hi+Hj);
      const auto etaij = Hij*rij;
      const auto etai = Hi*rij;
      const auto etaj = Hj*rij;
      const auto etaMagij = etaij.magnitude();
      const auto etaMagi = etai.magnitude();
      const auto etaMagj = etaj.magnitude();
      CHECK(etaMagij >= 0.0);
      CHECK(etaMagi >= 0.0);
      CHECK(etaMagj >= 0.0);

      // Symmetrized kernel weight and gradient.
      W.kernelAndGradValue(etaMagi, Hdeti, Wi, gWi);
      W.kernelAndGradValue(etaMagj, Hdetj, Wj, gWj);
      const auto Hetai = Hi*etai.unitVector();
      const auto Hetaj = Hj*etaj.unitVector();
      auto gradWi = gWi*Hetai;
      auto gradWj = gWj*Hetaj;
      auto gradWiMi = gradWi;
      auto gradWjMj = gradWj;

      // average our kernels
      const auto gradWij = 0.5*(gradWi+gradWj);
      const auto Wij = 0.5*(Wi+Wj);

      if(averageKernelij){
        const auto gWij = 0.5*(gWi+gWj);
        Wi = Wij;
        Wj = Wij;
        gWi = gWij;
        gWj = gWij;
        gradWi = gradWij;
        gradWj = gradWij;
      }

      gradWiMi = Mi.Transpose()*gradWi;
      gradWjMj = Mj.Transpose()*gradWj;

      // decoupling and boolean switches
      //-------------------------------------------------------
      // Flag if at least one particle is free (0).
      const auto freeParticle = (pTypei == 0 or pTypej == 0);
      
      // pairwise damage and nodal damage
      const auto Di = max(0.0, min(1.0, damage(nodeListi, i).eigenValues().maxElement()));//.dot(rhatij).magnitude()));//
      const auto Dj = max(0.0, min(1.0, damage(nodeListj, j).eigenValues().maxElement()));//.dot(rhatij).magnitude()));//
      const auto fDi =  (sameMatij ? (1.0-Di)*(1.0-Di) : 0.0 );
      const auto fDj =  (sameMatij ? (1.0-Dj)*(1.0-Dj) : 0.0 );
      const auto fDij = (sameMatij ? pow(1.0-std::abs(Di-Dj),2.0) : 0.0 );
      //const auto maxfDij = (sameMatij ? (1.0-Di)*(1.0-Dj) : 0.0);

      // is Pmin being activated (Pmin->zero for material interfaces)
      const auto pLimiti = (sameMatij ? (Pdi-rhoi*ci*ci*tinyNonDimensional) : interfacePmin);
      const auto pLimitj = (sameMatij ? (Pdj-rhoj*cj*cj*tinyNonDimensional) : interfacePmin);
      const auto pminActivei = (Pi < pLimiti);
      const auto pminActivej = (Pj < pLimitj);
      
      // determine our pairwise pmin value
      auto minPij = min(Pdi,Pdj);
      minPij = (differentMatij ? max(interfacePmin,minPij) : minPij );
      minPij = (pminActivei ? max(Pdi,minPij) : minPij);
      minPij = (pminActivej ? max(Pdj,minPij) : minPij);

      // decoupling criteria 
      const auto isExpandingi = (gradWiMi).dot(vij) < 0.0;
      const auto isExpandingj = (gradWjMj).dot(vij) < 0.0;
      const auto isFullyDamaged = (fDi<tinyScalarDamage) or (fDj<tinyScalarDamage);
      const auto isPastAdhesionThreshold = (isExpandingi and pminActivei) or (isExpandingj and pminActivej);
      const auto decouple = isFullyDamaged and isPastAdhesionThreshold;

      // do we need to construct our interface velocity?
      const auto constructInterface = (fDij < 1.0-tinyScalarDamage) and activateConstruction;
      const auto negligableShearWave = max(mui,muj) < tinyNonDimensional*min(Ki,Kj);

      // do we reduce our deviatoric stress
      const auto isTensile = (((Si+Sj)-(Pdi+Pdj)*SymTensor::one).dot(rhatij)).dot(rhatij) > 0;
      const auto damageReduceStress = isTensile or differentMatij;
      //const auto decouple = isExpanding and isFullyDamaged and isTensile;

      // interface fields
      //----------------------------------------------------------------------------------
      const auto fSij = ( sameMatij ? 1.0 : -1.0);
      const auto interfaceSwitch = std::min(std::min(interfaceFlagsj,interfaceFlagsi),1);
      const int sameMatMask = (sameMatij ? 1 : 0);
      const int diffMatMask = 1-sameMatMask;
      const int controlNodeMaski = interfaceFlagMap[0][interfaceFlagsi];
      const int controlNodeMaskj = interfaceFlagMap[0][interfaceFlagsj];

      const auto AijMij = sameMatMask*(voli*volj)*(gradWjMj+gradWiMi); // surface area vector

      const auto alignment = (interfaceFlagsi == 5 or interfaceFlagsj == 5 ? 
                              0.0:
                              std::max(fSij*interfaceNormalsi.dot(interfaceNormalsj),0.0));

      newInterfaceAreaVectorsi -= AijMij;
      newInterfaceAreaVectorsj += AijMij;

      interfaceFractioni += sameMatMask * volj * Wi;
      interfaceFractionj += sameMatMask * voli * Wj;

      // we use the angle between normal and neighbors to check for interface control particles (type 2 or 4)
      const auto minNeighborMaski = (interfaceFlagsj != 5 and sameMatij ? 1.0 : -1.0); // turns following into no-op
      const auto minNeighborMaskj = (interfaceFlagsi != 5 and sameMatij ? 1.0 : -1.0);
      minNeighborAnglei = std::max(std::min(minNeighborMaski,-interfaceAreaVectorsi.unitVector().dot(rhatij)),minNeighborAnglei);
      minNeighborAnglej = std::max(std::min(minNeighborMaskj, interfaceAreaVectorsj.unitVector().dot(rhatij)),minNeighborAnglej);

      // if the node neighbors a control node, set its value to 1 if initially 0
      newInterfaceFlagsi = std::max(newInterfaceFlagsi, interfaceFlagMap[diffMatMask][interfaceFlagsj]);
      newInterfaceFlagsj = std::max(newInterfaceFlagsj, interfaceFlagMap[diffMatMask][interfaceFlagsi]);

      // only flagged nodes get normals and they're based on their control node neighbors
      newInterfaceNormalsi += interfaceSwitch*controlNodeMaskj*fSij*volj*interfaceAreaVectorsj*Wij;
      newInterfaceNormalsj += interfaceSwitch*controlNodeMaski*fSij*voli*interfaceAreaVectorsi*Wij;

      // smoothness is calculated for all flagged interface/surface nodes
      interfaceSmoothnessNormalizationi += interfaceSwitch*volj*Wij;
      interfaceSmoothnessNormalizationj += interfaceSwitch*voli*Wij;
      newInterfaceSmoothnessi += interfaceSwitch*alignment*volj*Wij;
      newInterfaceSmoothnessj += interfaceSwitch*alignment*voli*Wij;

      // Zero'th and second moment of the node distribution -- used for the
      // ideal H calculation.
      //---------------------------------------------------------------
      const auto rij2 = rij.magnitude2();
      const auto thpt = rij.selfdyad()*safeInvVar(rij2*rij2*rij2);
      weightedNeighborSumi += abs(gWi);
      weightedNeighborSumj += abs(gWj);
      massSecondMomenti += gradWi.magnitude2()*thpt;
      massSecondMomentj += gradWj.magnitude2()*thpt;

      // localMi -=  fDij*volj*((rij).dyad(gradWi));
      // localMj -=  fDij*voli*((rij).dyad(gradWj)); 

      if (!decouple){

        // Stress state
        //---------------------------------------------------------------
        const auto rhoij = 0.5*(rhoi+rhoj); 
        const auto cij = 0.5*(ci+cj); 
        const auto vij = vi - vj;

        // raw AV
        std::tie(QPiij, QPiji) = Q.Piij(nodeListi, i, nodeListj, j,
                                        ri, etaij, vi, rhoij, cij, Hij,  
                                        rj, etaij, vj, rhoij, cij, Hij); 

        // slide correction
        if (slides.isSlideSurface(nodeListi,nodeListj)){
          const auto slideCorr = slides.slideCorrection(interfaceSmoothnessi,
                                                        interfaceSmoothnessj,
                                                        interfaceNormalsi,
                                                        interfaceNormalsj,
                                                        vi,
                                                        vj);
          QPiij *= slideCorr;
          QPiji *= slideCorr;
        }

        // save our max pressure from the AV for each node
        {
<<<<<<< HEAD
        const auto maxQPiij =  rhoi*rhoj * QPiij.diagonalElements().maxAbsElement();
        const auto maxQPiji =  rhoi*rhoj * QPiij.diagonalElements().maxAbsElement();
        maxViscousPressurei = max(maxViscousPressurei, maxQPiij);
        maxViscousPressurej = max(maxViscousPressurej, maxQPiji);
        effectiveViscousPressurei += maxQPiij * volj*Wi;
        effectiveViscousPressurej += maxQPiji * voli*Wj;
=======
          const auto Qi = rhoi*rhoj * QPiij.diagonalElements().maxAbsElement();
          const auto Qj = rhoi*rhoj * QPiji.diagonalElements().maxAbsElement();
          maxViscousPressurei = max(maxViscousPressurei, Qi);
          maxViscousPressurej = max(maxViscousPressurej, Qj);
          effViscousPressurei += volj * Qi * Wi;
          effViscousPressurej += voli * Qj * Wj;
>>>>>>> 3afb918d
        }
        // stress tensor
        //{
          // apply yield pairwise 
          const auto Yij = std::max(0.0,std::min(Yi,Yj));
          const auto fYieldi = std::min(Yij*invJ2i,1.0);
          const auto fYieldj = std::min(Yij*invJ2j,1.0);
          //const auto Seffi = (sameMatij ? 1.0 : 0.0 ) * Si;
          //const auto Seffj = (sameMatij ? 1.0 : 0.0 ) * Sj;
          //const auto Seffi = (min(Pi,Pj) < 0.0 or differentMatij ? maxfDij : 1.0)  * Si;
          //const auto Seffj = (min(Pi,Pj) < 0.0 or differentMatij ? maxfDij : 1.0)  * Sj;
          const auto Peffi = max(Pdi,minPij);
          const auto Peffj = max(Pdj,minPij);
          //const auto Peffi =  fDij*min(Pdi,0.0) + max(Pdi,0.0);
          //const auto Peffj =  fDij*min(Pdj,0.0) + max(Pdj,0.0);
          //const auto Seffi = maxfDij * Si; //(damageReduceStress ? fDij : 1.0) * Si;
          //const auto Seffj = maxfDij * Sj; //(damageReduceStress ? fDij : 1.0) * Sj;
          //const auto Peffi = (differentMatij ? max(Pdi,interfacePmin) : Pdi);
          //const auto Peffj = (differentMatij ? max(Pdj,interfacePmin) : Pdj);
          const auto Seffi = fYieldi*Si;
          const auto Seffj = fYieldj*Sj;
          sigmai = Seffi - Peffi * SymTensor::one;
          sigmaj = Seffj - Peffj * SymTensor::one;
        //}

        // Compute the tensile correction to add to the stress as described in 
        // Gray, Monaghan, & Swift (Comput. Methods Appl. Mech. Eng., 190, 2001)
        {
          const auto fi = epsTensile*FastMath::pow4(Wi/(Hdeti*WnPerh));
          const auto fj = epsTensile*FastMath::pow4(Wj/(Hdetj*WnPerh));
          const auto Ri = fi*tensileStressCorrection(sigmai);
          const auto Rj = fj*tensileStressCorrection(sigmaj);
          sigmai += Ri;
          sigmaj += Rj;
        }

        // accelerations
        //---------------------------------------------------------------
        const auto rhoirhoj = 1.0/(rhoi*rhoj);
        const auto sf = (sameMatij ? 1.0 : 1.0 + surfaceForceCoeff*abs((rhoi-rhoj)/(rhoi+rhoj+tiny)));
        sigmarhoi = sf*(rhoirhoj*sigmai-0.5*QPiij)*gradWiMi;
        sigmarhoj = sf*(rhoirhoj*sigmaj-0.5*QPiji)*gradWjMj;

        if (averageKernelij){
          const auto sigmarhoij = 0.5*(sigmarhoi+sigmarhoj);
          sigmarhoi = sigmarhoij;
          sigmarhoj = sigmarhoij;
        }
      
        const auto deltaDvDt = sigmarhoi + sigmarhoj;

        if (freeParticle) {
          DvDti += mj*deltaDvDt;
          DvDtj -= mi*deltaDvDt;
        } 
      
        // Velocity Gradient
        //-----------------------------------------------------------
        // construct our interface velocity 
        auto vstar = 0.5*(vi+vj);

        linearReconstruction(ri,rj,Pdi,Pdj,DPDxi,DPDxj,PLineari,PLinearj);
        
        if (constructInterface){
          // components
          const auto ui = vi.dot(rhatij);
          const auto uj = vj.dot(rhatij);
          const auto wi = vi - ui*rhatij;
          const auto wj = vj - uj*rhatij;
          
          // weights weights
          const auto Ci =  (constructHLLC ? std::sqrt(rhoi*Ki)  : Ki  ) + tiny;
          const auto Cj =  (constructHLLC ? std::sqrt(rhoj*Kj)  : Kj  ) + tiny;
          const auto Csi = (constructHLLC ? std::sqrt(rhoi*mui) : mui ) + tiny;
          const auto Csj = (constructHLLC ? std::sqrt(rhoj*muj) : muj ) + tiny;
          const auto CiCjInv = safeInv(Ci+Cj,tiny);
          const auto CsiCsjInv = safeInv(Csi+Csj,tiny);

          // weights
          const auto weightUi = max(0.0, min(1.0, Ci*CiCjInv));
          const auto weightUj = 1.0 - weightUi;
          const auto weightWi = (negligableShearWave ? weightUi : max(0.0, min(1.0, Csi*CsiCsjInv )) );
          const auto weightWj = 1.0 - weightWi;

          // interface velocity
          const auto ustar = weightUi*ui + weightUj*uj + (constructHLLC ? (PLinearj - PLineari)*CiCjInv: 0.0); // - 0.1*((Seffj - Seffi).dot(rhatij)).dot(rhatij)*CsiCsjInv  : 0.0); 
          const auto wstar = weightWi*wi + weightWj*wj;// - 0.1*(constructHLLC ? (Sj - Si).dot(rhatij)*CsiCsjInv : Vector::zero);
          vstar = fDij * vstar + (1.0-fDij)*(ustar*rhatij + wstar);
        }

        // TODO:
        //------------------------------------------------------------
        // fix pressure/rawPressure convert to damagePressure/pressure
        // get wave speeds in there in a good manner
        //------------------------------------------------------------

        // local velocity gradient for DSDt
        if (sameMatij){
          localDvDxi -=  fDij*volj*((vi-vj).dyad(gradWi));
          localDvDxj -=  fDij*voli*((vi-vj).dyad(gradWj)); 
        }
        // diffuse to stabilize things
        if (stabilizeDensity and (ci>tiny and cj>tiny)){
          const auto cFactor = 1.0 + max(min( (vi-vj).dot(rhatij)/max(cij,tiny), 0.0), -1.0);
          const auto effCoeff = (differentMatij ? 1.0 : rhoStabilizeCoeff*cFactor);
          vstar += (constructHLLC ? fDij : 1.0) * effCoeff * rhatij * cij * min(max((PLinearj-PLineari)/(Ki + Kj),-0.25),0.25);
        }

        // global velocity gradient
        DvDxi -= 2.0*volj*(vi-vstar).dyad(gradWiMi);
        DvDxj -= 2.0*voli*(vstar-vj).dyad(gradWjMj);

        // energy conservation
        // ----------------------------------------------------------
        const auto deltaDepsDti = 2.0*sigmarhoi.dot(vi-vstar);
        const auto deltaDepsDtj = 2.0*sigmarhoj.dot(vstar-vj);

        DepsDti -= mj*deltaDepsDti;
        DepsDtj -= mi*deltaDepsDtj;

        if(compatibleEnergy){
          pairAccelerations[kk] = - deltaDvDt;
          pairDepsDt[2*kk]   = - deltaDepsDti; 
          pairDepsDt[2*kk+1] = - deltaDepsDtj;
        }
        
        // thermal diffusion
        //-----------------------------------------------------------
        if (sameMatij and diffuseEnergy){
          linearReconstruction(ri,rj,epsi,epsj,DepsDxi,DepsDxj,epsLineari,epsLinearj);
          const auto cijEff = max(min(cij + (vi-vj).dot(rhatij), cij),0.0);
          const auto diffusion =  epsDiffusionCoeff*cijEff*(epsLineari-epsLinearj)*etaij.dot(gradWij)/(rhoij*etaMagij*etaMagij+tiny);
          pairDepsDt[2*kk]   += fDij*diffusion; 
          pairDepsDt[2*kk+1] -= fDij*diffusion;
        }

        // normalization 
        //-----------------------------------------------------------
        normi += volj*Wi;
        normj += voli*Wj;

        // XSPH -- we use this to handle tensile instability here
        //-----------------------------------------------------------
        if (sameMatij and XSPH) {
          const auto fxsph = (std::min(Pdi,Pdj) < 0 ? 1 : 0);
          XSPHWeightSumi += fxsph * volj*Wi;
          XSPHWeightSumj += fxsph * voli*Wj;
          XSPHDeltaVi -= fDij*volj*Wi*(vi-vj);
          XSPHDeltaVj -= fDij*voli*Wj*(vj-vi);
        }

      } // if damageDecouple 
    } // loop over pairs
    threadReduceFieldLists<Dimension>(threadStack);
  } // OpenMP parallel region


  // Finish up the derivatives for each point.
  for (auto nodeListi = 0u; nodeListi < numNodeLists; ++nodeListi) {
    const auto& nodeList = mass[nodeListi]->nodeList();
    const auto  hmin = nodeList.hmin();
    const auto  hmax = nodeList.hmax();
    const auto  hminratio = nodeList.hminratio();
    const auto  nPerh = nodeList.nodesPerSmoothingScale();

    const auto ni = nodeList.numInternalNodes();
#pragma omp parallel for
    for (auto i = 0u; i < ni; ++i) {

      // Get the state for node i.
      //const auto  numNeighborsi = connectivityMap.numNeighborsForNode(nodeListi, i);
      const auto& ri = position(nodeListi, i);
      const auto& mi = mass(nodeListi, i);
      const auto& vi = velocity(nodeListi, i);
      const auto& rhoi = massDensity(nodeListi, i);
      const auto& Hi = H(nodeListi, i);
      const auto& Si = S(nodeListi, i);
      const auto& mui = mu(nodeListi, i);
      const auto& interfaceFlagsi = interfaceFlags(nodeListi,i);
      const auto& interfaceAreaVectorsi = interfaceAreaVectors(nodeListi,i);
      const auto  Hdeti = Hi.Determinant();
      const auto psi = Hdeti*mi/rhoi*W0;
      CHECK(mi > 0.0);
      CHECK(rhoi > 0.0);
      CHECK(Hdeti > 0.0);

      const auto& DvDti = DvDt(nodeListi,i);
      const auto& localMi = localM(nodeListi, i);
      auto& normi = normalization(nodeListi,i);
      auto& DepsDti = DepsDt(nodeListi,i);
      auto& DxDti = DxDt(nodeListi, i);
      auto& DrhoDti = DrhoDt(nodeListi, i);
      auto& DvDxi = DvDx(nodeListi, i);
      auto& localDvDxi = localDvDx(nodeListi, i);
      auto& DHDti = DHDt(nodeListi, i);
      auto& Hideali = Hideal(nodeListi, i);
      auto& XSPHWeightSumi = XSPHWeightSum(nodeListi, i);
      auto& XSPHDeltaVi = XSPHDeltaV(nodeListi, i);
      auto& weightedNeighborSumi = weightedNeighborSum(nodeListi, i);
      auto& massSecondMomenti = massSecondMoment(nodeListi, i);
      auto& DSDti = DSDt(nodeListi, i);
      auto& newInterfaceNormalsi = newInterfaceNormals(nodeListi,i);
      auto& newInterfaceSmoothnessi = newInterfaceSmoothness(nodeListi,i);
      auto& interfaceSmoothnessNormalizationi = interfaceSmoothnessNormalization(nodeListi,i);
      auto& interfaceFractioni = interfaceFraction(nodeListi,i);
      auto& newInterfaceFlagsi = newInterfaceFlags(nodeListi,i);
      auto& minNeighborAnglei = interfaceAngles(nodeListi,i);

      // finish our normalization
      normi += psi;

      // finish our interface fields.
      if(minNeighborAnglei < interfaceNeighborAngleThreshold)  newInterfaceFlagsi = std::max(2,newInterfaceFlagsi+1);
      if(interfaceFractioni/(1.0-psi)<0.1) newInterfaceFlagsi = 5.0;

      interfaceFractioni += psi;

      if ( interfaceFlagsi > 0 ){
        //const double proxWeighti = 100*(1.0 - interfaceFlagsi % 2);
        //newInterfaceNormalsi = (newInterfaceNormalsi + proxWeighti * psi * interfaceAreaVectorsi).unitVector();
        newInterfaceNormalsi = (newInterfaceNormalsi + psi * interfaceAreaVectorsi).unitVector();
        newInterfaceSmoothnessi = newInterfaceSmoothnessi/max(interfaceSmoothnessNormalizationi,tiny);
      } else {
        newInterfaceNormalsi = Vector::zero;
      }

      // Complete the moments of the node distribution for use in the ideal H calculation.
      weightedNeighborSumi = Dimension::rootnu(max(0.0, weightedNeighborSumi/Hdeti));
      massSecondMomenti /= Hdeti*Hdeti;
 
    
      DrhoDti -=  rhoi*DvDxi.Trace();

      if (totalEnergy) DepsDti = mi*(vi.dot(DvDti) + DepsDti);

      DxDti = vi;
      if (XSPH) {
        CHECK(normi >= 0.0);
        const auto invNormi = 1.0/max(normi,tiny);
        XSPHWeightSumi = (interfaceFlagsi == 0 ? XSPHWeightSumi*invNormi : 0);
        DxDti += xsphCoeff*XSPHWeightSumi*XSPHDeltaVi*invNormi;
      }

    
      DHDti = smoothingScaleMethod.smoothingScaleDerivative(Hi,
                                                            ri,
                                                            DvDxi,
                                                            hmin,
                                                            hmax,
                                                            hminratio,
                                                            nPerh);
      
      Hideali = smoothingScaleMethod.newSmoothingScale(Hi,
                                                       ri,
                                                       weightedNeighborSumi,
                                                       massSecondMomenti,
                                                       W,
                                                       hmin,
                                                       hmax,
                                                       hminratio,
                                                       nPerh,
                                                       connectivityMap,
                                                       nodeListi,
                                                       i);

      // auto& localMi = localM(nodeListi,i);
      // const auto localMdeti = localMi.Determinant();
      // const auto goodLocalM = ( localMdeti > 1.0e-2 and numNeighborsi > Dimension::pownu(2));
      // localMi =  (goodLocalM and this->linearCorrectGradients() ? localMi.Inverse() : Tensor::one);

      localDvDxi = localDvDxi*localMi;

      // Determine the deviatoric stress evolution.
      const auto deformation = localDvDxi.Symmetric();
      const auto spin = localDvDxi.SkewSymmetric();
      const auto deviatoricDeformation = deformation - (deformation.Trace()*oneOverDimension)*SymTensor::one;
      const auto spinCorrection = (spin*Si + Si*spin).Symmetric();
      DSDti += spinCorrection + 2.0*mui*deviatoricDeformation;
      
    } //loop-nodes
  } //loop-nodeLists
} // evaluateDerivatives method


//------------------------------------------------------------------------------
// EvalDerivs subroutine for spatial derivs
//------------------------------------------------------------------------------
template<typename Dimension>
void
SolidFSISPHHydroBase<Dimension>::
firstDerivativesLoop(const typename Dimension::Scalar /*time*/,
                   const typename Dimension::Scalar /*dt*/,
                   const DataBase<Dimension>& dataBase,
                   const State<Dimension>& state,
                         StateDerivatives<Dimension>& derivatives) const {

  // The kernels and such.
  const auto& W = this->kernel();

  // A few useful constants we'll use in the following loop.
  const auto alwaysAverageKernels = (mKernelAveragingMethod==KernelAveragingMethod::AlwaysAverageKernels);
  const auto averageInterfaceKernels = (mKernelAveragingMethod==KernelAveragingMethod::AverageInterfaceKernels);

  // The connectivity.
  const auto& connectivityMap = dataBase.connectivityMap();
  const auto& pairs = connectivityMap.nodePairList();
  const auto& nodeLists = connectivityMap.nodeLists();
  const auto  numNodeLists = nodeLists.size();
  const auto  numPairs = pairs.size();

  // Get the state and derivative FieldLists.
  const auto mass = state.fields(HydroFieldNames::mass, 0.0);
  const auto position = state.fields(HydroFieldNames::position, Vector::zero);
  const auto massDensity = state.fields(HydroFieldNames::massDensity, 0.0);
  const auto specificThermalEnergy = state.fields(HydroFieldNames::specificThermalEnergy, 0.0);
  const auto H = state.fields(HydroFieldNames::H, SymTensor::zero);
  const auto damagedPressure = state.fields(FSIFieldNames::damagedPressure, 0.0);
  const auto fragIDs = state.fields(SolidFieldNames::fragmentIDs, int(1));

  CHECK(mass.size() == numNodeLists);
  CHECK(position.size() == numNodeLists);
  CHECK(massDensity.size() == numNodeLists);
  CHECK(specificThermalEnergy.size() == numNodeLists);
  CHECK(H.size() == numNodeLists);
  CHECK(damagedPressure.size() == numNodeLists);

  // Derivative FieldLists.
  auto  DepsDx = derivatives.fields(FSIFieldNames::specificThermalEnergyGradient, Vector::zero);
  auto  DPDx = derivatives.fields(FSIFieldNames::pressureGradient, Vector::zero);
  auto  M = derivatives.fields(HydroFieldNames::M_SPHCorrection, Tensor::zero);
  auto  localM = derivatives.fields("local " + HydroFieldNames::M_SPHCorrection, Tensor::zero);
  
  CHECK(DepsDx.size() == numNodeLists);
  CHECK(DPDx.size() == numNodeLists);
  CHECK(M.size() == numNodeLists);
  CHECK(localM.size() == numNodeLists);

#pragma omp parallel
  {
    // Thread private  scratch variables.
    int i, j, nodeListi, nodeListj;

    typename SpheralThreads<Dimension>::FieldListStack threadStack;
    auto M_thread = M.threadCopy(threadStack);
    auto localM_thread = localM.threadCopy(threadStack);
    auto DPDx_thread = DPDx.threadCopy(threadStack);
    auto DepsDx_thread = DepsDx.threadCopy(threadStack);

#pragma omp for
    for (auto kk = 0u; kk < numPairs; ++kk) {

      i = pairs[kk].i_node;
      j = pairs[kk].j_node;
      nodeListi = pairs[kk].i_list;
      nodeListj = pairs[kk].j_list;

      // Get the state for node i.
      const auto& fragIDi = fragIDs(nodeListi,i);
      const auto& ri = position(nodeListi, i);
      const auto& mi = mass(nodeListi, i);
      const auto& epsi = specificThermalEnergy(nodeListi, i);
      const auto& Pi = damagedPressure(nodeListi, i);
      const auto& rhoi = massDensity(nodeListi, i);
      const auto& Hi = H(nodeListi, i);
      const auto  Hdeti = Hi.Determinant();
      CHECK(mi > 0.0);
      CHECK(rhoi > 0.0);
      CHECK(Hdeti > 0.0);

      // Get the state for node j
      const auto& fragIDj = fragIDs(nodeListj,j);
      const auto& rj = position(nodeListj, j);
      const auto& mj = mass(nodeListj, j);
      const auto& epsj = specificThermalEnergy(nodeListj, j);
      const auto& Pj = damagedPressure(nodeListj, j);
      const auto& rhoj = massDensity(nodeListj, j);
      const auto& Hj = H(nodeListj, j);
      const auto  Hdetj = Hj.Determinant();
      CHECK(mj > 0.0);
      CHECK(rhoj > 0.0);
      CHECK(Hdetj > 0.0);

      auto& DPDxi = DPDx_thread(nodeListi, i);
      auto& DPDxj = DPDx_thread(nodeListj, j);
      auto& DepsDxi = DepsDx_thread(nodeListi, i);
      auto& DepsDxj = DepsDx_thread(nodeListj, j);
      auto& localMi = localM_thread(nodeListi,i);
      auto& localMj = localM_thread(nodeListj,j);
      auto& Mi = M_thread(nodeListi,i);
      auto& Mj = M_thread(nodeListj,j);

      const auto rij = ri - rj;
      const auto Pij = Pi - Pj;
      const auto epsij = epsi - epsj;

      // logic
      //---------------------------------------
      const auto sameMatij = (nodeListi == nodeListj and fragIDi == fragIDj);
      const auto differentMatij = (nodeListi!=nodeListj);
      const auto averageKernelij = ( (differentMatij and averageInterfaceKernels) or alwaysAverageKernels);

      // Kernels
      //--------------------------------------
      const auto etai = Hi*rij;
      const auto etaj = Hj*rij;
      const auto etaMagi = etai.magnitude();
      const auto etaMagj = etaj.magnitude();
      CHECK(etaMagi >= 0.0);
      CHECK(etaMagj >= 0.0);

      // Symmetrized kernel weight and gradient.
      const auto gWi = W.gradValue(etaMagi, Hdeti);
      const auto gWj = W.gradValue(etaMagj, Hdetj);
      
      const auto Hetai = Hi*etai.unitVector();
      const auto Hetaj = Hj*etaj.unitVector();
      
      auto gradWi = gWi*Hetai;
      auto gradWj = gWj*Hetaj;
      
      //Wi & Wj --> Wij for interface better agreement DrhoDt and DepsDt
      if(averageKernelij){
        const auto gradWij = 0.5*(gradWi+gradWj);
        gradWi = gradWij;
        gradWj = gradWij;
      }

      gradWi *= mj/rhoj;
      gradWj *= mi/rhoi;

      // spatial gradients and correction
      //---------------------------------------------------------------
      const auto deltaRi = rij.dyad(gradWi);
      const auto deltaRj = rij.dyad(gradWj);

      Mi -= deltaRi;
      Mj -= deltaRj;

      DPDxi -= Pij*gradWi;
      DPDxj -= Pij*gradWj;

      if(sameMatij){
        localMi -=  deltaRi;
        localMj -=  deltaRj;
        DepsDxi -= epsij*gradWi;
        DepsDxj -= epsij*gradWj;
      }
    } // loop over pairs
      // Reduce the thread values to the master.
    threadReduceFieldLists<Dimension>(threadStack);
  }   // OpenMP parallel region

   
    for (auto nodeListi = 0u; nodeListi < numNodeLists; ++nodeListi) {
      const auto& nodeList = mass[nodeListi]->nodeList();
      const auto ni = nodeList.numInternalNodes();
#pragma omp parallel for
      for (auto i = 0u; i < ni; ++i) {
        const auto  numNeighborsi = connectivityMap.numNeighborsForNode(nodeListi, i);
        auto& Mi = M(nodeListi, i);
        auto& localMi = localM(nodeListi, i);
        auto& DepsDxi = DepsDx(nodeListi, i);
        auto& DPDxi = DPDx(nodeListi, i);

        const auto Mdeti = Mi.Determinant();
        const auto goodM = ( Mdeti > 1.0e-2 and numNeighborsi > Dimension::pownu(2));
        Mi =  (goodM and this->linearCorrectGradients() ? Mi.Inverse() : Tensor::one);
        
        const auto localMdeti = localMi.Determinant();
        const auto goodLocalM = ( localMdeti > 1.0e-2 and numNeighborsi > Dimension::pownu(2));
        localMi =  (goodLocalM and this->linearCorrectGradients() ? localMi.Inverse() : Tensor::one);

        DPDxi = Mi.Transpose()*DPDxi;
        DepsDxi = localMi.Transpose()*DepsDxi;
      } // for each node
    }   // for each nodelist

  for (ConstBoundaryIterator boundaryItr = this->boundaryBegin();
       boundaryItr != this->boundaryEnd();
       ++boundaryItr) {
      (*boundaryItr)->applyFieldListGhostBoundary(M);
      (*boundaryItr)->applyFieldListGhostBoundary(DPDx);
      (*boundaryItr)->applyFieldListGhostBoundary(DepsDx);
    }
  for (ConstBoundaryIterator boundaryItr = this->boundaryBegin(); 
       boundaryItr != this->boundaryEnd();
       ++boundaryItr) (*boundaryItr)->finalizeGhostBoundary();

 } // method 

} // spheral namespace<|MERGE_RESOLUTION|>--- conflicted
+++ resolved
@@ -146,11 +146,7 @@
   auto  DHDt = derivatives.fields(IncrementState<Dimension, SymTensor>::prefix() + HydroFieldNames::H, SymTensor::zero);
   auto  Hideal = derivatives.fields(ReplaceBoundedState<Dimension, SymTensor>::prefix() + HydroFieldNames::H, SymTensor::zero);
   auto  maxViscousPressure = derivatives.fields(HydroFieldNames::maxViscousPressure, 0.0);
-<<<<<<< HEAD
-  auto  effectiveViscousPressure = derivatives.fields(HydroFieldNames::effectiveViscousPressure, 0.0);
-=======
   auto  effViscousPressure = derivatives.fields(HydroFieldNames::effectiveViscousPressure, 0.0);
->>>>>>> 3afb918d
   auto  XSPHWeightSum = derivatives.fields(HydroFieldNames::XSPHWeightSum, 0.0);
   auto  XSPHDeltaV = derivatives.fields(HydroFieldNames::XSPHDeltaV, Vector::zero);
   auto  weightedNeighborSum = derivatives.fields(HydroFieldNames::weightedNeighborSum, 0.0);
@@ -182,11 +178,7 @@
   CHECK(DHDt.size() == numNodeLists);
   CHECK(Hideal.size() == numNodeLists);
   CHECK(maxViscousPressure.size() == numNodeLists);
-<<<<<<< HEAD
-  CHECK(effectiveViscousPressure.size() == numNodeLists);
-=======
   CHECK(effViscousPressure.size() == numNodeLists);
->>>>>>> 3afb918d
   CHECK(XSPHWeightSum.size() == numNodeLists);
   CHECK(XSPHDeltaV.size() == numNodeLists);
   CHECK(weightedNeighborSum.size() == numNodeLists);
@@ -232,12 +224,8 @@
     auto weightedNeighborSum_thread = weightedNeighborSum.threadCopy(threadStack);
     auto massSecondMoment_thread = massSecondMoment.threadCopy(threadStack);
     auto maxViscousPressure_thread = maxViscousPressure.threadCopy(threadStack, ThreadReduction::MAX);
-<<<<<<< HEAD
-    auto effectiveViscousPressure_thread = effectiveViscousPressure.threadCopy(threadStack);
-=======
     auto effViscousPressure_thread = effViscousPressure.threadCopy(threadStack);
     
->>>>>>> 3afb918d
 #pragma omp for
     for (auto kk = 0u; kk < numPairs; ++kk) {
       
@@ -290,11 +278,7 @@
       auto& weightedNeighborSumi = weightedNeighborSum_thread(nodeListi, i);
       auto& massSecondMomenti = massSecondMoment_thread(nodeListi, i);
       auto& maxViscousPressurei = maxViscousPressure_thread(nodeListi, i);
-<<<<<<< HEAD
-      auto& effectiveViscousPressurei = effectiveViscousPressure_thread(nodeListi, i);
-=======
       auto& effViscousPressurei = effViscousPressure_thread(nodeListi, i);
->>>>>>> 3afb918d
       auto& newInterfaceFlagsi = newInterfaceFlags_thread(nodeListi,i);
       auto& newInterfaceAreaVectorsi = newInterfaceAreaVectors_thread(nodeListi,i);
       auto& newInterfaceNormalsi = newInterfaceNormals_thread(nodeListi,i);
@@ -347,11 +331,7 @@
       auto& weightedNeighborSumj = weightedNeighborSum_thread(nodeListj, j);
       auto& massSecondMomentj = massSecondMoment_thread(nodeListj, j);
       auto& maxViscousPressurej = maxViscousPressure_thread(nodeListj, j);
-<<<<<<< HEAD
-      auto& effectiveViscousPressurej = effectiveViscousPressure_thread(nodeListj, j);
-=======
       auto& effViscousPressurej = effViscousPressure_thread(nodeListj, j);
->>>>>>> 3afb918d
       auto& newInterfaceFlagsj = newInterfaceFlags_thread(nodeListj,j);
       auto& newInterfaceAreaVectorsj = newInterfaceAreaVectors_thread(nodeListj,j);
       auto& newInterfaceNormalsj = newInterfaceNormals_thread(nodeListj,j);
@@ -532,21 +512,12 @@
 
         // save our max pressure from the AV for each node
         {
-<<<<<<< HEAD
-        const auto maxQPiij =  rhoi*rhoj * QPiij.diagonalElements().maxAbsElement();
-        const auto maxQPiji =  rhoi*rhoj * QPiij.diagonalElements().maxAbsElement();
-        maxViscousPressurei = max(maxViscousPressurei, maxQPiij);
-        maxViscousPressurej = max(maxViscousPressurej, maxQPiji);
-        effectiveViscousPressurei += maxQPiij * volj*Wi;
-        effectiveViscousPressurej += maxQPiji * voli*Wj;
-=======
           const auto Qi = rhoi*rhoj * QPiij.diagonalElements().maxAbsElement();
           const auto Qj = rhoi*rhoj * QPiji.diagonalElements().maxAbsElement();
           maxViscousPressurei = max(maxViscousPressurei, Qi);
           maxViscousPressurej = max(maxViscousPressurej, Qj);
           effViscousPressurei += volj * Qi * Wi;
           effViscousPressurej += voli * Qj * Wj;
->>>>>>> 3afb918d
         }
         // stress tensor
         //{
