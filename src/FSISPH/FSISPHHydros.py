--- conflicted
+++ resolved
@@ -19,12 +19,8 @@
            compatibleEnergyEvolution = True,
            evolveTotalEnergy = False,
            linearCorrectGradients = True,
-<<<<<<< HEAD
            planeStrain = None,
-=======
-           planeStrain = False,
            decoupleDamagedMaterial = True,
->>>>>>> 818ab593
            interfacePmin = 0.0,
            interfaceNeighborAngleThreshold=0.707,
            HUpdate = IdealH,
@@ -114,11 +110,7 @@
               "compatibleEnergyEvolution" : compatibleEnergyEvolution,
               "evolveTotalEnergy" : evolveTotalEnergy,
               "linearCorrectGradients" : linearCorrectGradients,
-<<<<<<< HEAD
-=======
-              "planeStrain" : planeStrain,
               "decoupleDamagedMaterial" : decoupleDamagedMaterial,
->>>>>>> 818ab593
               "interfacePmin" : interfacePmin,
               "interfaceNeighborAngleThreshold" : interfaceNeighborAngleThreshold,
               "densityUpdate" : densityUpdate,
