//---------------------------------Spheral++----------------------------------//
// SolidFSISPH -- SolidSPHHydro modified to better handle 
//                multimaterial material problems with interfaces
//                and large density ratios. 
//
// J.M. Pearl 2021
//----------------------------------------------------------------------------//
#include "FileIO/FileIO.hh"

#include "Physics/GenericHydro.hh"

#include "NodeList/SolidNodeList.hh"
#include "SolidMaterial/SolidEquationOfState.hh" 

#include "Hydro/computeSPHVolume.hh"
#include "Hydro/HydroFieldNames.hh"
#include "Hydro/CompatibleDifferenceSpecificThermalEnergyPolicy.hh"
#include "Hydro/SpecificThermalEnergyPolicy.hh"
#include "Hydro/SpecificFromTotalThermalEnergyPolicy.hh"
#include "Hydro/PressurePolicy.hh"
#include "Hydro/SoundSpeedPolicy.hh"

#include "Strength/SolidFieldNames.hh"
#include "Strength/DeviatoricStressPolicy.hh"
#include "Strength/BulkModulusPolicy.hh"
#include "Strength/PlasticStrainPolicy.hh"
#include "Strength/ShearModulusPolicy.hh"
#include "Strength/YieldStrengthPolicy.hh"

#include "DataBase/DataBase.hh"
#include "DataBase/State.hh"
#include "DataBase/StateDerivatives.hh"
#include "DataBase/IncrementState.hh"
#include "DataBase/ReplaceBoundedState.hh"
#include "DataBase/IncrementBoundedState.hh"
#include "DataBase/ReplaceBoundedState.hh"
#include "DataBase/PureReplaceState.hh"
#include "DataBase/updateStateFields.hh"
#include "DataBase/ReplaceWithRatioPolicy.hh"

#include "ArtificialViscosity/ArtificialViscosity.hh"
#include "Field/FieldList.hh"
#include "Field/NodeIterators.hh"
#include "Boundary/Boundary.hh"
#include "Neighbor/ConnectivityMap.hh"
#include "Neighbor/PairwiseField.hh"
#include "Utilities/safeInv.hh"
#include "Utilities/Timer.hh"
#include "Utilities/globalBoundingVolumes.hh"
#include "Utilities/range.hh"

#include "FSISPH/SolidFSISPH.hh"
#include "FSISPH/FSIFieldNames.hh"
#include "FSISPH/computeFSISPHSumMassDensity.hh"
#include "FSISPH/computeHWeightedFSISPHSumMassDensity.hh"
#include "FSISPH/computeInterfacePressureCorrectedSumMassDensity.hh"
#include "FSISPH/SlideSurface.hh"

#include <algorithm>
#include <fstream>
#include <map>
#include <vector>

using std::make_shared;
using std::vector;
using std::string;
using std::pair;
using std::make_pair;
using std::cout;
using std::cerr;
using std::endl;
using std::min;
using std::max;
using std::abs;


namespace Spheral {


inline
Dim<1>::SymTensor
tensileStressCorrection(const Dim<1>::SymTensor& sigma) {
  if (sigma.xx() > 0.0) {
    return -sigma;
  } else {
    return Dim<1>::SymTensor::zero;
  }
}

inline
Dim<2>::SymTensor
tensileStressCorrection(const Dim<2>::SymTensor& sigma) {
  const EigenStruct<2> eigen = sigma.eigenVectors();
  const double lambdax = eigen.eigenValues.x();
  const double lambday = eigen.eigenValues.y();
  Dim<2>::SymTensor result((lambdax > 0.0 ? -lambdax : 0.0), 0.0,
                           0.0,                              (lambday > 0.0 ? -lambday : 0.0));
  result.rotationalTransform(eigen.eigenVectors);
  return result;
}

inline
Dim<3>::SymTensor
tensileStressCorrection(const Dim<3>::SymTensor& sigma) {
  const EigenStruct<3> eigen = sigma.eigenVectors();
  const double lambdax = eigen.eigenValues.x();
  const double lambday = eigen.eigenValues.y();
  const double lambdaz = eigen.eigenValues.z();
  Dim<3>::SymTensor result((lambdax > 0.0 ? -lambdax : 0.0), 0.0,                              0.0,
                           0.0,                              (lambday > 0.0 ? -lambday : 0.0), 0.0,
                           0.0,                              0.0,                              (lambdaz > 0.0 ? -lambdaz : 0.0));
  result.rotationalTransform(eigen.eigenVectors);
  return result;
}


//------------------------------------------------------------------------------
// Construct with the given artificial viscosity and kernels.
//------------------------------------------------------------------------------
template<typename Dimension>
SolidFSISPH<Dimension>::
SolidFSISPH(DataBase<Dimension>& dataBase,
            ArtificialViscosityHandle<Dimension>& Q,
            SlideSurface<Dimension>& slides,
            const TableKernel<Dimension>& W,
            const double cfl,
            const double surfaceForceCoefficient,
            const double densityStabilizationCoefficient,
            const double specificThermalEnergyDiffusionCoefficient,
            const double xsphCoefficient,
            const InterfaceMethod interfaceMethod,
            const KernelAveragingMethod kernelAveragingMethod,
            const std::vector<int> sumDensityNodeLists,
            const bool useVelocityMagnitudeForDt,
            const bool compatibleEnergyEvolution,
            const bool evolveTotalEnergy,
            const bool linearCorrectGradients,
<<<<<<< HEAD
=======
            const bool planeStrain,
            const bool decoupleDamagedMaterial,
>>>>>>> 818ab593
            const double interfacePmin,
            const double interfaceNeighborAngleThreshold,
            const FSIMassDensityMethod densityUpdate,
            const double epsTensile,
            const double nTensile,
            const Vector& xmin,
            const Vector& xmax):
  GenericHydro<Dimension>(Q, cfl, useVelocityMagnitudeForDt),
  mKernel(W),
  mSlideSurface(slides),
  mDensityUpdate(densityUpdate),
  mInterfaceMethod(interfaceMethod),
  mKernelAveragingMethod(kernelAveragingMethod),
  mCompatibleEnergyEvolution(compatibleEnergyEvolution),
  mEvolveTotalEnergy(evolveTotalEnergy),
  mLinearCorrectGradients(linearCorrectGradients),
<<<<<<< HEAD
=======
  mPlaneStrain(planeStrain),
  mDecoupleDamagedMaterial(decoupleDamagedMaterial),
>>>>>>> 818ab593
  mApplySelectDensitySum(std::any_of(sumDensityNodeLists.begin(), sumDensityNodeLists.end(), [](int x) { return x == 1; })),
  mSumDensityNodeLists(sumDensityNodeLists),
  mSurfaceForceCoefficient(surfaceForceCoefficient),
  mDensityStabilizationCoefficient(densityStabilizationCoefficient),
  mSpecificThermalEnergyDiffusionCoefficient(specificThermalEnergyDiffusionCoefficient),
  mXSPHCoefficient(xsphCoefficient),
  mInterfacePmin(interfacePmin),
  mInterfaceNeighborAngleThreshold(interfaceNeighborAngleThreshold),
  mEpsTensile(epsTensile),
  mnTensile(nTensile),
  mxmin(xmin),
  mxmax(xmax),
  mPairAccelerationsPtr(),
  mPairDepsDtPtr(),
  mTimeStepMask(FieldStorageType::CopyFields),
  mPressure(FieldStorageType::CopyFields),
  mDamagedPressure(FieldStorageType::CopyFields),
  mSoundSpeed(FieldStorageType::CopyFields),
  mBulkModulus(FieldStorageType::CopyFields),
  mShearModulus(FieldStorageType::CopyFields),
  mYieldStrength(FieldStorageType::CopyFields),
  mPlasticStrain0(FieldStorageType::CopyFields),
  //mInverseEquivalentDeviatoricStress(FieldStorageType::CopyFields),
  mVolume(FieldStorageType::CopyFields),
  mDxDt(FieldStorageType::CopyFields),
  mXSPHDeltaV(FieldStorageType::CopyFields),
  mXSPHWeightSum(FieldStorageType::CopyFields),
  mDvDt(FieldStorageType::CopyFields),
  mDmassDensityDt(FieldStorageType::CopyFields),
  mDspecificThermalEnergyDt(FieldStorageType::CopyFields),
  mDdeviatoricStressDt(FieldStorageType::CopyFields),
  mDPDx(FieldStorageType::CopyFields),
  mDepsDx(FieldStorageType::CopyFields),
  mDvDx(FieldStorageType::CopyFields),
  mInternalDvDx(FieldStorageType::CopyFields),
  mM(FieldStorageType::CopyFields),
  mLocalM(FieldStorageType::CopyFields),
  mNormalization(FieldStorageType::CopyFields),
  mInterfaceFlags(FieldStorageType::CopyFields),
  mInterfaceAreaVectors(FieldStorageType::CopyFields),
  mInterfaceNormals(FieldStorageType::CopyFields),
  mInterfaceSmoothness(FieldStorageType::CopyFields),
  mNewInterfaceFlags(FieldStorageType::CopyFields),
  mNewInterfaceAreaVectors(FieldStorageType::CopyFields),
  mNewInterfaceNormals(FieldStorageType::CopyFields),
  mInterfaceSmoothnessNormalization(FieldStorageType::CopyFields),
  mInterfaceFraction(FieldStorageType::CopyFields),
  mNewInterfaceSmoothness(FieldStorageType::CopyFields),
  mInterfaceAngles(FieldStorageType::CopyFields),
  mRestart(registerWithRestart(*this)) {

  mTimeStepMask = dataBase.newFluidFieldList(int(0), HydroFieldNames::timeStepMask);
  mPressure = dataBase.newFluidFieldList(0.0, HydroFieldNames::pressure);
  mDamagedPressure = dataBase.newFluidFieldList(0.0, SolidFieldNames::damagedPressure);
  mSoundSpeed = dataBase.newFluidFieldList(0.0, HydroFieldNames::soundSpeed);
  mBulkModulus = dataBase.newSolidFieldList(0.0, SolidFieldNames::bulkModulus);
  mShearModulus = dataBase.newSolidFieldList(0.0, SolidFieldNames::shearModulus);
  mYieldStrength = dataBase.newSolidFieldList(0.0, SolidFieldNames::yieldStrength);
  mPlasticStrain0 = dataBase.newSolidFieldList(0.0, SolidFieldNames::plasticStrain + "0");
  //mInverseEquivalentDeviatoricStress = dataBase.newFluidFieldList(0.0, FSIFieldNames::inverseEquivalentDeviatoricStress);
  mVolume = dataBase.newFluidFieldList(0.0,HydroFieldNames::volume);
  mDxDt = dataBase.newFluidFieldList(Vector::zero, IncrementState<Dimension, Vector>::prefix() + HydroFieldNames::position);
  mXSPHDeltaV = dataBase.newFluidFieldList(Vector::zero, HydroFieldNames::XSPHDeltaV);
  mXSPHWeightSum = dataBase.newFluidFieldList(0.0, HydroFieldNames::XSPHWeightSum);
  mDvDt = dataBase.newFluidFieldList(Vector::zero, HydroFieldNames::hydroAcceleration);
  mDmassDensityDt = dataBase.newFluidFieldList(0.0, IncrementState<Dimension, Scalar>::prefix() + HydroFieldNames::massDensity);
  mDspecificThermalEnergyDt = dataBase.newFluidFieldList(0.0, IncrementState<Dimension, Scalar>::prefix() + HydroFieldNames::specificThermalEnergy);
  mDdeviatoricStressDt = dataBase.newSolidFieldList(SymTensor::zero, IncrementState<Dimension, Vector>::prefix() + SolidFieldNames::deviatoricStress);
  mDPDx = dataBase.newFluidFieldList(Vector::zero, FSIFieldNames::pressureGradient);
  mDepsDx = dataBase.newFluidFieldList(Vector::zero, FSIFieldNames::specificThermalEnergyGradient);
  mDvDx = dataBase.newFluidFieldList(Tensor::zero, HydroFieldNames::velocityGradient);
  mInternalDvDx = dataBase.newFluidFieldList(Tensor::zero, HydroFieldNames::internalVelocityGradient);
  mM = dataBase.newFluidFieldList(Tensor::zero, HydroFieldNames::M_SPHCorrection);
  mLocalM = dataBase.newFluidFieldList(Tensor::zero, "local " + HydroFieldNames::M_SPHCorrection);
  mNormalization = dataBase.newFluidFieldList(0.0, HydroFieldNames::normalization);
  mInterfaceFlags = dataBase.newFluidFieldList(int(0),  FSIFieldNames::interfaceFlags);
  mInterfaceAreaVectors = dataBase.newFluidFieldList(Vector::one,  FSIFieldNames::interfaceAreaVectors);
  mInterfaceNormals = dataBase.newFluidFieldList(Vector::one,  FSIFieldNames::interfaceNormals);
  mInterfaceSmoothness = dataBase.newFluidFieldList(0.0,  FSIFieldNames::interfaceSmoothness);
  mNewInterfaceFlags = dataBase.newFluidFieldList(int(0), PureReplaceState<Dimension,int>::prefix() + FSIFieldNames::interfaceFlags);
  mNewInterfaceAreaVectors = dataBase.newFluidFieldList(Vector::one, PureReplaceState<Dimension,Vector>::prefix() + FSIFieldNames::interfaceAreaVectors);
  mNewInterfaceNormals = dataBase.newFluidFieldList(Vector::one, PureReplaceState<Dimension,Vector>::prefix() + FSIFieldNames::interfaceNormals);
  mInterfaceSmoothnessNormalization = dataBase.newFluidFieldList(0.0, FSIFieldNames::interfaceSmoothnessNormalization);
  mInterfaceFraction = dataBase.newFluidFieldList(0.0, FSIFieldNames::interfaceFraction);
  mNewInterfaceSmoothness = dataBase.newFluidFieldList(0.0, PureReplaceState<Dimension,Scalar>::prefix() + FSIFieldNames::interfaceSmoothness);
  mInterfaceAngles = dataBase.newFluidFieldList(0.0, FSIFieldNames::interfaceAngles);
}

//------------------------------------------------------------------------------
// On problem start up, we need to initialize our internal data.
//------------------------------------------------------------------------------
template<typename Dimension>
void
SolidFSISPH<Dimension>::
initializeProblemStartupDependencies(DataBase<Dimension>& dataBase,
                                     State<Dimension>& state,
                                     StateDerivatives<Dimension>& derivs) {

  // Set the moduli.
  updateStateFields(HydroFieldNames::pressure, state, derivs);
  updateStateFields(HydroFieldNames::soundSpeed, state, derivs);
  updateStateFields(SolidFieldNames::bulkModulus, state, derivs);
  updateStateFields(SolidFieldNames::shearModulus, state, derivs);
  updateStateFields(SolidFieldNames::yieldStrength, state, derivs);

  const auto& mass = dataBase.fluidMass();
  const auto& massDensity = dataBase.fluidMassDensity();
  computeSPHVolume(mass,massDensity,mVolume);
}

//------------------------------------------------------------------------------
// Register states
//------------------------------------------------------------------------------
template<typename Dimension>
void
SolidFSISPH<Dimension>::
registerState(DataBase<Dimension>& dataBase,
              State<Dimension>& state) {
  TIME_BEGIN("SolidFSISPHregisterState");

  VERIFY2(not (mCompatibleEnergyEvolution and mEvolveTotalEnergy),
          "FSISPH error : you cannot simultaneously use both compatibleEnergyEvolution and evolveTotalEnergy");

  FieldList<Dimension, Vector> position = dataBase.solidPosition();
  FieldList<Dimension, Scalar> mass = dataBase.solidMass();
  FieldList<Dimension, Scalar> massDensity = dataBase.solidMassDensity();
  FieldList<Dimension, SymTensor> Hfield = dataBase.solidHfield();
  FieldList<Dimension, Vector> velocity = dataBase.solidVelocity();
  FieldList<Dimension, Scalar> specificThermalEnergy = dataBase.solidSpecificThermalEnergy();
  FieldList<Dimension, SymTensor> deviatoricStress = dataBase.solidDeviatoricStress();
  FieldList<Dimension, Scalar> plasticStrain = dataBase.solidPlasticStrain();
  FieldList<Dimension, SymTensor> damage = dataBase.solidDamage();
  FieldList<Dimension, int> fragIDs = dataBase.solidFragmentIDs();
  FieldList<Dimension, int> pTypes = dataBase.solidParticleTypes();
  
  for (auto [nodeListi, nodeListPtr]: enumerate(dataBase.solidNodeListBegin(), dataBase.solidNodeListEnd())) {
    *mPlasticStrain0[nodeListi] = nodeListPtr->plasticStrain();
    (*mPlasticStrain0[nodeListi]).name(SolidFieldNames::plasticStrain + "0");
  }

  // Create the local storage.
  dataBase.resizeSolidFieldList(mTimeStepMask, int(1), HydroFieldNames::timeStepMask);
  dataBase.resizeSolidFieldList(mVolume, 0.0, HydroFieldNames::volume, false);
  dataBase.resizeSolidFieldList(mPressure, 0.0, HydroFieldNames::pressure, false);
  dataBase.resizeSolidFieldList(mSoundSpeed, 0.0, HydroFieldNames::soundSpeed, false);
  dataBase.resizeSolidFieldList(mBulkModulus, 0.0, SolidFieldNames::bulkModulus, false);
  dataBase.resizeSolidFieldList(mShearModulus, 0.0, SolidFieldNames::shearModulus, false);
  dataBase.resizeSolidFieldList(mYieldStrength, 0.0, SolidFieldNames::yieldStrength, false);
  dataBase.resizeSolidFieldList(mPlasticStrain0, 0.0, SolidFieldNames::plasticStrain + "0", false);
  dataBase.resizeSolidFieldList(mDamagedPressure, 0.0, SolidFieldNames::damagedPressure, false);
  dataBase.resizeSolidFieldList(mInterfaceNormals, Vector::zero, FSIFieldNames::interfaceNormals, false);
  dataBase.resizeSolidFieldList(mInterfaceFraction, 0.0, FSIFieldNames::interfaceFraction, false); 
  dataBase.resizeSolidFieldList(mInterfaceSmoothness, 0.0, FSIFieldNames::interfaceSmoothness, false);
  //dataBase.resizeSolidFieldList(mInverseEquivalentDeviatoricStress, 0.0, FSIFieldNames::inverseEquivalentDeviatoricStress, false);
  dataBase.resizeFluidFieldList(mInterfaceFlags, int(0), FSIFieldNames::interfaceFlags,false);
  dataBase.resizeFluidFieldList(mInterfaceAreaVectors, Vector::zero, FSIFieldNames::interfaceAreaVectors,false);
  dataBase.resizeFluidFieldList(mInterfaceNormals, Vector::zero, FSIFieldNames::interfaceNormals,false);
  dataBase.resizeFluidFieldList(mInterfaceSmoothness, 0.0, FSIFieldNames::interfaceSmoothness,false);

  // Register the deviatoric stress and plastic strain to be evolved.
  auto positionPolicy = make_policy<IncrementState<Dimension, Vector>>();
  auto velocityPolicy = make_policy<IncrementState<Dimension, Vector>>({HydroFieldNames::position,HydroFieldNames::specificThermalEnergy},true);
  auto Ppolicy = make_policy<PressurePolicy<Dimension>>();
  auto csPolicy = make_policy<SoundSpeedPolicy<Dimension>>();
  auto plasticStrainPolicy = make_policy<PlasticStrainPolicy<Dimension>>();
  auto bulkModulusPolicy = make_policy<BulkModulusPolicy<Dimension>>();
  auto shearModulusPolicy = make_policy<ShearModulusPolicy<Dimension>>();
  auto yieldStrengthPolicy = make_policy<YieldStrengthPolicy<Dimension>>();
  auto volumePolicy = make_policy<ReplaceWithRatioPolicy<Dimension,Scalar>>({HydroFieldNames::massDensity},
                                                                            HydroFieldNames::mass, HydroFieldNames::massDensity);
  auto interfaceFlagsPolicy = make_policy<PureReplaceState<Dimension,int>>();
  auto interfaceAreaVectorsPolicy = make_policy<PureReplaceState<Dimension,Vector>>();
  auto interfaceNormalsPolicy = make_policy<PureReplaceState<Dimension,Vector>>();
  auto interfaceSmoothnessPolicy = make_policy<PureReplaceState<Dimension,Scalar>>();
  
  auto deviatoricStressPolicy = make_policy<DeviatoricStressPolicy<Dimension>>();
  state.enroll(deviatoricStress, deviatoricStressPolicy);

  if(this->compatibleEnergyEvolution()){
    auto  thermalEnergyPolicy = make_policy<CompatibleDifferenceSpecificThermalEnergyPolicy<Dimension>>(dataBase);
    state.enroll(specificThermalEnergy, thermalEnergyPolicy);
  }else if (mEvolveTotalEnergy) {
    auto  thermalEnergyPolicy = make_policy<SpecificFromTotalThermalEnergyPolicy<Dimension>>();
    state.enroll(specificThermalEnergy, thermalEnergyPolicy);
  } else {
    auto  thermalEnergyPolicy = make_policy<IncrementState<Dimension, Scalar>>();
    state.enroll(specificThermalEnergy, thermalEnergyPolicy);
  }

  for (auto [nodeListi, nodeListPtr]: enumerate(dataBase.solidNodeListBegin(), dataBase.solidNodeListEnd())) {
    state.enroll(*massDensity[nodeListi], make_policy<IncrementBoundedState<Dimension, Scalar>>(nodeListPtr->rhoMin(),
                                                                                                nodeListPtr->rhoMax()));
  }

  state.enroll(position,             positionPolicy);
  state.enroll(velocity,             velocityPolicy);
  state.enroll(mVolume,              volumePolicy);
  state.enroll(mSoundSpeed,          csPolicy);
  state.enroll(mPressure,            Ppolicy);
  state.enroll(mDamagedPressure);                              // Updated by PressurePolicy
  state.enroll(mBulkModulus,         bulkModulusPolicy);
  state.enroll(mShearModulus,        shearModulusPolicy);
  state.enroll(mYieldStrength,       yieldStrengthPolicy);
  state.enroll(plasticStrain,        plasticStrainPolicy);

  state.enroll(mInterfaceFlags,       interfaceFlagsPolicy);
  state.enroll(mInterfaceAreaVectors, interfaceAreaVectorsPolicy); 
  state.enroll(mInterfaceNormals,     interfaceNormalsPolicy); 
  state.enroll(mInterfaceSmoothness,  interfaceSmoothnessPolicy); 

  state.enroll(mTimeStepMask);
  state.enroll(mass);
  //state.enroll(mInverseEquivalentDeviatoricStress);
  state.enroll(damage);
  state.enroll(fragIDs);
  state.enroll(pTypes);
  state.enroll(mPlasticStrain0);

  TIME_END("SolidFSISPHregisterState");
}

//------------------------------------------------------------------------------
// Register Derivs
//------------------------------------------------------------------------------
template<typename Dimension>
void
SolidFSISPH<Dimension>::
registerDerivatives(DataBase<Dimension>&  dataBase,
                    StateDerivatives<Dimension>& derivs) {
  TIME_BEGIN("SolidFSISPHregisterDerivs");

  FieldList<Dimension, Scalar> plasticStrainRate = dataBase.solidPlasticStrainRate();

  dataBase.resizeFluidFieldList(mXSPHDeltaV, Vector::zero, HydroFieldNames::XSPHDeltaV, false);
  dataBase.resizeFluidFieldList(mXSPHWeightSum, 0.0, HydroFieldNames::XSPHWeightSum, false);
  dataBase.resizeFluidFieldList(mDvDt, Vector::zero, HydroFieldNames::hydroAcceleration, false);
  dataBase.resizeFluidFieldList(mDmassDensityDt, 0.0, IncrementState<Dimension, Scalar>::prefix() + HydroFieldNames::massDensity, false);
  dataBase.resizeFluidFieldList(mDspecificThermalEnergyDt, 0.0, IncrementState<Dimension, Scalar>::prefix() + HydroFieldNames::specificThermalEnergy, false);
  dataBase.resizeFluidFieldList(mDdeviatoricStressDt, SymTensor::zero, IncrementState<Dimension, Vector>::prefix() + SolidFieldNames::deviatoricStress, false);
  dataBase.resizeFluidFieldList(mDPDx, Vector::zero, FSIFieldNames::pressureGradient, false);
  dataBase.resizeFluidFieldList(mDepsDx, Vector::zero, FSIFieldNames::specificThermalEnergyGradient, false);
  dataBase.resizeFluidFieldList(mDvDx, Tensor::zero, HydroFieldNames::velocityGradient, false);
  dataBase.resizeFluidFieldList(mInternalDvDx, Tensor::zero, HydroFieldNames::internalVelocityGradient, false);
  dataBase.resizeFluidFieldList(mM, Tensor::zero, HydroFieldNames::M_SPHCorrection, false);
  dataBase.resizeFluidFieldList(mLocalM, Tensor::zero, "local " + HydroFieldNames::M_SPHCorrection, false);
  dataBase.resizeFluidFieldList(mNormalization, 0.0, HydroFieldNames::normalization, false);
  dataBase.resizeFluidFieldList(mNewInterfaceFlags, int(0),  PureReplaceState<Dimension,int>::prefix() + FSIFieldNames::interfaceFlags,false);
  dataBase.resizeFluidFieldList(mNewInterfaceAreaVectors, Vector::zero,  PureReplaceState<Dimension,Vector>::prefix() + FSIFieldNames::interfaceAreaVectors,false);
  dataBase.resizeFluidFieldList(mNewInterfaceNormals, Vector::zero,  PureReplaceState<Dimension,Vector>::prefix() + FSIFieldNames::interfaceNormals,false);
  dataBase.resizeFluidFieldList(mInterfaceSmoothnessNormalization, 0.0, FSIFieldNames::interfaceSmoothnessNormalization,false); 
  dataBase.resizeFluidFieldList(mInterfaceFraction, 0.0, FSIFieldNames::interfaceFraction,false); 
  dataBase.resizeFluidFieldList(mNewInterfaceSmoothness, 0.0,  PureReplaceState<Dimension,Scalar>::prefix() + FSIFieldNames::interfaceSmoothness,false);
  dataBase.resizeFluidFieldList(mInterfaceAngles, 0.0,  FSIFieldNames::interfaceAngles,false);

  if (not derivs.registered(mDxDt)) {
    dataBase.resizeFluidFieldList(mDxDt, Vector::zero, IncrementState<Dimension, Vector>::prefix() + HydroFieldNames::position, false);
    derivs.enroll(mDxDt);
  }

  CHECK(not derivs.registered(mDvDt));

  if (mCompatibleEnergyEvolution) {
    const auto& connectivityMap = dataBase.connectivityMap();
    mPairAccelerationsPtr = std::make_unique<PairAccelerationsType>(connectivityMap);
    mPairDepsDtPtr = std::make_unique<PairWorkType>(connectivityMap);
    derivs.enroll(HydroFieldNames::pairAccelerations, *mPairAccelerationsPtr);
    derivs.enroll(HydroFieldNames::pairWork, *mPairDepsDtPtr);
  }

  derivs.enroll(plasticStrainRate);
  derivs.enroll(mXSPHDeltaV);
  derivs.enroll(mXSPHWeightSum);
  derivs.enroll(mDvDt);
  derivs.enroll(mDmassDensityDt);
  derivs.enroll(mDspecificThermalEnergyDt);
  derivs.enroll(mDdeviatoricStressDt);
  derivs.enroll(mDPDx);
  derivs.enroll(mDepsDx);
  derivs.enroll(mDvDx);
  derivs.enroll(mInternalDvDx);
  derivs.enroll(mM);
  derivs.enroll(mLocalM);
  derivs.enroll(mNormalization);
  derivs.enroll(mNewInterfaceFlags);
  derivs.enroll(mNewInterfaceAreaVectors);
  derivs.enroll(mNewInterfaceNormals);
  derivs.enroll(mInterfaceSmoothnessNormalization);
  derivs.enroll(mInterfaceFraction);
  derivs.enroll(mNewInterfaceSmoothness);
  derivs.enroll(mInterfaceAngles);

  TIME_END("SolidFSISPHregisterDerivs");
}

//------------------------------------------------------------------------------
// FSI specialized density summmation
//------------------------------------------------------------------------------
template<typename Dimension>
void
SolidFSISPH<Dimension>::
preStepInitialize(const DataBase<Dimension>& dataBase, 
                  State<Dimension>& state,
                  StateDerivatives<Dimension>& /*derivs*/) {
  TIME_BEGIN("SolidFSISPHpreStepInitialize");
  if (mApplySelectDensitySum){
  switch(this->densityUpdate()){
   case FSIMassDensityMethod::FSISumMassDensity:
    {
      const auto& W = this->kernel();
      const auto& connectivityMap = dataBase.connectivityMap();
      const auto  position = state.fields(HydroFieldNames::position, Vector::zero);
      const auto  mass = state.fields(HydroFieldNames::mass, 0.0);
      const auto  H = state.fields(HydroFieldNames::H, SymTensor::zero);
            auto  massDensity = state.fields(HydroFieldNames::massDensity, 0.0);
      computeFSISPHSumMassDensity(connectivityMap, W, mSumDensityNodeLists, position, mass, H, massDensity);
      for (auto boundaryItr = this->boundaryBegin(); boundaryItr < this->boundaryEnd(); ++boundaryItr) (*boundaryItr)->applyFieldListGhostBoundary(massDensity);
      for (auto boundaryItr = this->boundaryBegin(); boundaryItr < this->boundaryEnd(); ++boundaryItr) (*boundaryItr)->finalizeGhostBoundary();
     break;
    }
    case FSIMassDensityMethod::PressureCorrectSumMassDensity:
    {
      const auto& W = this->kernel();
      const auto& connectivityMap = dataBase.connectivityMap();
      const auto  position = state.fields(HydroFieldNames::position, Vector::zero);
      const auto  mass = state.fields(HydroFieldNames::mass, 0.0);
      const auto  H = state.fields(HydroFieldNames::H, SymTensor::zero);
            auto  pressure = state.fields(HydroFieldNames::pressure, 0.0);
            auto  soundSpeed = state.fields(HydroFieldNames::soundSpeed, 0.0);
            auto  volume = state.fields(HydroFieldNames::volume, 0.0);
            auto  massDensity = state.fields(HydroFieldNames::massDensity, 0.0);
      computeInterfacePressureCorrectedSumMassDensity(connectivityMap, 
                                                      W, 
                                                      mSumDensityNodeLists, 
                                                      position, 
                                                      mass, 
                                                      H,
                                                      volume,
                                                      pressure,
                                                      soundSpeed,
                                                      massDensity);
      for (auto boundaryItr = this->boundaryBegin(); boundaryItr < this->boundaryEnd(); ++boundaryItr) (*boundaryItr)->applyFieldListGhostBoundary(massDensity);
      for (auto boundaryItr = this->boundaryBegin(); boundaryItr < this->boundaryEnd(); ++boundaryItr) (*boundaryItr)->finalizeGhostBoundary();
      break;
    }
    case FSIMassDensityMethod::HWeightedSumMassDensity:
    {
      const auto& W = this->kernel();
      const auto& connectivityMap = dataBase.connectivityMap();
      const auto  position = state.fields(HydroFieldNames::position, Vector::zero);
      const auto  mass = state.fields(HydroFieldNames::mass, 0.0);
      const auto  H = state.fields(HydroFieldNames::H, SymTensor::zero);
            auto  massDensity = state.fields(HydroFieldNames::massDensity, 0.0);
      computeHWeightedFSISPHSumMassDensity(connectivityMap, W, mSumDensityNodeLists, position, mass, H, massDensity);
      for (auto boundaryItr = this->boundaryBegin(); boundaryItr < this->boundaryEnd(); ++boundaryItr) (*boundaryItr)->applyFieldListGhostBoundary(massDensity);
      for (auto boundaryItr = this->boundaryBegin(); boundaryItr < this->boundaryEnd(); ++boundaryItr) (*boundaryItr)->finalizeGhostBoundary();
      break;
    }
    default:
      break;
  }
  }
  TIME_END("SolidFSISPHpreStepInitialize");
}

//------------------------------------------------------------------------------
// For compatible energy we need to apply the bc conditions to acceleration
//------------------------------------------------------------------------------
template<typename Dimension>
void
SolidFSISPH<Dimension>::
finalizeDerivatives(const Scalar /*time*/, 
                    const Scalar  /*dt*/,
                    const DataBase<Dimension>&  /*dataBase*/, 
                    const State<Dimension>& /*state*/,
                          StateDerivatives<Dimension>&  derivs) const {                 
  if (this->compatibleEnergyEvolution()) {
    auto accelerations = derivs.fields(HydroFieldNames::hydroAcceleration, Vector::zero);
    for (ConstBoundaryIterator boundaryItr = this->boundaryBegin();
         boundaryItr != this->boundaryEnd();
         ++boundaryItr) {
           (*boundaryItr)->applyFieldListGhostBoundary(accelerations);
    }
    
    for (ConstBoundaryIterator boundaryItr = this->boundaryBegin(); 
         boundaryItr != this->boundaryEnd();
         ++boundaryItr) (*boundaryItr)->finalizeGhostBoundary();
  }

} // finalize


//------------------------------------------------------------------------------
// Apply the ghost boundary conditions for hydro state fields.
//------------------------------------------------------------------------------
template<typename Dimension>
void
SolidFSISPH<Dimension>::
applyGhostBoundaries(State<Dimension>& state,
                     StateDerivatives<Dimension>& derivs) {

  FieldList<Dimension, Scalar> mass = state.fields(HydroFieldNames::mass, 0.0);
  FieldList<Dimension, Scalar> massDensity = state.fields(HydroFieldNames::massDensity, 0.0);
  FieldList<Dimension, Scalar> specificThermalEnergy = state.fields(HydroFieldNames::specificThermalEnergy, 0.0);
  FieldList<Dimension, Vector> velocity = state.fields(HydroFieldNames::velocity, Vector::zero);
  FieldList<Dimension, Scalar> pressure = state.fields(HydroFieldNames::pressure, 0.0);
  FieldList<Dimension, Scalar> damagedPressure = state.fields(SolidFieldNames::damagedPressure, 0.0);
  FieldList<Dimension, Scalar> soundSpeed = state.fields(HydroFieldNames::soundSpeed, 0.0);
  FieldList<Dimension, SymTensor> S = state.fields(SolidFieldNames::deviatoricStress, SymTensor::zero);
  FieldList<Dimension, Scalar> K = state.fields(SolidFieldNames::bulkModulus, 0.0);
  FieldList<Dimension, Scalar> mu = state.fields(SolidFieldNames::shearModulus, 0.0);
  FieldList<Dimension, Scalar> Y = state.fields(SolidFieldNames::yieldStrength, 0.0);
  FieldList<Dimension, int> fragIDs = state.fields(SolidFieldNames::fragmentIDs, int(1));
  FieldList<Dimension, int> pTypes = state.fields(SolidFieldNames::particleTypes, int(0));
  //FieldList<Dimension, Scalar> invSqrtJ2 = state.fields(FSIFieldNames::inverseEquivalentDeviatoricStress, 0.0);
  FieldList<Dimension, int> interfaceFlags = state.fields(FSIFieldNames::interfaceFlags, int(0));
  FieldList<Dimension, Vector> interfaceAreaVectors = state.fields(FSIFieldNames::interfaceAreaVectors, Vector::zero);
  FieldList<Dimension, Vector> interfaceNormals = state.fields(FSIFieldNames::interfaceNormals, Vector::zero);
  FieldList<Dimension, Scalar> interfaceSmoothness = state.fields(FSIFieldNames::interfaceSmoothness, 0.0);

  for (ConstBoundaryIterator boundaryItr = this->boundaryBegin(); 
       boundaryItr != this->boundaryEnd();
       ++boundaryItr) {
    (*boundaryItr)->applyFieldListGhostBoundary(mass);
    (*boundaryItr)->applyFieldListGhostBoundary(massDensity);
    (*boundaryItr)->applyFieldListGhostBoundary(specificThermalEnergy);
    (*boundaryItr)->applyFieldListGhostBoundary(velocity);
    (*boundaryItr)->applyFieldListGhostBoundary(pressure);
    (*boundaryItr)->applyFieldListGhostBoundary(damagedPressure);
    (*boundaryItr)->applyFieldListGhostBoundary(soundSpeed);
    (*boundaryItr)->applyFieldListGhostBoundary(S);
    (*boundaryItr)->applyFieldListGhostBoundary(K);
    (*boundaryItr)->applyFieldListGhostBoundary(mu);
    (*boundaryItr)->applyFieldListGhostBoundary(Y);
    (*boundaryItr)->applyFieldListGhostBoundary(fragIDs);
    (*boundaryItr)->applyFieldListGhostBoundary(pTypes);
    //(*boundaryItr)->applyFieldListGhostBoundary(invSqrtJ2);
    (*boundaryItr)->applyFieldListGhostBoundary(interfaceFlags);
    (*boundaryItr)->applyFieldListGhostBoundary(interfaceAreaVectors);
    (*boundaryItr)->applyFieldListGhostBoundary(interfaceNormals);
    (*boundaryItr)->applyFieldListGhostBoundary(interfaceSmoothness);
  }
}

//------------------------------------------------------------------------------
// Enforce the boundary conditions for hydro state fields.
//------------------------------------------------------------------------------
template<typename Dimension>
void
SolidFSISPH<Dimension>::
enforceBoundaries(State<Dimension>& state,
                  StateDerivatives<Dimension>& derivs) {

  FieldList<Dimension, Scalar> mass = state.fields(HydroFieldNames::mass, 0.0);
  FieldList<Dimension, Scalar> massDensity = state.fields(HydroFieldNames::massDensity, 0.0);
  FieldList<Dimension, Scalar> specificThermalEnergy = state.fields(HydroFieldNames::specificThermalEnergy, 0.0);
  FieldList<Dimension, Vector> velocity = state.fields(HydroFieldNames::velocity, Vector::zero);
  FieldList<Dimension, Scalar> pressure = state.fields(HydroFieldNames::pressure, 0.0);
  FieldList<Dimension, Scalar> damagedPressure = state.fields(SolidFieldNames::damagedPressure, 0.0);
  FieldList<Dimension, Scalar> soundSpeed = state.fields(HydroFieldNames::soundSpeed, 0.0);
  FieldList<Dimension, SymTensor> S = state.fields(SolidFieldNames::deviatoricStress, SymTensor::zero);
  FieldList<Dimension, Scalar> K = state.fields(SolidFieldNames::bulkModulus, 0.0);
  FieldList<Dimension, Scalar> mu = state.fields(SolidFieldNames::shearModulus, 0.0);
  FieldList<Dimension, Scalar> Y = state.fields(SolidFieldNames::yieldStrength, 0.0);
  FieldList<Dimension, int> fragIDs = state.fields(SolidFieldNames::fragmentIDs, int(1));
  FieldList<Dimension, int> pTypes = state.fields(SolidFieldNames::particleTypes, int(0));
  //FieldList<Dimension, Scalar> invSqrtJ2 = state.fields(FSIFieldNames::inverseEquivalentDeviatoricStress, 0.0);
  FieldList<Dimension, int> interfaceFlags = state.fields(FSIFieldNames::interfaceFlags, int(0));
  FieldList<Dimension, Vector> interfaceAreaVectors = state.fields(FSIFieldNames::interfaceAreaVectors, Vector::zero);
  FieldList<Dimension, Vector> interfaceNormals = state.fields(FSIFieldNames::interfaceNormals, Vector::zero);
  FieldList<Dimension, Scalar> interfaceSmoothness = state.fields(FSIFieldNames::interfaceSmoothness, 0.0);

  for (ConstBoundaryIterator boundaryItr = this->boundaryBegin(); 
       boundaryItr != this->boundaryEnd();
       ++boundaryItr) {
    (*boundaryItr)->enforceFieldListBoundary(mass);
    (*boundaryItr)->enforceFieldListBoundary(massDensity);
    (*boundaryItr)->enforceFieldListBoundary(specificThermalEnergy);
    (*boundaryItr)->enforceFieldListBoundary(velocity);
    (*boundaryItr)->enforceFieldListBoundary(pressure);
    (*boundaryItr)->enforceFieldListBoundary(damagedPressure);
    (*boundaryItr)->enforceFieldListBoundary(soundSpeed);
    (*boundaryItr)->enforceFieldListBoundary(S);
    (*boundaryItr)->enforceFieldListBoundary(K);
    (*boundaryItr)->enforceFieldListBoundary(mu);
    (*boundaryItr)->enforceFieldListBoundary(Y);
    (*boundaryItr)->enforceFieldListBoundary(fragIDs);
    (*boundaryItr)->enforceFieldListBoundary(pTypes);
    //(*boundaryItr)->enforceFieldListBoundary(invSqrtJ2);
    (*boundaryItr)->enforceFieldListBoundary(interfaceFlags);
    (*boundaryItr)->enforceFieldListBoundary(interfaceAreaVectors);
    (*boundaryItr)->enforceFieldListBoundary(interfaceNormals);
    (*boundaryItr)->enforceFieldListBoundary(interfaceSmoothness);
  }
}

//------------------------------------------------------------------------------
// Dump the current state to the given file.
//------------------------------------------------------------------------------
template<typename Dimension>
void
SolidFSISPH<Dimension>::
dumpState(FileIO& file, const string& pathName) const {
  file.write(mTimeStepMask, pathName + "/timeStepMask");
  file.write(mPressure, pathName + "/pressure");
  file.write(mDamagedPressure, pathName + "/damagedPressure");
  file.write(mSoundSpeed, pathName + "/soundSpeed");
  file.write(mVolume, pathName + "/volume");
  file.write(mBulkModulus, pathName + "/bulkModulus");
  file.write(mShearModulus, pathName + "/shearModulus");
  file.write(mYieldStrength, pathName + "/yieldStrength");
  file.write(mPlasticStrain0, pathName + "/plasticStrain0");
  //file.write(mInverseEquivalentDeviatoricStress, pathName + "/inverseEquivalentDeviatoricStress");
  file.write(mDxDt, pathName + "/DxDt");
  file.write(mXSPHDeltaV, pathName + "/XSPHDeltaV");
  file.write(mDvDt, pathName + "/DvDt");
  file.write(mDmassDensityDt, pathName + "/DmassDensityDt");
  file.write(mDspecificThermalEnergyDt, pathName + "/DspecificThermalEnergyDt");
  file.write(mDdeviatoricStressDt, pathName + "/DdeviatoricStressDt");
  file.write(mDPDx, pathName + "/DpDx");
  file.write(mDepsDx, pathName + "/DepsDx");
  file.write(mDvDx, pathName + "/DvDx");
  file.write(mInternalDvDx, pathName + "/internalDvDx");
  file.write(mM, pathName + "/M");
  file.write(mLocalM, pathName + "/localM");
  file.write(mNormalization, pathName + "/normalization");
  file.write(mInterfaceFlags, pathName + "/interfaceFlags");
  file.write(mInterfaceAreaVectors, pathName + "/interfaceAreaVectors");
  file.write(mInterfaceNormals, pathName + "/interfaceNormals");
  file.write(mInterfaceSmoothness, pathName + "/interfaceSmoothness");
  file.write(mNewInterfaceFlags, pathName + "/newInterfaceFlags");
  file.write(mNewInterfaceAreaVectors, pathName + "/newInterfaceAreaVectors");
  file.write(mNewInterfaceNormals, pathName + "/newInterfaceNormals");
  file.write(mInterfaceSmoothnessNormalization, pathName + "/interfaceSmoothnessNormalization");
  file.write(mNewInterfaceSmoothness, pathName + "/newInterfaceSmoothness");
  file.write(mInterfaceFraction, pathName + "/interfaceFraction");
  file.write(mInterfaceAngles, pathName + "/interfaceAngles");
  
}


//------------------------------------------------------------------------------
// Dump the current state to the given file.
//------------------------------------------------------------------------------
template<typename Dimension>
void
SolidFSISPH<Dimension>::
restoreState(const FileIO& file, const string& pathName) {

  file.read(mTimeStepMask, pathName + "/timeStepMask");
  file.read(mPressure, pathName + "/pressure");
  file.read(mDamagedPressure, pathName + "/damagedPressure");
  file.read(mSoundSpeed, pathName + "/soundSpeed");
  file.read(mVolume, pathName + "/volume");
  file.read(mBulkModulus, pathName + "/bulkModulus");
  file.read(mShearModulus, pathName + "/shearModulus");
  file.read(mYieldStrength, pathName + "/yieldStrength");
  file.read(mPlasticStrain0, pathName + "/plasticStrain0");
  //file.read(mInverseEquivalentDeviatoricStress, pathName + "/inverseEquivalentDeviatoricStress");
  file.read(mDxDt, pathName + "/DxDt");
  file.read(mXSPHDeltaV, pathName + "/XSPHDeltaV");
  file.read(mDvDt, pathName + "/DvDt");
  file.read(mDmassDensityDt, pathName + "/DmassDensityDt");
  file.read(mDspecificThermalEnergyDt, pathName + "/DspecificThermalEnergyDt");
  file.read(mDdeviatoricStressDt, pathName + "/DdeviatoricStressDt");
  file.read(mDPDx, pathName + "/DpDx");
  file.read(mDepsDx, pathName + "/DepsDx");
  file.read(mDvDx, pathName + "/DvDx");
  file.read(mInternalDvDx, pathName + "/internalDvDx");
  file.read(mM, pathName + "/M");
  file.read(mLocalM, pathName + "/localM");
  file.read(mNormalization, pathName + "/normalization");
  file.read(mInterfaceFlags, pathName + "/interfaceFlags");
  file.read(mInterfaceAreaVectors, pathName + "/interfaceAreaVectors");
  file.read(mInterfaceNormals, pathName + "/interfaceNormals");
  file.read(mInterfaceSmoothness, pathName + "/interfaceSmoothness");
  file.read(mNewInterfaceFlags, pathName + "/newInterfaceFlags");
  file.read(mNewInterfaceAreaVectors, pathName + "/newInterfaceAreaVectors");
  file.read(mNewInterfaceNormals, pathName + "/newInterfaceNormals");
  file.read(mInterfaceSmoothnessNormalization, pathName + "/interfaceSmoothnessNormalization");
  file.read(mNewInterfaceSmoothness, pathName + "/newInterfaceSmoothness");
  file.read(mInterfaceFraction, pathName + "/interfaceFraction");
  file.read(mInterfaceAngles, pathName + "/interfaceAngles");

  // For backwards compatibility on change 3597 -- drop in the near future.
  for (auto DvDtPtr: mDvDt) DvDtPtr->name(HydroFieldNames::hydroAcceleration);

}

//------------------------------------------------------------------------------
// method for limited linear reconstruction between nodes
//------------------------------------------------------------------------------
template<typename Dimension>
void
SolidFSISPH<Dimension>::
linearReconstruction(const typename Dimension::Vector& ri,
                     const typename Dimension::Vector& rj,
                     const typename Dimension::Scalar& yi,
                     const typename Dimension::Scalar& yj,
                     const typename Dimension::Vector& DyDxi,
                     const typename Dimension::Vector& DyDxj,
                           typename Dimension::Scalar& ytildei,
                           typename Dimension::Scalar& ytildej) const {
  
  const auto tiny = std::numeric_limits<Scalar>::epsilon();

  const auto rij = (ri-rj);

  // relavant deltas in field value
  const auto Dy0 = (yi-yj);
  const auto Dyi = 0.5*DyDxi.dot(rij);
  const auto Dyj = 0.5*DyDxj.dot(rij);

  // ratios of SPH derivs to ij particle difference
  const auto denom = 2.0 / (sgn(Dy0) * std::max(tiny,abs(Dy0)));
  const auto xi = Dyi * denom;
  const auto xj = Dyj * denom;

  // limiter function - vanleer 1979
  const auto phii = ( xi > 0.0 ?  min(4.0*xi/((1.0 + xi)*(1.0 + xi)),1.0) : 0.0 );
  const auto phij = ( xj > 0.0 ?  min(4.0*xj/((1.0 + xj)*(1.0 + xj)),1.0) : 0.0 );        
  const auto phi = 0.5*(phii+phij);

  // linear constructed inteface values
  ytildei = yi - phi * Dyi;
  ytildej = yj + phi * Dyj;
}

} // Spheral namespace


<|MERGE_RESOLUTION|>--- conflicted
+++ resolved
@@ -135,11 +135,7 @@
             const bool compatibleEnergyEvolution,
             const bool evolveTotalEnergy,
             const bool linearCorrectGradients,
-<<<<<<< HEAD
-=======
-            const bool planeStrain,
             const bool decoupleDamagedMaterial,
->>>>>>> 818ab593
             const double interfacePmin,
             const double interfaceNeighborAngleThreshold,
             const FSIMassDensityMethod densityUpdate,
@@ -156,11 +152,7 @@
   mCompatibleEnergyEvolution(compatibleEnergyEvolution),
   mEvolveTotalEnergy(evolveTotalEnergy),
   mLinearCorrectGradients(linearCorrectGradients),
-<<<<<<< HEAD
-=======
-  mPlaneStrain(planeStrain),
   mDecoupleDamagedMaterial(decoupleDamagedMaterial),
->>>>>>> 818ab593
   mApplySelectDensitySum(std::any_of(sumDensityNodeLists.begin(), sumDensityNodeLists.end(), [](int x) { return x == 1; })),
   mSumDensityNodeLists(sumDensityNodeLists),
   mSurfaceForceCoefficient(surfaceForceCoefficient),
