--- conflicted
+++ resolved
@@ -34,13 +34,8 @@
   using Vector = typename Dimension::Vector;
   using Tensor = typename Dimension::Tensor;
   using SymTensor = typename Dimension::SymTensor;
-<<<<<<< HEAD
   using TimeStepType = typename Physics<Dimension>::TimeStepType;
   using ResidualType = typename Physics<Dimension>::ResidualType;
-=======
-
-  using TimeStepType = typename Physics<Dimension>::TimeStepType;
->>>>>>> 508fabec
 
   // Constructors.
   GenericHydro(ArtificialViscosityHandle<Dimension>& Q,
@@ -75,11 +70,7 @@
                                    const Scalar tol) const override;
 
   // Allow access to the artificial viscosity.
-<<<<<<< HEAD
-  ArtificialViscosity<Dimension>& artificialViscosity() const { return mArtificialViscosity; }
-=======
-  ArtificialViscosityHandle<Dimension>& artificialViscosity() const;
->>>>>>> 508fabec
+  ArtificialViscosityHandle<Dimension>& artificialViscosity() const { return mArtificialViscosity; }
 
   // Also allow access to the CFL timestep safety criteria.
   Scalar cfl()                              const { return mCFL; }
@@ -128,13 +119,8 @@
 
 private:
   //--------------------------- Private Interface ---------------------------//
-<<<<<<< HEAD
-  ArtificialViscosity<Dimension>& mArtificialViscosity;
+  ArtificialViscosityHandle<Dimension>& mArtificialViscosity;
   Scalar mCFL;
-=======
-  ArtificialViscosityHandle<Dimension>& mArtificialViscosity;
-  Scalar mCfl;
->>>>>>> 508fabec
   bool mUseVelocityMagnitudeForDt;
 
   mutable int mMinMasterNeighbor, mMaxMasterNeighbor, mSumMasterNeighbor;
