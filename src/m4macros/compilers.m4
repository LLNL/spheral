# =======================================================================
# Macros dealing with c/c++ compilers and options
# =======================================================================
# Note that the options for MPICCCOMPILERS, MPICXXCOMPILERS, CCCOMPILERS,
# and CXXCOMPILERS are all set in mpi.m4.

# =======================================================================
# SETUP_COMPILERS_THE_WAY_I_WANT sets the CC and CXX variables.
# from a command line option, if evironment not set.
# =======================================================================
AC_DEFUN([SETUP_COMPILERS_THE_WAY_I_WANT],[
# Begin macro SETUP_COMPILERS_THE_WAY_I_WANT.

AC_SUBST(OSNAME)

AC_SUBST(CC)
AC_SUBST(CXX)
AC_SUBST(FORT)
AC_SUBST(FORTLINK)

AC_SUBST(MPICC)
AC_SUBST(MPICXX)
AC_SUBST(LD)
AC_SUBST(DYLIBEXT)
AC_SUBST(SHLIBEXT)

AC_SUBST(PYTHONCC)
AC_SUBST(PYTHONCXX)

AC_SUBST(GCCXMLCC)
AC_SUBST(GCCXMLCXX)

AC_SUBST(CMAKECC)
AC_SUBST(CMAKECXX)

AC_SUBST(PARMETISCC)

AC_SUBST(CXXCOMPILERTYPE)
AC_SUBST(JAMOPTS)
AC_SUBST(JAMTOOLSET)
AC_SUBST(JAMTOOLSETOPTS)
AC_SUBST(BOOSTEXT)

AC_SUBST(LD)
AC_SUBST(LDFLAGS)
AC_SUBST(LDRPATH)
AC_SUBST(LDINSTALLNAME)
AC_SUBST(LIBTARGETFLAGS)
AC_SUBST(LIBS)
AC_SUBST(DEPENDRULES)
AC_SUBST(DYNLIBFLAG)
AC_SUBST(SHAREDFLAG)
AC_SUBST(LDPASSTHROUGH)

AC_SUBST(EXTRAFLAGS) 
AC_SUBST(CXXFLAGS)
<<<<<<< HEAD
AC_SUBST(EXTRAFLAGS)
AC_SUBST(EXTRAINCLUDES)
=======
>>>>>>> 75576fb1
AC_SUBST(FORTFLAGS)
AC_SUBST(CFLAGS)
AC_SUBST(MPICCFLAGS)
AC_SUBST(MPICXXFLAGS)
AC_SUBST(DEPFLAG)

AC_SUBST(PYTHONCFLAGS)
AC_SUBST(PYTHONCONFFLAGS)
AC_SUBST(NUMPYFLAGS)

PYTHONCONFFLAGS=
LIBTARGETFLAGS=
JAMTOOLSETOPTS=
LDINSTALLNAME="-o"
LDRPATH=
FORTLINK=
NUMPYFLAGS=

# =======================================================================
# Selection of approved compiler sets for Spheral++.
# =======================================================================
AC_MSG_CHECKING(for compilers)
AC_ARG_WITH(compilers,
[  --with-compilers=ARG ..................... (gnu,clang,clang-ibm,vacpp,intel,pgi) choose a compiler suite],
[
   COMPILERS=$withval
],
[
   COMPILERS="gnu"
]
)
AC_MSG_RESULT($COMPILERS)

OSNAME=`uname -s`
AC_CHECK_PROG(GCCTEST, gcc, `which gcc`, nope)
AC_CHECK_PROG(MPICXXTEST, mpicxx, `which mpicxx`, nope)
case $COMPILERS in
   gnu)
      if test $OSNAME = "Linux" -a "$GCCTEST" != "nope"; then
         CC=gcc
         CXX=g++
         FORT=gfortran
         MPICC=mpicc
         #MPICCFLAGS="-cc=$CC"
         if test "$MPICXXTEST" != "nope"; then
            MPICXX=mpicxx
            #MPICXXFLAGS="-cxx=$CXX"
         else
            MPICXX=mpig++
            #MPICXXFLAGS="-cc=$CXX"
         fi
         GCCXMLCC=$CMAKECC
         GCCXMLCXX=$CMAKECXX
         PYTHONCC=$CC
         PYTHONCXX=$CXX
         PARMETISCC=$MPICC
         CXXFLAGS+=" -std=c++11"

      else
         CC=gcc
         CXX=g++
         FORT=gfortran
         MPICC=mpicc
         MPICXX=mpic++
         CMAKECC=$CC
         CMAKECXX=$CXX
         GCCXMLCC=$CMAKECC
         GCCXMLCXX=$CMAKECXX
         PYTHONCC=$CC
         PYTHONCXX=$CXX
         PARMETISCC=$MPICC
         CXXFLAGS+=" -std=c++11"
         if test $OSNAME = "Darwin"; then
           CXXFLAGS+=" -mmacosx-version-min=10.7 -stdlib=libc++"
         fi
      fi
      ;;

   clang)
      CC=clang
      CXX=clang++
      FORT=gfortran
      MPICC=mpicc
      MPICXX=mpiCC
      MPICCFLAGS="-cc=clang"
      MPICXXFLAGS="-cc=clang++"
      CMAKECC=clang
      CMAKECXX=clang++
      GCCXMLCC=$CMAKECC
      GCCXMLCXX=$CMAKECXX
      PYTHONCC=$CC
      PYTHONCXX=$CXX
      PARMETISCC=$MPICC
      CXXFLAGS+=" -std=c++11 -Wno-undefined-var-template"
      if test $OSNAME = "Darwin"; then
        CXXFLAGS+=" -mmacosx-version-min=10.7 -stdlib=libc++"
      fi
      ;;

   clang-ibm)
      CC=clang
      CXX=clang++
      FORT=gfortran
      MPICC=mpicc
      MPICXX=mpicxx
<<<<<<< HEAD
      MPICCFLAGS=
      MPICXXFLAGS=
=======
>>>>>>> 75576fb1
      CMAKECC=clang
      CMAKECXX=clang++
      GCCXMLCC=$CMAKECC
      GCCXMLCXX=$CMAKECXX
      PYTHONCC=$CC
      PYTHONCXX=$CXX
      PARMETISCC=$MPICC
<<<<<<< HEAD
      CXXFLAGS+=" -std=c++11 -Wno-undefined-var-template -DEIGEN_DONT_VECTORIZE"
=======
      CXXFLAGS+=" -std=c++11  -Wno-undefined-var-template -DEIGEN_DONT_VECTORIZE"
>>>>>>> 75576fb1
      ;;

   vacpp)
      CC=xlc
      CXX=xlC
      MPICC=mpixlc
      MPICXX=mpixlC 
      CMAKECC=$CC
      CMAKECXX=$CXX
      GCCXMLCC=/usr/tcetmp/packages/gcc/gcc-4.9.3/bin/gcc
      GCCXMLCXX=/usr/tcetmp/packages/gcc/gcc-4.9.3/bin/g++
      PYTHONCC=$CC
      PYTHONCXX=$CXX
      PARMETISCC=$MPICC
      CFLAGS+=" "
      CXXFLAGS+=" -std=c++11 -qnoxlcompatmacros  -DEIGEN_DONT_ALIGN -DEIGEN_DONT_VECTORIZE "
      ;;

   intel)
      CC=icc
      CXX=icpc
      FORT=ifort
      MPICC=mpicc # mpiicc
      MPICXX=mpicxx # mpiicpc
      PYTHONCC=icc
      PYTHONCXX=icpc
      CMAKECC=$CC
      CMAKECXX=$CXX
      GCCXMLCC=gcc
      GCCXMLCXX=g++
      CMAKECC=gcc
      CMAKECXX=g++
      PARMETISCC=$MPICC
      CXXFLAGS+=" -std=c++11"
      NUMPYFLAGS="--fcompiler=intelem"
      ;;

   pgi)
      CC=pgcc
      CXX=pgCC
      FORT=mpif90
      MPICC=mpicc
      MPICXX=mpicxx
      PYTHONCC=pgcc
      PYTHONCXX=pgCC
      CMAKECC=$CC
      CMAKECXX=$CXX
      GCCXMLCC=
      GCCXMLCXX=
      CMAKECC=pgcc
      CMAKECXX=pbCC
      PARMETISCC=$MPICC
      NUMPYFLAGS=
      # 111  - statement is unreachable
      # 186  - pointless comparison of unsigned integer with zero
      # 611  - overloaded virtual function
      CXXFLAGS+=" --display_error_number --diag_suppress 111 --diag_suppress 186 --diag_suppress 611"
      PYTHONCFLAGS+=" -fPIC"
      PYTHONCONFFLAGS+=" --enable-shared"
      ;;

   *)
      CC=gcc
      CXX=g++
      MPICC=mpicc
      MPICXX=mpiCC
      PYTHONCC=$CC
      PYTHONCXX=$CXX
      CMAKECC=$CC
      CMAKECXX=$CXX
      GCCXMLCC=$CC
      GCCXMLCXX=$CXX
      PARMETISCC=$MPICC
      #PYTHONCONFFLAGS="--with-gcc=$PYTHONCC"
      ;;

esac

# If we're not compiling with MPI, default the MPI compilers
# to CC and CXX.
if test $MPIENABLED = "no"; then
  MPICC=$CC
  MPICXX=$CXX
  MPICCFLAGS=
  MPICXXFLAGS=
fi

## On 64 bit Darwin we have to diddle the python configure 
#if test $OSNAME = "Darwin"; then
#   PYTHONCONFFLAGS="--enable-framework=$prefix DESTDIR=$prefix"
#   #PYTHONCONFFLAGS="'MACOSX_DEPLOYMENT_TARGET=10.5' --enable-framework=$prefix --enable-universalsdk" # --disable-toolbox-glue"
#fi

# =======================================================================
# MPI compilers
# =======================================================================
AC_MSG_CHECKING(for MPICC)
AC_ARG_WITH(MPICC,
[  --with-MPICC=ARG ......................... manually set the mpi C++ compiler to ARG],
[
   MPICC=$withval
   AC_MSG_RESULT($MPICC)
],
[
   AC_MSG_RESULT($MPICC)
]
)

AC_MSG_CHECKING(for MPICXX)
AC_ARG_WITH(MPICXX,
[  --with-MPICXX=ARG ........................ manually set the mpi C++ compiler to ARG],
[
   MPICXX=$withval
   AC_MSG_RESULT($MPICXX)
],
[
   AC_MSG_RESULT($MPICXX)
]
)

# =======================================================================
# Generic serial compilers
# =======================================================================
AC_MSG_CHECKING(for CC)
AC_ARG_WITH(CC,
[  --with-CC=ARG ............................ manually set C compiler to ARG],
[
   CC=$withval
   AC_MSG_RESULT($CC)
],
[
   AC_MSG_RESULT($CC)
]
)

AC_MSG_CHECKING(for CXX)
AC_ARG_WITH(CXX,
[  --with-CXX=ARG ........................... manually set C++ compiler to ARG],
[
   CXX=$withval
   AC_MSG_RESULT($CXX)
],
[
   AC_MSG_RESULT($CXX)
]
)

# =======================================================================
# Python compilers
# =======================================================================
AC_MSG_CHECKING(for python-CC)
AC_ARG_WITH(python-CC,
[  --with-python-CC=ARG ..................... manually set the CC compiler for python],
[
   PYTHONCC=$withval
   AC_MSG_RESULT($PYTHONCC)
],
[
   PYTHONCC=$CC
   AC_MSG_RESULT($PYTHONCC)
]
)

AC_MSG_CHECKING(for python-CXX)
AC_ARG_WITH(python-CXX,
[  --with-python-CXX=ARG .................... manually set the CXX compiler for python],
[
   PYTHONCXX=$withval
   AC_MSG_RESULT($PYTHONCXX)
],
[
   PYTHONCXX=$CXX
   AC_MSG_RESULT($PYTHONCXX)
]
)

# =======================================================================
# GCCXML compilers
# =======================================================================
AC_MSG_CHECKING(for GCCXMLCC)
AC_ARG_WITH(GCCXMLCC,
[  --with-GCCXMLCC=ARG ...................... manually set the CC compiler for building gccxml],
[
   GCCXMLCC=$withval
   AC_MSG_RESULT($GCCXMLCC)
],
[
   GCCXMLCC=$CC
   AC_MSG_RESULT($GCCXMLCC)
]
)

AC_MSG_CHECKING(for GCCXMLCXX)
AC_ARG_WITH(GCCXMLCXX,
[  --with-GCCXMLCXX=ARG ..................... manually set the CXX compiler for building gccxml],
[
   GCCXMLCXX=$withval
   AC_MSG_RESULT($GCCXMLCXX)
],
[
   GCCXMLCXX=$CXX
   AC_MSG_RESULT($GCCXMLCXX)
]
)


# =======================================================================
# Cmake compilers
# =======================================================================
AC_MSG_CHECKING(for cmake-CC)
AC_ARG_WITH(cmake-CC,
[  --with-cmake-CC=ARG ...................... manually set the CC compiler for cmake],
[
   CMAKECC=$withval
   AC_MSG_RESULT($CMAKECC)
],
[
   CMAKECC=$CC
   AC_MSG_RESULT($CMAKECC)
]
)

AC_MSG_CHECKING(for cmake-CXX)
AC_ARG_WITH(cmake-CXX,
[  --with-cmake-CXX=ARG ..................... manually set the CXX compiler for cmake],
[
   CMAKECXX=$withval
   AC_MSG_RESULT($CMAKECXX)
],
[
   CMAKECXX=$CXX
   AC_MSG_RESULT($CMAKECXX)
]
)

# =======================================================================
# ParMETIS compilers
# =======================================================================
AC_MSG_CHECKING(for parmetis-CC)
AC_ARG_WITH(parmetis-CC,
[  --with-parmetis-CC=ARG ................... manually set the CC compiler for ParMETIS],
[
   PARMETISCC=$withval
   AC_MSG_RESULT(PARMETISCC)
],
[
   PARMETISCC=$MPICC
   AC_MSG_RESULT($PARMETISCC)
]
)

# =======================================================================
# Fortran compiler
# =======================================================================
AC_MSG_CHECKING(for fortran)
AC_ARG_WITH(fortran,
[  --with-fortran=ARG ....................... manually set the fortran compiler],
[
   FORT=$withval
   AC_MSG_RESULT($FORT)
],
[
   AC_MSG_RESULT($FORT)
]
)

# ======================================================================
# Set up the linker to be used generating shared libs
# ======================================================================
AC_MSG_CHECKING(for LD)
AC_ARG_WITH(LD,
  [  --with-LD=ARG ............................ manually set linker to ARG],
    LD = $withval,
  [
  if test ! "$LD"; then 
    if test $MPIENABLED = "yes"; then
      LD="$MPICXX"
    else
      LD="$CXX"
    fi
  fi
  ]
)
AC_MSG_RESULT($LD)

# ======================================================================
# Try and detect what sort of C++ compiler we're using, and set the jam
# info appropriately.
# ======================================================================
AC_MSG_CHECKING(for Boost toolset)
CXXCOMPILERTYPE=
JAMTOOLSET=
BOOSTEXT=
SHAREDFLAG="-shared"
DEPFLAG="-E -M -w"

# Check for the GNU compiler and version
cat > .cxxtype.cc << EOF
#ifdef __GNUC__
yes;
#endif
EOF
$CXX -E .cxxtype.cc > .cxxtype.out
if test -n "`grep 'yes' .cxxtype.out`"; then
  CXXCOMPILERTYPE=GNU
  if test -n "`$CXX --version | grep '4\.0'`"; then
    COMPILERVERSION=40
  elif test -n "`$CXX --version | grep '4\.1'`"; then
    COMPILERVERSION=41
  elif test -n "`$CXX --version | grep '4\.2'`"; then
    COMPILERVERSION=42
  elif test -n "`$CXX --version | grep '4\.3'`"; then
    COMPILERVERSION=43
  fi
fi
rm -f .cxxtype.cc .cxxtype.out

# Check for the intel compiler and version
cat > .cxxtype.cc << EOF
#ifdef __INTEL_COMPILER
yes;
__INTEL_COMPILER
#endif
EOF
$CXX -E .cxxtype.cc > .cxxtype.out
if test -n "`grep 'yes' .cxxtype.out`"; then
  CXXCOMPILERTYPE=INTEL
  if test -n "`grep '800' .cxxtype.out`"; then
    COMPILERVERSION=800
  elif test -n "`grep '810' .cxxtype.out`"; then
    COMPILERVERSION=810
  elif test -n "`grep '910' .cxxtype.out`"; then
    COMPILERVERSION=910
  fi
fi
rm -f .cxxtype.cc .cxxtype.out

# Check for the PGI compiler and version
cat > .cxxtype.cc << EOF
#ifdef __PGI
yes;
#endif
EOF
$CXX -E .cxxtype.cc > .cxxtype.out
if test -n "`grep 'yes' .cxxtype.out`"; then
  CXXCOMPILERTYPE=PGI
fi
rm -f .cxxtype.cc .cxxtype.out

# Check for KCC
cat > .cxxtype.cc << EOF
#ifdef __KAI__
yes;
#endif
EOF
$CXX -E .cxxtype.cc > .cxxtype.out
if test -n "`grep 'yes' .cxxtype.out`"; then
  CXXCOMPILERTYPE=KAI
fi
rm -f .cxxtype.cc .cxxtype.out

# Check for xlC
cat > .cxxtype.cc << EOF
#ifdef __IBMCPP__
yes;
#endif
EOF
$CXX -E .cxxtype.cc > .cxxtype.out
if test -n "`grep 'yes' .cxxtype.out`"; then
  CXXCOMPILERTYPE=VACPP
fi
rm -f .cxxtype.cc .cxxtype.out

# Check for CLANG-IBM
#cat > .cxxtype.cc << EOF
##ifdef __clang__
#yes;
##endif
#EOF
#$CXX -E .cxxtype.cc > .cxxtype.out
##if test -n "`grep 'yes' .cxxtype.out`"; then
#  CXXCOMPILERTYPE=CLANGIBM
##fi
#rm -f .cxxtype.cc .cxxtype.out


# Set the flag for passing arguments to the linker.
LDPASSTHROUGH=""
if test $CXXCOMPILERTYPE = "GNU" -o $CXXCOMPILERTYPE = "INTEL" -o $CXXCOMPILERTYPE = "VACPP" ; then
  LDPASSTHROUGH="-Wl,"
fi

# A few AIX specializations.
if test "$OSNAME" = "AIX"; then
  CFLAGS="$CFLAGS -maix64"
  LDFLAGS="$LDFLAGS -Wl,-bmaxstack:0x10000000 -Wl,-bmaxdata:0x70000000"
  SHAREDFLAG="-shared -Wl,-G -Wl,-bexpall -Wl,-bexpfull"

elif test "$OSNAME" = "Linux"; then # -a "$CXXCOMPILERTYPE" != "INTEL"; then
  # On the gnu linker we can throw the rpath flag to avoid having to set the LD_LIBRARY_PATH
  # variable.
  LDRPATH="$LDRPATH ${LDPASSTHROUGH}-rpath=\$(libdir)"
elif test "$OSNAME" = "Darwin"; then
  LDRPATH="$LDRPATH ${LDPASSTHROUGH}-rpath \$(libdir)"
  LDINSTALLNAME="-install_name @rpath/\${@} -o"

#   # On Mac OS X Darwin, you install libraries with an "dylib_install_name" flag to avoid
#   # using rpath or DYLD_LIBRARY_PATH nonsense when linking to these libraries.
#    LIBTARGETFLAGS="$LIBTARGETFLAGS ${LDPASSTHROUGH} -dylib_install_name \$(LIBDIR)/\$(LIBTARGET)"

fi

# We have to make sure the LIBDIR directory exists, or the -rpath flag will cause the
# compiler tests to fail.
# if test ! -e $LIBDIR; then
#   mkdir -p $LIBDIR
# fi

# I'm not sure why we need this flag, but without this the boost::shared_ptr is 
# hanging in a thread lock.
CXXFLAGS="$CXXFLAGS -DBOOST_DISABLE_THREADS"

# Default the DYNLIBFLAG to be the SHAREDFLAG, which is true for everybody but
# Apple.  >:(
DYNLIBFLAG="$SHAREDFLAG"

case $CXXCOMPILERTYPE in 
GNU)
  if test "$OSNAME" = "Darwin"; then
     FORTLINK=" -L/opt/local/lib -lf2c"
     CFLAGS="$CFLAGS -fPIC"
     CXXFLAGS="$CXXFLAGS -fPIC -DHAVE_XCPT -DGNUCXX"
     FORTFLAGS="$FORTFLAGS -fPIC"
     DYNLIBFLAG="-dynamiclib -undefined suppress -flat_namespace"
     SHAREDFLAG="-bundle -undefined suppress -flat_namespace"
     JAMTOOLSET=darwin
     LDFLAGS="$LDFLAGS -undefined dynamic_lookup"
  else
     FORTLINK=" -lgfortran"
     CFLAGS="$CFLAGS -fpic -fexceptions"
     CXXFLAGS="$CXXFLAGS -fpic -fexceptions -DHAVE_XCPT -DGNUCXX"
     FORTFLAGS="$FORTFLAGS -fpic" #  -ffpe-trap=invalid,zero,overflow,underflow,denormal
     JAMTOOLSET=gcc
     BOOSTEXT="-$JAMTOOLSET$COMPILERVERSION"
     if test "$OSNAME" = "AIX"; then
        LDFLAGS="$LDFLAGS -shared-libgcc -lstdc++ -lsupc++"
     fi
  fi
  DEPFLAG="-MM"
  ;;
INTEL)
  # The -wd654 suppresses the "virtual methods partially overridden warning", which lots of Spheral++ code
  # emits by design.
  CFLAGS="$CFLAGS -fpic -wd654"
  CXXFLAGS="$CXXFLAGS -fpic -wd654"
  FORTFLAGS="$FORTFLAGS -fpic"
  #LIBS="$LIBS -lrt -lcxa -lirc"
  JAMTOOLSET="intel-linux"
  BOOSTEXT="-il"
#  if test "$COMPILERVERSION" = "800"; then
#    JAMTOOLSET="intel-8.0"
#  elif test "$COMPILERVERSION" = "810"; then
#    JAMTOOLSET="intel-8.1"
#  elif test "$COMPILERVERSION" = "910"; then
#    JAMTOOLSET="intel-9.1"
#  fi
  ;;
PGI)
  CFLAGS="$CFLAGS -fPIC"
  CXXFLAGS="$CXXFLAGS -fPIC"
  FORTFLAGS="$FORTFLAGS -fPIC"
  ;;
KAI)
  CXXFLAGS="$CXXFLAGS --restrict -DHAVE_XCPT"
  FORTFLAGS="$FORTFLAGS -fpic"
  if test "$OSNAME" = "AIX"; then
    CXXFLAGS="$CXXFLAGS -qstaticinline -qnofullpath"
  fi
  SHAREDFLAG=""
  DEPFLAG="-M --no_code_gen"
  CFLAGS="$CFLAGS -g"
  JAMTOOLSET=kcc
  BOOSTEXT="-$JAMTOOLSET"
  ;;
VACPP)
  FORTFLAGS="$FORTFLAGS -fpic"
  SHAREDFLAG="$SHAREDFLAG -G -qmkshrobj"
  DEPFLAG="-M -E"
  #DEPENDRULES="dependrules.aix"
  CFLAGS="$CFLAGS -g"
  JAMTOOLSET=vacpp 
  BOOSTEXT="-xlc"
  ;;
#CLANGIBM)
#  FORTFLAGS="$FORTFLAGS -fpic"
#  SHAREDFLAG=""
#  DEPFLAG="-MM"
#  JAMTOOLSET=clang
#  BOOSTEXT="-$JAMTOOLSET"
#  ;;
esac

# We seem to be always getting the mulit-threaded thingy now with boost.
BOOSTEXT="$BOOSTEXT-mt"

# These boost libraries wreak havoc on AIX and Darwin, so turn 'em off.
if test "$OSNAME" = "AIX" -o "$OSNAME" = "Darwin"; then
  JAMOPTS="$JAMOPTS --without-test --without-serialization --without-wave --without-regex --without-iostreams"
fi

# On AIX we have to modify the toolset options passed to jam.
if test "$OSNAME" = "AIX"; then
  JAMTOOLSETOPTS=" : 3.4 : gcc-3.4.3 "
fi

# On Darwin we build with frameworks, which means passing more flags to the
# jam build.
# if test "$OSNAME" = "Darwin"; then
#   JAMTOOLSETOPTS="$JAMTOOLSETOPTS : : $prefix/Python.framework "
# fi

# Shared library extensions.
DYLIBEXT=so
SHLIBEXT=so

# If we're on Mac OS X, we need to use the 'Darwin' toolset, and we need to 
# use Apple's screwy shared library extension.
if test "$OSNAME" = "Darwin"; then
  JAMTOOLSET=darwin
  DYLIBEXT=dylib
fi

AC_MSG_RESULT($JAMTOOLSET)

# =======================================================================
# openmp or not
# =======================================================================
AC_MSG_CHECKING(for openmp)
AC_ARG_WITH(openmp,
[  --with-openmp .............................. should we enable openmp],
[
   AC_MSG_RESULT(yes)
   if test $CXXCOMPILERTYPE = "VACPP"; then
      CXXFLAGS+="  -qsmp=omp"
   else
<<<<<<< HEAD
      CXXFLAGS+=" -fopenmp"
      EXTRAFLAGS+=" -DUSE_UVM -fopenmp-targets=nvptx64-nvidia-gpu -fopenmp-implicit-declare-target"
      EXTRAINCLUDES+=" -I/usr/local/cuda-8.0/include"
=======
      CXXFLAGS+="  -fopenmp"
      EXTRAFLAGS="  -fopenmp-targets=nvptx64-nvidia-gpu -fopenmp-implicit-declare-target"
>>>>>>> 75576fb1
   fi
],
[
   AC_MSG_RESULT(no)
]
)

])<|MERGE_RESOLUTION|>--- conflicted
+++ resolved
@@ -54,11 +54,6 @@
 
 AC_SUBST(EXTRAFLAGS) 
 AC_SUBST(CXXFLAGS)
-<<<<<<< HEAD
-AC_SUBST(EXTRAFLAGS)
-AC_SUBST(EXTRAINCLUDES)
-=======
->>>>>>> 75576fb1
 AC_SUBST(FORTFLAGS)
 AC_SUBST(CFLAGS)
 AC_SUBST(MPICCFLAGS)
@@ -164,11 +159,6 @@
       FORT=gfortran
       MPICC=mpicc
       MPICXX=mpicxx
-<<<<<<< HEAD
-      MPICCFLAGS=
-      MPICXXFLAGS=
-=======
->>>>>>> 75576fb1
       CMAKECC=clang
       CMAKECXX=clang++
       GCCXMLCC=$CMAKECC
@@ -176,11 +166,7 @@
       PYTHONCC=$CC
       PYTHONCXX=$CXX
       PARMETISCC=$MPICC
-<<<<<<< HEAD
-      CXXFLAGS+=" -std=c++11 -Wno-undefined-var-template -DEIGEN_DONT_VECTORIZE"
-=======
       CXXFLAGS+=" -std=c++11  -Wno-undefined-var-template -DEIGEN_DONT_VECTORIZE"
->>>>>>> 75576fb1
       ;;
 
    vacpp)
@@ -726,14 +712,8 @@
    if test $CXXCOMPILERTYPE = "VACPP"; then
       CXXFLAGS+="  -qsmp=omp"
    else
-<<<<<<< HEAD
-      CXXFLAGS+=" -fopenmp"
-      EXTRAFLAGS+=" -DUSE_UVM -fopenmp-targets=nvptx64-nvidia-gpu -fopenmp-implicit-declare-target"
-      EXTRAINCLUDES+=" -I/usr/local/cuda-8.0/include"
-=======
       CXXFLAGS+="  -fopenmp"
       EXTRAFLAGS="  -fopenmp-targets=nvptx64-nvidia-gpu -fopenmp-implicit-declare-target"
->>>>>>> 75576fb1
    fi
 ],
 [
