//---------------------------------Spheral++----------------------------------//
// GeomFacet3d -- A facet of a polyhedron (triangular)
//
// Note a Facet does not maintain it's own copies of its vertices -- the
// assumption is that this is a Facet of a GeomPolyhedron and that polyhedron
// owns the set of vertex positions.
//
// Created by JMO, Fri Jan 29 14:29:28 PST 2010
//----------------------------------------------------------------------------//
#ifndef __Spheral_GeomFacet3d__
#define __Spheral_GeomFacet3d__

#include <vector>
#include <iostream>

#include "Geometry/GeomVector_fwd.hh"

namespace Spheral {

// Forward declare the polyhedron.
class GeomPolyhedron;  

class GeomFacet3d {
public:
  //--------------------------- Public Interface ---------------------------//
  typedef GeomVector<3> Vector;

  //----------------------------------------------------------------------------
  // Constructors, assignment, destructor.
  //----------------------------------------------------------------------------
  GeomFacet3d();
  GeomFacet3d(const std::vector<Vector>& vertices,
              const std::vector<unsigned>& ipoints,
              const Vector& normal);
  GeomFacet3d(const GeomFacet3d& rhs);
  GeomFacet3d& operator=(const GeomFacet3d& rhs);
  ~GeomFacet3d();

  // Is the given point above, below, or coplanar with the facet?
  int compare(const Vector& point,
              const double tol = 1.0e-8) const;

  // Compare a set of points:
  //  1 => all points above.
  //  0 => points both above and below (or equal).
  // -1 => all points below.
  int compare(const std::vector<Vector>& points,
              const double tol = 1.0e-8) const;

  // Access the points and normal.
  const Vector& point(const unsigned index) const;
  const std::vector<unsigned>& ipoints() const;
  const Vector& normal() const;
  
  // Compute the position.
  Vector position() const;

  // Compute the area of the facet.
  double area() const;

  // Compute the minimum distance from the facet to a point.
  double distance(const Vector& p) const;

  // Compute the closest point on the facet to the given point.
  Vector closestPoint(const Vector& p) const;

  // Comparisons.
  bool operator==(const GeomFacet3d& rhs) const;
  bool operator!=(const GeomFacet3d& rhs) const;

<<<<<<< HEAD
  // Decompose the facet into triangles.
  void decompose(std::vector<std::array<Vector, 3>>& subfacets) const;
  
=======
  // Split into triangular sub-facets.
  std::vector<GeomFacet3d> triangles() const;

>>>>>>> 424784d3
private:
  //--------------------------- Private Interface ---------------------------//
  const std::vector<Vector>* mVerticesPtr;
  std::vector<unsigned> mPoints;
  Vector mNormal;

  // Make Polyhedron a friend.
  friend GeomPolyhedron;
};

// Provide an ostream operator for GeomFacet3d.
std::ostream& operator <<(std::ostream& os, const GeomFacet3d& facet);

}

#include "GeomFacet3dInline.hh"

#else

namespace Spheral {
  class GeomFacet3d;
}

#endif
<|MERGE_RESOLUTION|>--- conflicted
+++ resolved
@@ -68,15 +68,12 @@
   bool operator==(const GeomFacet3d& rhs) const;
   bool operator!=(const GeomFacet3d& rhs) const;
 
-<<<<<<< HEAD
   // Decompose the facet into triangles.
   void decompose(std::vector<std::array<Vector, 3>>& subfacets) const;
   
-=======
   // Split into triangular sub-facets.
   std::vector<GeomFacet3d> triangles() const;
 
->>>>>>> 424784d3
 private:
   //--------------------------- Private Interface ---------------------------//
   const std::vector<Vector>* mVerticesPtr;
