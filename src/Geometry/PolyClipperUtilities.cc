//---------------------------------Spheral++----------------------------------//
// PolyClipperUtilities
//
// Methods for talking with PolyClipper:
//       https://github.com/LLNL/PolyClipper
//
// Created by JMO, Thu Feb  4 16:24:44 PST 2021
//----------------------------------------------------------------------------//

#include "Geometry/PolyClipperUtilities.hh"
#include "Utilities/DBC.hh"
#include "Utilities/Timer.hh"


namespace Spheral {

//------------------------------------------------------------------------------
// Spheral::GeomPolygon -> PolyClipper::Polygon.
//------------------------------------------------------------------------------
void convertToPolyClipper(PolyClipperPolygon& polygon,
                          const Dim<2>::FacetedVolume& Spheral_polygon) {
  TIME_BEGIN("PC2d_convertto");

  // Construct the vertices without connectivity first.
  const auto& coords = Spheral_polygon.vertices();
  const auto  nverts0 = coords.size();
  polygon.resize(nverts0);
  for (auto i = 0u; i < nverts0; ++i) polygon[i].position = coords[i];

  // Build the connectivity.
  const auto& facets = Spheral_polygon.facets();
  int v1, v2;
  for (const auto& facet: facets) {
    v1 = facet.ipoint1();
    v2 = facet.ipoint2();
    CHECK(v1 < (int)nverts0);
    CHECK(v2 < (int)nverts0);
    polygon[v1].neighbors.second = v2;
    polygon[v2].neighbors.first  = v1;
  }

  CHECK(polygon.size() == nverts0);
  TIME_END("PC2d_convertto");
}

//------------------------------------------------------------------------------
// PolyClipper::Polygon -> Spheral::GeomPolygon.
// The return value is the set of plane IDs responsible for each vertex.
//------------------------------------------------------------------------------
vector<set<int>> convertFromPolyClipper(Dim<2>::FacetedVolume& Spheral_polygon,
                                        const PolyClipperPolygon& polygon) {
  TIME_BEGIN("PC2d_convertfrom");

  // Useful types.
  using FacetedVolume = Spheral::Dim<2>::FacetedVolume;
  using Vector = Spheral::Dim<2>::Vector;

  vector<set<int>> vertexPlanes;

  if (polygon.empty()) {

    Spheral_polygon = FacetedVolume();

  } else {

    // Numbers of vertices.
    const auto nverts = polygon.size();
    const auto nactive = count_if(polygon.begin(), polygon.end(),
                                  [](const PolyClipperVertex2d& x) { return x.comp >= 0; });
    set<int> usedVertices;

    // Go until we hit all the active vertices.
    vector<Vector> coords(nactive);
    vector<vector<unsigned>> facets(nactive, vector<unsigned>(2));
    vertexPlanes.resize(nactive);
    auto k = 0, loopStart = 0;
    while ((int)usedVertices.size() < nactive) {

      // Look for the first active unused vertex.
      unsigned vstart = 0;
      while (vstart < nverts and
             (polygon[vstart].comp < 0 or usedVertices.find(vstart) != usedVertices.end())) vstart++;
      CHECK(vstart < nverts);
      auto vnext = vstart;

      // Read out this loop.
      auto force = true;
      while (force or vnext != vstart) {
        CHECK2(k < nactive, polygon2string(polygon));
        coords[k] = polygon[vnext].position;
        facets[k][0] = k;
        facets[k][1] = k + 1;
        vertexPlanes[k].insert(polygon[vnext].clips.begin(), polygon[vnext].clips.end());
        ++k;
        force = false;
        usedVertices.insert(vnext);
        vnext = polygon[vnext].neighbors.second;
      }
      facets[k-1][1] = loopStart;
      loopStart = k;
    }
    CHECK(k == nactive);

    Spheral_polygon = FacetedVolume(coords, facets);

  }

  // Return the set of planes responsible for each vertex.
  ENSURE(vertexPlanes.size() == Spheral_polygon.vertices().size());
  TIME_END("PC2d_convertfrom");
  return vertexPlanes;
}

//------------------------------------------------------------------------------
// Spheral::GeomPolyhedron -> PolyClipper::Polyhedron.
//------------------------------------------------------------------------------
void convertToPolyClipper(PolyClipperPolyhedron& polyhedron,
                          const Dim<3>::FacetedVolume& Spheral_polyhedron) {
  TIME_BEGIN("PC3d_convertto");

  const auto& vertPositions = Spheral_polyhedron.vertices();
  const auto& facets = Spheral_polyhedron.facets();
  const auto  nverts = vertPositions.size();

  // Build the PolyClipper Vertex3d's, but without connectivity yet.
  polyhedron.resize(nverts);
  for (auto k = 0u; k < nverts; ++k) {
    polyhedron[k] = PolyClipperVertex3d(vertPositions[k], 1);
  }

  // Note all the edges associated with each vertex.
  vector<vector<pair<int, int>>> vertexPairs(nverts);
  int v0, vprev, vnext;
  for (const auto& facet: facets) {
    const auto& ipoints = facet.ipoints();
    const int   n = ipoints.size();
    for (int k = 0; k < n; ++k) {
      v0 = ipoints[k];
      vprev = ipoints[(k - 1 + n) % n];
      vnext = ipoints[(k + 1 + n) % n];
      vertexPairs[v0].push_back(make_pair(vnext, vprev));   // Gotta reverse!
    }
  }

  // Now we can build vertex->vertex connectivity.
  for (auto k = 0u; k < nverts; ++k) {

    // Sort the edges associated with this vertex.
    const auto n = vertexPairs[k].size();
    CHECK(n >= 3);
    for (auto i = 0u; i < n - 1; ++i) {
      auto j = i + 1;
      while (j < n and vertexPairs[k][i].second != vertexPairs[k][j].first) ++j;
      CHECK(j < n);
      swap(vertexPairs[k][i + 1], vertexPairs[k][j]);
    }

    // Now that they're in order, create the neighbors.
    for (auto i = 0u; i < n; ++i) {
      polyhedron[k].neighbors.push_back(vertexPairs[k][i].first);
    }
    CHECK(polyhedron[k].neighbors.size() == vertexPairs[k].size());
  }

  CHECK(polyhedron.size() == nverts);
  TIME_END("PC3d_convertto");
}

//------------------------------------------------------------------------------
// PolyClipper::Polyhedron -> Spheral::GeomPolyhedron.
//------------------------------------------------------------------------------
vector<set<int>> convertFromPolyClipper(Dim<3>::FacetedVolume& Spheral_polyhedron,
                                        const PolyClipperPolyhedron& polyhedron) {
  TIME_BEGIN("PC3d_convertfrom");

  // Useful types.
  using FacetedVolume = Spheral::Dim<3>::FacetedVolume;
  using Vector = Spheral::Dim<3>::Vector;

  vector<set<int>> vertexPlanes;

  if (polyhedron.empty()) {

    Spheral_polyhedron = FacetedVolume();

  } else {

    // extractFaces actually does most of the work.
    const auto faces = extractFaces(polyhedron);

    // Number and extract the active vertices.
    vector<Vector> coords;
    {
      int i = 0;
      for (auto itr = polyhedron.begin(); itr != polyhedron.end(); ++itr) {
        if (itr->comp >= 0) {
          coords.push_back(itr->position);
          vertexPlanes.push_back(itr->clips);
          itr->ID = i++;
        }
      }
    }
    CHECK((int)coords.size() == count_if(polyhedron.begin(), polyhedron.end(),
                                         [](const PolyClipperVertex3d& x) { return x.comp >= 0; }));

    // Extract the faces as integer vertex index loops.
    vector<vector<unsigned>> facets(faces.size());
    for (auto k = 0u; k < faces.size(); ++k) {
      facets[k].resize(faces[k].size());
      transform(faces[k].begin(), faces[k].end(), facets[k].begin(),
                [&](const int k) { return polyhedron[k].ID; });
    }

    // Now we can build the Spheral::Polyhedron.
    Spheral_polyhedron = FacetedVolume(coords, facets);

  }

  // Return the set of planes responsible for each vertex.
  ENSURE(vertexPlanes.size() == Spheral_polyhedron.vertices().size());
  TIME_END("PC3d_convertfrom");
<<<<<<< HEAD
=======

>>>>>>> a30e95d2
  return vertexPlanes;
}

}<|MERGE_RESOLUTION|>--- conflicted
+++ resolved
@@ -219,10 +219,7 @@
   // Return the set of planes responsible for each vertex.
   ENSURE(vertexPlanes.size() == Spheral_polyhedron.vertices().size());
   TIME_END("PC3d_convertfrom");
-<<<<<<< HEAD
-=======
-
->>>>>>> a30e95d2
+
   return vertexPlanes;
 }
 
