#include "GeomVector.hh"
#include "Utilities/SpheralFunctions.hh"

namespace Spheral {

//------------------------------------------------------------------------------
// Constructors, destructor.
//------------------------------------------------------------------------------
// We really don't want the default constructor, but it's required to have 
// std::vectors of these.
inline
GeomFacet2d::
GeomFacet2d():
  mVerticesPtr(0),
  mPoints(2, 0),
  mNormal(1.0, 0.0) {
  VERIFY(false);
}

inline
GeomFacet2d::
GeomFacet2d(const std::vector<GeomFacet2d::Vector>& vertices,
            const unsigned point1,
            const unsigned point2):
  mVerticesPtr(&vertices),
  mPoints(2),
  mNormal(vertices[point2].y() - vertices[point1].y(),
          vertices[point1].x() - vertices[point2].x()) {
  mPoints[0] = point1;
  mPoints[1] = point2;
  // REQUIRE((this->point2() - this->point1()).magnitude2() > 0.0);
<<<<<<< HEAD
  REQUIRE(fuzzyEqual((this->point2() - this->point1()).unitVector().dot(mNormal), 0.0, 1.0e-8));
  REQUIRE((this->point2() - this->point1()).unitVector().cross(mNormal).z() <= 0.0);
=======
  REQUIRE(fuzzyEqual((this->point2() - this->point1()).dot(mNormal), 0.0, 1.0e-6));
  REQUIRE((this->point2() - this->point1()).cross(mNormal).z() <= 0.0);
>>>>>>> 91d423ab
}

inline
GeomFacet2d::
GeomFacet2d(const GeomFacet2d& rhs):
  mVerticesPtr(rhs.mVerticesPtr),
  mPoints(rhs.mPoints),
  mNormal(rhs.mNormal) {
}

inline
GeomFacet2d&
GeomFacet2d::
operator=(const GeomFacet2d& rhs) {
  if (this != &rhs) {
    mVerticesPtr = rhs.mVerticesPtr;
    mPoints = rhs.mPoints;
    mNormal = rhs.mNormal;
  }
  return *this;
}

inline
GeomFacet2d::
~GeomFacet2d() {
}

//------------------------------------------------------------------------------
// Is the given point above, below, or colinear with the facet?
// Returns 1, -1, 0 respectively.
//------------------------------------------------------------------------------
inline
int
GeomFacet2d::
compare(const GeomFacet2d::Vector& point,
        const double tol) const {
  const double test = mNormal.dot(point - (*mVerticesPtr)[mPoints[0]]);
  return (fuzzyEqual(test, 0.0, tol) ?  0 :
          test > 0.0                 ?  1 :
                                       -1);
}

//------------------------------------------------------------------------------
// Access the points and normal.
//------------------------------------------------------------------------------
inline
const GeomFacet2d::Vector&
GeomFacet2d::
point1() const {
  REQUIRE(mVerticesPtr != 0 and
          mPoints[0] < mVerticesPtr->size());
  return (*mVerticesPtr)[mPoints[0]];
}

inline
const GeomFacet2d::Vector&
GeomFacet2d::
point2() const {
  REQUIRE(mVerticesPtr != 0 and
          mPoints[1] < mVerticesPtr->size());
  return (*mVerticesPtr)[mPoints[1]];
}

inline
unsigned
GeomFacet2d::
ipoint1() const {
  return mPoints[0];
}

inline
unsigned
GeomFacet2d::
ipoint2() const {
  return mPoints[1];
}

inline
const std::vector<unsigned>&
GeomFacet2d::
ipoints() const {
  return mPoints;
}

inline
const GeomFacet2d::Vector&
GeomFacet2d::
normal() const {
  return mNormal;
}

//------------------------------------------------------------------------------
// Compute the position.
//------------------------------------------------------------------------------
inline
GeomFacet2d::Vector
GeomFacet2d::
position() const {
  return 0.5*(point1() + point2());
}

//------------------------------------------------------------------------------
// Compute the area (line length in this case).
//------------------------------------------------------------------------------
inline
double
GeomFacet2d::
area() const {
  return (point2() - point1()).magnitude();
}

//------------------------------------------------------------------------------
// ==
//------------------------------------------------------------------------------
inline
bool
GeomFacet2d::
operator==(const GeomFacet2d& rhs) const {
  return (*mVerticesPtr == *(rhs.mVerticesPtr) and
          mPoints[0] == rhs.mPoints[0] and
          mPoints[1] == rhs.mPoints[1]);
}

//------------------------------------------------------------------------------
// !=
//------------------------------------------------------------------------------
inline
bool
GeomFacet2d::
operator!=(const GeomFacet2d& rhs) const {
  return not (*this == rhs);
}

//------------------------------------------------------------------------------
// Output (ostream) operator.
//------------------------------------------------------------------------------
inline
std::ostream&
operator<<(std::ostream& os, const GeomFacet2d& facet) {
  os << "GeomFacet2d( ivertices : " << facet.ipoint1() << " " << facet.ipoint2() << "\n"
     << "              vertices : " << facet.point1() << " " << facet.point2() << "\n"
     << "                normal : " << facet.normal() 
     << "\n)";
  return os;
}

}<|MERGE_RESOLUTION|>--- conflicted
+++ resolved
@@ -29,13 +29,8 @@
   mPoints[0] = point1;
   mPoints[1] = point2;
   // REQUIRE((this->point2() - this->point1()).magnitude2() > 0.0);
-<<<<<<< HEAD
-  REQUIRE(fuzzyEqual((this->point2() - this->point1()).unitVector().dot(mNormal), 0.0, 1.0e-8));
+  REQUIRE(fuzzyEqual((this->point2() - this->point1()).unitVector().dot(mNormal), 0.0, 1.0e-6));
   REQUIRE((this->point2() - this->point1()).unitVector().cross(mNormal).z() <= 0.0);
-=======
-  REQUIRE(fuzzyEqual((this->point2() - this->point1()).dot(mNormal), 0.0, 1.0e-6));
-  REQUIRE((this->point2() - this->point1()).cross(mNormal).z() <= 0.0);
->>>>>>> 91d423ab
 }
 
 inline
