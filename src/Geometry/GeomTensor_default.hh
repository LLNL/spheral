--- conflicted
+++ resolved
@@ -201,15 +201,6 @@
 };
 
 // Declare specializations.
-<<<<<<< HEAD
-template<> const unsigned GeomTensor<1>::nDimensions;
-template<> const unsigned GeomTensor<2>::nDimensions;
-template<> const unsigned GeomTensor<3>::nDimensions;
-
-template<> const unsigned GeomTensor<1>::numElements;
-template<> const unsigned GeomTensor<2>::numElements;
-template<> const unsigned GeomTensor<3>::numElements;
-=======
 #ifndef WIN32
 template<> const unsigned      GeomTensor<1>::nDimensions;
 template<> const unsigned      GeomTensor<1>::numElements;
@@ -226,7 +217,6 @@
 template<> const GeomTensor<3> GeomTensor<3>::zero;
 template<> const GeomTensor<3> GeomTensor<3>::one;
 #endif
->>>>>>> ec2eaaab
 
 template<> GeomTensor<2>::GeomTensor(const double, const double,
                                      const double, const double);
