--- conflicted
+++ resolved
@@ -159,11 +159,7 @@
 #-------------------------------------------------------------------------------
 # Plot the final state.
 #-------------------------------------------------------------------------------
-<<<<<<< HEAD
-if graphics == "gnu":
-=======
 if graphics:
->>>>>>> 508fabec
     from SpheralMatplotlib import *
     state = State(db, integrator.physicsPackages())
     rhoPlot, velPlot, epsPlot, PPlot, HPlot = plotState(state, plotGhosts=True)