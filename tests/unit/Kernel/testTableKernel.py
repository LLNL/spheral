#ATS:test(SELF, label="TableKernel unit tests")
from Spheral import *
from SpheralTestUtilities import fuzzyEqual

from math import *
import numpy as np
import unittest
import random
random.seed(458945989204001)

#===============================================================================
# Main testing class.
#===============================================================================
class TestTableKernel(unittest.TestCase):

    #===========================================================================
    # Initialization for each test.
    #===========================================================================
    def setUp(self):

        self.W1 = BSplineKernel1d()
        self.WT1 = TableKernel1d(self.W1)

        self.W2 = BSplineKernel2d()
        self.WT2 = TableKernel2d(self.W2)

        self.W3 = BSplineKernel3d()
        self.WT3 = TableKernel3d(self.W3)

        self.realKernels = [self.W1, self.W2, self.W3]
        self.tableKernels = [self.WT1, self.WT2, self.WT3]
        self.kernelPairs = list(zip(self.realKernels, self.tableKernels))

        self.nsamples = 1000
        self.W0tol = 1.0e-3
        self.W1tol = 1.0e-2
        self.W2tol = 1.0e-2
<<<<<<< HEAD
        self.Wsumtol = 1.0e-1
=======
        self.Wsumtol = 2.0e-1
>>>>>>> 0916e185
        
        return

    #===========================================================================
    # kernelExtent
    #===========================================================================
    def testWextent(self):
        for W, WT in self.kernelPairs:
            assert W.kernelExtent == WT.kernelExtent

    #===========================================================================
    # inflectionPoint
    #===========================================================================
    def testWinflectionPoint(self):
        for W, WT in self.kernelPairs:
            assert W.inflectionPoint == WT.inflectionPoint

    #===========================================================================
    # Check that the table kernel accurately reflects the real kernels values.
    #===========================================================================
    def testW_simultaneous_vals(self):
        for WT, Vector, SymTensor in ((self.WT1, Vector1d, SymTensor1d),
                                      (self.WT2, Vector2d, SymTensor2d),
                                      (self.WT3, Vector3d, SymTensor3d)):
            deta = WT.kernelExtent/(self.nsamples - 1)
            for i in range(self.nsamples):
                eta = i*deta
                H = 0.5*SymTensor.one
                Hdet = H.Determinant()
                Wval, gradWval, deltaWsum = WT.kernelAndGrad(Vector.zero, Vector(eta), H)
                self.assertTrue(fuzzyEqual(Wval, WT.kernelValue(eta, Hdet), self.W0tol), 
                                "TableKernel value does match single lookup within tolerance:  %g %g" %
                                (Wval, WT.kernelValue(eta, Hdet)))
                self.assertTrue(fuzzyEqual((gradWval - H*Vector(eta).unitVector()*WT.gradValue(eta, Hdet)).magnitude(), 0.0, self.W1tol),
                                "TableKernel grad value does match single lookup within tolerance:  %s %s" %
                                (gradWval, H*Vector(eta).unitVector()*WT.gradValue(eta, Hdet)))

    #===========================================================================
    # Check that the table kernel accurately reflects the real kernels values.
    #===========================================================================
    def testWlookup(self):
        for W, WT in self.kernelPairs:
            deta = W.kernelExtent/(self.nsamples - 1)
            for i in range(self.nsamples):
                eta = i*deta
                self.assertTrue(fuzzyEqual(WT.kernelValue(eta, 1.0),
                                           W.kernelValue(eta, 1.0), self.W0tol),
                                "TableKernel value does match original within tolerance:  %g %g" %
                                (WT.kernelValue(eta, 1.0), W.kernelValue(eta, 1.0)))
                self.assertTrue(fuzzyEqual(WT.gradValue(eta, 1.0),
                                           W.gradValue(eta, 1.0), self.W1tol),
                                "TableKernel grad value does match original within tolerance:  %g %g" %
                                (WT.gradValue(eta, 1.0), W.gradValue(eta, 1.0)))

    #===========================================================================
    # Confirm that the nperh and Wsum values are monotonic.
    #===========================================================================
    def testMonotonicity(self):
        for W in self.tableKernels:
            WsumMin = W.equivalentWsum(W.minNperhLookup)
            WsumMax = W.equivalentWsum(W.maxNperhLookup)
            n = 2*W.numPoints

            nperh = np.array([W.equivalentNodesPerSmoothingScale(x) for x in np.linspace(WsumMin, WsumMax, n)])
            self.assertTrue(np.all(np.diff(nperh)) > 0.0, "nperh lookup values not monotonic")

            Wsum = np.array([W.equivalentWsum(x) for x in np.linspace(W.minNperhLookup, W.maxNperhLookup, n)])
            self.assertTrue(np.all(np.diff(Wsum)) > 0.0, "Wsum lookup values not monotonic")
        return

    #===========================================================================
    # Check that the W sum values are reasonable for the 1D kernel.
    #===========================================================================
    def testWsumValues1d(self):
        W = self.WT1
        n = 2*W.numPoints
        minNperh = max(W.minNperhLookup, 0.5*W.kernelExtent)
        for nperh in np.linspace(minNperh, W.maxNperhLookup, n):
            deta = 1.0/nperh
<<<<<<< HEAD
            etax = deta
            testSum = 0.0
            while etax < W.kernelExtent:
                testSum += 2.0*abs(W.gradValue(etax, 1.0))
                etax += deta
            tol = self.Wsumtol / (W.kernelExtent/deta)
            self.assertTrue(fuzzyEqual(W.equivalentWsum(nperh), testSum, tol),
=======
            etac = np.arange(-W.kernelExtent, W.kernelExtent+deta, deta)
            testSum = np.sum(np.array([W.kernelValueSPH(abs(x)) for x in etac]))
            tol = self.Wsumtol / (W.kernelExtent/deta)
            self.assertTrue(fuzzyEqual(W.equivalentWsum(nperh), testSum, 2.0*tol),
>>>>>>> 0916e185
                            "Wsum failure: %g != %g @ %g: " %
                            (W.equivalentWsum(nperh), testSum, nperh))
            self.assertTrue(fuzzyEqual(W.equivalentNodesPerSmoothingScale(testSum),
                                       nperh,
                                       tol),
<<<<<<< HEAD
                            "Lookup n per h failure: %g %g %g" %
=======
                            "Lookup n per h failure: %g %g @ %g" %
>>>>>>> 0916e185
                            (testSum, W.equivalentNodesPerSmoothingScale(testSum), nperh))
        return

    #===========================================================================
    # Check that the W sum values are reasonable for the 2D kernel.
    #===========================================================================
    def testWsumValues2d(self):
        W = self.WT2
        minNperh = max(W.minNperhLookup, 0.5*W.kernelExtent)
        for itest in range(10):
            nperh = random.uniform(minNperh, W.maxNperhLookup)
            deta = 1.0/nperh
<<<<<<< HEAD
            testSum = 0.0
            etay = 0.0
            while etay < W.kernelExtent:
                etax = 0.0
                while etax < W.kernelExtent:
                    eta = Vector2d(etax, etay)
                    delta = abs(W.gradValue(eta.magnitude(), 1.0))
                    if etax > 0.0:
                        delta *= 2.0
                    if etay > 0.0:
                        delta *= 2.0
                    testSum += delta
                    etax += deta
                etay += deta
=======
            etac = np.arange(-W.kernelExtent, W.kernelExtent+deta, deta)
            xc, yc = np.meshgrid(etac, etac)
            testSum = np.sum(np.array([W.kernelValueSPH(Vector3d(*x).magnitude()) for x in np.stack((np.ravel(xc), np.ravel(yc)), axis=-1)]))
>>>>>>> 0916e185
            testSum = sqrt(testSum)
            tol = self.Wsumtol / (W.kernelExtent/deta)**2
            self.assertTrue(fuzzyEqual(W.equivalentWsum(nperh), testSum, tol),
                            "Wsum failure: %g != %g @ %g: " %
                            (W.equivalentWsum(nperh), testSum, nperh))
            self.assertTrue(fuzzyEqual(W.equivalentNodesPerSmoothingScale(testSum),
                                       nperh,
                                       tol),
<<<<<<< HEAD
                            "Lookup n per h failure: %g %g %g" %
=======
                            "Lookup n per h failure: %g %g @ %g" %
>>>>>>> 0916e185
                            (testSum, W.equivalentNodesPerSmoothingScale(testSum), nperh))
                             
        return

    #===========================================================================
    # Check that the W sum values are reasonable for the 3D kernel.
    #===========================================================================
    def testWsumValues3d(self):
        W = self.WT3
        minNperh = max(W.minNperhLookup, 0.5*W.kernelExtent)
        for itest in range(10):
            nperh = random.uniform(minNperh, W.maxNperhLookup)
            deta = 1.0/nperh
<<<<<<< HEAD
            testSum = 0.0
            etaz = 0.0
            while etaz < W.kernelExtent:
                etay = 0.0
                while etay < W.kernelExtent:
                    etax = 0.0
                    while etax < W.kernelExtent:
                        eta = Vector3d(etax, etay, etaz)
                        delta = abs(W.gradValue(eta.magnitude(), 1.0))
                        if etax > 0.0:
                            delta *= 2.0
                        if etay > 0.0:
                            delta *= 2.0
                        if etaz > 0.0:
                            delta *= 2.0
                        testSum += delta
                        etax += deta
                    etay += deta
                etaz += deta
=======
            etac = np.arange(-W.kernelExtent, W.kernelExtent+deta, deta)
            xc, yc, zc = np.meshgrid(etac, etac, etac)
            testSum = np.sum(np.array([W.kernelValueSPH(Vector3d(*x).magnitude()) for x in np.stack((np.ravel(xc), np.ravel(yc), np.ravel(zc)), axis=-1)]))
>>>>>>> 0916e185
            testSum = testSum**(1.0/3.0)
            tol = 5.0*self.Wsumtol / (W.kernelExtent/deta)**3
            self.assertTrue(fuzzyEqual(W.equivalentWsum(nperh), testSum, tol),
                            "Wsum failure: %g != %g @ %g: " %
                            (W.equivalentWsum(nperh), testSum, nperh))
            self.assertTrue(fuzzyEqual(W.equivalentNodesPerSmoothingScale(testSum),
                                       nperh,
                                       tol),
<<<<<<< HEAD
                            "Lookup n per h failure: %g %g %g" %
=======
                            "Lookup n per h failure: %g %g @ %g" %
>>>>>>> 0916e185
                            (testSum, W.equivalentNodesPerSmoothingScale(testSum), nperh))
                             
        return

if __name__ == "__main__":
    unittest.main()
<|MERGE_RESOLUTION|>--- conflicted
+++ resolved
@@ -35,11 +35,7 @@
         self.W0tol = 1.0e-3
         self.W1tol = 1.0e-2
         self.W2tol = 1.0e-2
-<<<<<<< HEAD
-        self.Wsumtol = 1.0e-1
-=======
         self.Wsumtol = 2.0e-1
->>>>>>> 0916e185
         
         return
 
@@ -119,30 +115,16 @@
         minNperh = max(W.minNperhLookup, 0.5*W.kernelExtent)
         for nperh in np.linspace(minNperh, W.maxNperhLookup, n):
             deta = 1.0/nperh
-<<<<<<< HEAD
-            etax = deta
-            testSum = 0.0
-            while etax < W.kernelExtent:
-                testSum += 2.0*abs(W.gradValue(etax, 1.0))
-                etax += deta
-            tol = self.Wsumtol / (W.kernelExtent/deta)
-            self.assertTrue(fuzzyEqual(W.equivalentWsum(nperh), testSum, tol),
-=======
             etac = np.arange(-W.kernelExtent, W.kernelExtent+deta, deta)
             testSum = np.sum(np.array([W.kernelValueSPH(abs(x)) for x in etac]))
             tol = self.Wsumtol / (W.kernelExtent/deta)
             self.assertTrue(fuzzyEqual(W.equivalentWsum(nperh), testSum, 2.0*tol),
->>>>>>> 0916e185
                             "Wsum failure: %g != %g @ %g: " %
                             (W.equivalentWsum(nperh), testSum, nperh))
             self.assertTrue(fuzzyEqual(W.equivalentNodesPerSmoothingScale(testSum),
                                        nperh,
                                        tol),
-<<<<<<< HEAD
-                            "Lookup n per h failure: %g %g %g" %
-=======
                             "Lookup n per h failure: %g %g @ %g" %
->>>>>>> 0916e185
                             (testSum, W.equivalentNodesPerSmoothingScale(testSum), nperh))
         return
 
@@ -155,26 +137,9 @@
         for itest in range(10):
             nperh = random.uniform(minNperh, W.maxNperhLookup)
             deta = 1.0/nperh
-<<<<<<< HEAD
-            testSum = 0.0
-            etay = 0.0
-            while etay < W.kernelExtent:
-                etax = 0.0
-                while etax < W.kernelExtent:
-                    eta = Vector2d(etax, etay)
-                    delta = abs(W.gradValue(eta.magnitude(), 1.0))
-                    if etax > 0.0:
-                        delta *= 2.0
-                    if etay > 0.0:
-                        delta *= 2.0
-                    testSum += delta
-                    etax += deta
-                etay += deta
-=======
             etac = np.arange(-W.kernelExtent, W.kernelExtent+deta, deta)
             xc, yc = np.meshgrid(etac, etac)
             testSum = np.sum(np.array([W.kernelValueSPH(Vector3d(*x).magnitude()) for x in np.stack((np.ravel(xc), np.ravel(yc)), axis=-1)]))
->>>>>>> 0916e185
             testSum = sqrt(testSum)
             tol = self.Wsumtol / (W.kernelExtent/deta)**2
             self.assertTrue(fuzzyEqual(W.equivalentWsum(nperh), testSum, tol),
@@ -183,11 +148,7 @@
             self.assertTrue(fuzzyEqual(W.equivalentNodesPerSmoothingScale(testSum),
                                        nperh,
                                        tol),
-<<<<<<< HEAD
-                            "Lookup n per h failure: %g %g %g" %
-=======
                             "Lookup n per h failure: %g %g @ %g" %
->>>>>>> 0916e185
                             (testSum, W.equivalentNodesPerSmoothingScale(testSum), nperh))
                              
         return
@@ -201,31 +162,9 @@
         for itest in range(10):
             nperh = random.uniform(minNperh, W.maxNperhLookup)
             deta = 1.0/nperh
-<<<<<<< HEAD
-            testSum = 0.0
-            etaz = 0.0
-            while etaz < W.kernelExtent:
-                etay = 0.0
-                while etay < W.kernelExtent:
-                    etax = 0.0
-                    while etax < W.kernelExtent:
-                        eta = Vector3d(etax, etay, etaz)
-                        delta = abs(W.gradValue(eta.magnitude(), 1.0))
-                        if etax > 0.0:
-                            delta *= 2.0
-                        if etay > 0.0:
-                            delta *= 2.0
-                        if etaz > 0.0:
-                            delta *= 2.0
-                        testSum += delta
-                        etax += deta
-                    etay += deta
-                etaz += deta
-=======
             etac = np.arange(-W.kernelExtent, W.kernelExtent+deta, deta)
             xc, yc, zc = np.meshgrid(etac, etac, etac)
             testSum = np.sum(np.array([W.kernelValueSPH(Vector3d(*x).magnitude()) for x in np.stack((np.ravel(xc), np.ravel(yc), np.ravel(zc)), axis=-1)]))
->>>>>>> 0916e185
             testSum = testSum**(1.0/3.0)
             tol = 5.0*self.Wsumtol / (W.kernelExtent/deta)**3
             self.assertTrue(fuzzyEqual(W.equivalentWsum(nperh), testSum, tol),
@@ -234,11 +173,7 @@
             self.assertTrue(fuzzyEqual(W.equivalentNodesPerSmoothingScale(testSum),
                                        nperh,
                                        tol),
-<<<<<<< HEAD
-                            "Lookup n per h failure: %g %g %g" %
-=======
                             "Lookup n per h failure: %g %g @ %g" %
->>>>>>> 0916e185
                             (testSum, W.equivalentNodesPerSmoothingScale(testSum), nperh))
                              
         return
