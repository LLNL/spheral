#ATS:test(SELF, "--nx1 10 --testDim 1d", label="computeVoronoiVolume test -- 1D (serial)")
#ATS:test(SELF, "--nx1 10 --testDim 2d", label="computeVoronoiVolume test -- 2D (serial)")
#ATS:test(SELF, "--nx1 10 --testDim 3d", label="computeVoronoiVolume test -- 3D (serial)")
#-------------------------------------------------------------------------------
# Unit test of the CRKSPH sum density algorithm.
#-------------------------------------------------------------------------------
from Spheral import *
from SpheralTestUtilities import *
from SpheralVoronoiSiloDump import SpheralVoronoiSiloDump
import numpy as np

title("Voronoi volume tests")

#-------------------------------------------------------------------------------
# Generic problem parameters
#-------------------------------------------------------------------------------
commandLine(
    # Parameters for seeding nodes.
    nx1 = 10,
    rho1 = 10.0,
    x0 = 0.0,
    x1 = 1.0,
    nPerh = 1.25,
    hmin = 0.0001, 
    hmax = 10.0,

    # Should we randomly perturb the positions?
    ranfrac = 0.0,
    seed = 14892042,

    # What test problem are we doing?
    testDim = "3d",

    gamma = 5.0/3.0,
    mu = 1.0,

    # Parameters for iterating H.
    iterateH = False,
    maxHIterations = 200,
    Htolerance = 1.0e-4,

    # Parameters for passing the test
    tolerance = 1.0e-8,
    voidFlagTolerance = 0.2, # Relative difference in number of void points expected/calculated
    relaxVoidCheck = False, # Do not check the second layer of points from the boundary

    vizFile = "",
    splitCells = False,
)

assert testDim in ("1d", "2d", "3d")

FacetedVolume = {"1d" : Box1d,
                 "2d" : Polygon,
                 "3d" : Polyhedron}[testDim]

#-------------------------------------------------------------------------------
# Appropriately set generic object names based on the test dimensionality.
#-------------------------------------------------------------------------------
exec("from Spheral%s import *" % testDim)

#-------------------------------------------------------------------------------
# Create a random number generator.
#-------------------------------------------------------------------------------
import random
rangen = random.Random()
rangen.seed(seed)

#-------------------------------------------------------------------------------
# Material properties.
#-------------------------------------------------------------------------------
eos = GammaLawGasMKS(gamma, mu)

#-------------------------------------------------------------------------------
# Interpolation kernels.
#-------------------------------------------------------------------------------
WT = TableKernel(BSplineKernel(), 1000)
output("WT")
kernelExtent = WT.kernelExtent

#-------------------------------------------------------------------------------
# Make the NodeList.
#-------------------------------------------------------------------------------
nodes1 = makeFluidNodeList("nodes1", eos,
                           hmin = hmin,
                           hmax = hmax,
                           nPerh = nPerh)
output("nodes1")
output("nodes1.hmin")
output("nodes1.hmax")
output("nodes1.nodesPerSmoothingScale")

#-------------------------------------------------------------------------------
# Set the node properties.
#-------------------------------------------------------------------------------
if testDim == "1d":
    from DistributeNodes import distributeNodesInRange1d
    distributeNodesInRange1d([(nodes1, [(nx1, rho1, (x0, x1))])], nPerh = nPerh)
elif testDim == "2d":
    from DistributeNodes import distributeNodes2d
    from GenerateNodeDistribution2d import GenerateNodeDistribution2d
    from CompositeNodeDistribution import CompositeNodeDistribution
    gen = GenerateNodeDistribution2d(nx1, nx1, rho1,
                                     distributionType = "lattice",
                                     xmin = (x0, x0),
                                     xmax = (x1, x1),
                                     nNodePerh = nPerh,
                                     SPH = True)
    distributeNodes2d((nodes1, gen))

elif testDim == "3d":
    from DistributeNodes import distributeNodes3d
    from GenerateNodeDistribution3d import GenerateNodeDistribution3d
    from CompositeNodeDistribution import CompositeNodeDistribution
    gen = GenerateNodeDistribution3d(nx1, nx1, nx1, rho1,
                                     distributionType = "lattice",
                                     xmin = (x0, x0, x0),
                                     xmax = (x1, x1, x1),
                                     nNodePerh = nPerh,
                                     SPH = True)
    distributeNodes3d((nodes1, gen))

else:
    raise ValueError, "Only tests cases for 1d, 2d and 3d." 

output("nodes1.numNodes")

#-------------------------------------------------------------------------------
# Optionally randomly jitter the node positions.
#-------------------------------------------------------------------------------
dx = (x1 - x0)/nx1
for i in xrange(nodes1.numInternalNodes):
    nodes1.positions()[i].x += ranfrac * dx * rangen.uniform(-1.0, 1.0)

#-------------------------------------------------------------------------------
# Construct a DataBase to hold our node list
#-------------------------------------------------------------------------------
db = DataBase()
output("db")
output("db.appendNodeList(nodes1)")
output("db.numNodeLists")
output("db.numFluidNodeLists")

#-------------------------------------------------------------------------------
# Create boundary conditions.
#-------------------------------------------------------------------------------
faceted_bounds = vector_of_FacetedVolume()
if testDim == "1d":
    point_list = [Vector(x0), Vector(x1)]
elif testDim == "2d":
    point_list = [Vector(x0, x0), Vector(x1, x0), 
                  Vector(x0, x1), Vector(x1, x1)]
else:
    point_list = [Vector(x0, x0, x0), Vector(x0, x1, x0), Vector(x1, x0, x0), Vector(x1, x1, x0), 
                  Vector(x0, x0, x1), Vector(x0, x1, x1), Vector(x1, x0, x1), Vector(x1, x1, x1)]
points = vector_of_Vector()
for p in point_list:
    points.append(p)
bbox = FacetedVolume(points)
faceted_bounds.append(bbox)

bounds = vector_of_Boundary()
# xbc0 = ReflectingBoundary(Plane(Vector(0.0, 0.0, 0.0), Vector( 1.0,  0.0,  0.0)))
# xbc1 = ReflectingBoundary(Plane(Vector(1.0, 0.0, 0.0), Vector(-1.0,  0.0,  0.0)))
# ybc0 = ReflectingBoundary(Plane(Vector(0.0, 0.0, 0.0), Vector( 0.0,  1.0,  0.0)))
# ybc1 = ReflectingBoundary(Plane(Vector(0.0, 1.0, 0.0), Vector( 0.0, -1.0,  0.0)))
# zbc0 = ReflectingBoundary(Plane(Vector(0.0, 0.0, 0.0), Vector( 0.0,  0.0,  1.0)))
# zbc1 = ReflectingBoundary(Plane(Vector(0.0, 0.0, 1.0), Vector( 0.0,  0.0, -1.0)))
# bounds.append(xbc0)
# bounds.append(xbc1)
# bounds.append(ybc0)
# bounds.append(ybc1)
# bounds.append(zbc0)
# bounds.append(zbc1)

#-------------------------------------------------------------------------------
# Iterate the h to convergence if requested.
#-------------------------------------------------------------------------------
if iterateH:
    method = SPHSmoothingScale()
    iterateIdealH(db,
                  bounds,
                  WT,
                  method,
                  maxHIterations,
                  Htolerance)

#-------------------------------------------------------------------------------
# Compute the volumes.
#-------------------------------------------------------------------------------
weight = ScalarFieldList()                         # No weights
damage = SymTensorFieldList()                      # No damage
holes = vector_of_vector_of_FacetedVolume([vector_of_FacetedVolume()])
surfacePoint = db.newFluidIntFieldList(0, HydroFieldNames.surfacePoint)
vol = db.newFluidScalarFieldList(0.0, HydroFieldNames.volume)
deltaMedian = db.newFluidVectorFieldList(Vector.zero, "centroidal delta")
etaVoidPoints = db.newFluidvector_of_VectorFieldList(vector_of_Vector(), "eta void points")
cells = db.newFluidFacetedVolumeFieldList(FacetedVolume(), "cells")
cellFaceFlags = db.newFluidvector_of_CellFaceFlagFieldList(vector_of_int(), "face flags")
db.updateConnectivityMap(True)
cm = db.connectivityMap()
computeVoronoiVolume(db.fluidPosition, 
                     db.fluidHfield,
                     cm,
                     damage,
                     faceted_bounds,
                     holes,
                     bounds,
                     weight,
                     surfacePoint,
                     vol,
                     deltaMedian,
                     etaVoidPoints,
                     cells,
                     cellFaceFlags)

#-------------------------------------------------------------------------------
# Optionally drop a viz file.
#-------------------------------------------------------------------------------
if vizFile:

    # Amalgamate the cell face flags into a single value per cell.  Not the best visualization yet...
    cellFaceFlagsSum = db.newGlobalIntFieldList(0, HydroFieldNames.cellFaceFlags + "_sum")
    for k in xrange(len(cellFaceFlagsSum)):
        for i in xrange(len(cellFaceFlagsSum[k])):
            cellFaceFlagsSum[k][i] = sum([x.nodeListj for x in cellFaceFlags[k][i]] + [0])

    dumper = SpheralVoronoiSiloDump(baseFileName = vizFile,
                                    listOfFieldLists = [vol,
                                                        surfacePoint,
                                                        deltaMedian,
                                                        cellFaceFlagsSum],
                                    cells = cells,
                                    splitCells = splitCells)
    dumper.dump(0.0, 0)

#-------------------------------------------------------------------------------
# Make sure some face flags exist and the right number of cells have flags
#-------------------------------------------------------------------------------
position = db.fluidPosition[0]
xbmin = x0 + (1.49 - ranfrac) * dx
xbmax = x1 - (1.49 - ranfrac) * dx
xbminrelaxed = x0 + (1.51 + ranfrac) * dx if relaxVoidCheck else xbmin
xbmaxrelaxed = x1 - (1.51 + ranfrac) * dx if relaxVoidCheck else xbmax
output("xbmin")
output("xbmax")
output("xbminrelaxed")
output("xbmaxrelaxed")

# Return 0 if not on boundary, 1 if definitely on boundary, 2 if one layer in from boundary
def shouldHaveVoid(i): 
    x = position[i]
    questionable = 0
    for xv in x:
        if xv < xbmin or xv > xbmax:
            return 1
        if xv < xbminrelaxed or xv > xbmaxrelaxed:
            questionable = 2
    return questionable

numCellFaceFlags = 0
numVoidFaceFlags = 0
numCellsWithVoidFlagsExpected = 0
numCellsWithVoidFlags = 0
hasVoidButShouldNot = 0
doesNotHaveVoidButShould = 0
position = db.fluidPosition[0]
print "Void errors, if any, are indented below"
for i in range(nodes1.numInternalNodes):
    flags = cellFaceFlags[0][i]
    cellCounted = False
    hasVoid = False
    for flag in flags:
        numCellFaceFlags += 1
        if flag.nodeListj == -1:
            hasVoid = True
            numVoidFaceFlags += 1
            if not cellCounted:
                numCellsWithVoidFlags += 1
                cellCounted = True
    expectedVoid = shouldHaveVoid(i)
    if expectedVoid == 1: # should have void
        numCellsWithVoidFlagsExpected += 1
        if not hasVoid:
            doesNotHaveVoidButShould += 1
            print "\tPosition: {}  Does not have void but should".format(position[i])
    elif expectedVoid == 0: # should not have void
        if hasVoid:
            hasVoidButShouldNot += 1
            print "\tPosition: {}  Has void but should not".format(position[i])

voidFlagRelErr = 1.0 * abs(numCellsWithVoidFlags - numCellsWithVoidFlagsExpected) / (1.0 * numCellsWithVoidFlagsExpected)
unexpectedFlagRelErr = 1.0 * (hasVoidButShouldNot + doesNotHaveVoidButShould) / (1.0 * nodes1.numInternalNodes)
output("numCellFaceFlags")
output("numVoidFaceFlags")
output("numCellsWithVoidFlags")
output("numCellsWithVoidFlagsExpected")
output("hasVoidButShouldNot")
output("doesNotHaveVoidButShould")
output("unexpectedFlagRelErr")
output("voidFlagRelErr")
assert numVoidFaceFlags > 0
assert numCellFaceFlags > 0
<<<<<<< HEAD
assert voidFlagRelErr < voidFlagTolerance
assert unexpectedFlagRelErr < voidFlagTolerance
=======
if ranfrac == 0.0:
    if testDim == "1d":
        assert numVoidFaceFlags == 2
        assert numCellFaceFlags == 2
    elif testDim == "2d":
        assert numVoidFaceFlags == 4*nx1
        assert numCellFaceFlags == 4*nx1
    else:
        assert numVoidFaceFlags == 6*nx1**2
        assert numCellFaceFlags == 6*nx1**2
>>>>>>> a4deb5b7

#-------------------------------------------------------------------------------
# Check the answer.
#-------------------------------------------------------------------------------
if ranfrac == 0.0:
    for Vi, sp in zip(vol[0].internalValues(), surfacePoint[0].internalValues()):
        if sp == 0:
            assert abs(Vi - (1.0/nx1)**db.nDim) < 1.0e-12
        else:
            assert Vi == 0.0
else:
    print "random displacments -- no error check."<|MERGE_RESOLUTION|>--- conflicted
+++ resolved
@@ -7,7 +7,6 @@
 from Spheral import *
 from SpheralTestUtilities import *
 from SpheralVoronoiSiloDump import SpheralVoronoiSiloDump
-import numpy as np
 
 title("Voronoi volume tests")
 
@@ -41,8 +40,6 @@
 
     # Parameters for passing the test
     tolerance = 1.0e-8,
-    voidFlagTolerance = 0.2, # Relative difference in number of void points expected/calculated
-    relaxVoidCheck = False, # Do not check the second layer of points from the boundary
 
     vizFile = "",
     splitCells = False,
@@ -235,76 +232,19 @@
     dumper.dump(0.0, 0)
 
 #-------------------------------------------------------------------------------
-# Make sure some face flags exist and the right number of cells have flags
-#-------------------------------------------------------------------------------
-position = db.fluidPosition[0]
-xbmin = x0 + (1.49 - ranfrac) * dx
-xbmax = x1 - (1.49 - ranfrac) * dx
-xbminrelaxed = x0 + (1.51 + ranfrac) * dx if relaxVoidCheck else xbmin
-xbmaxrelaxed = x1 - (1.51 + ranfrac) * dx if relaxVoidCheck else xbmax
-output("xbmin")
-output("xbmax")
-output("xbminrelaxed")
-output("xbmaxrelaxed")
-
-# Return 0 if not on boundary, 1 if definitely on boundary, 2 if one layer in from boundary
-def shouldHaveVoid(i): 
-    x = position[i]
-    questionable = 0
-    for xv in x:
-        if xv < xbmin or xv > xbmax:
-            return 1
-        if xv < xbminrelaxed or xv > xbmaxrelaxed:
-            questionable = 2
-    return questionable
-
+# Make sure that some face flags exist
+#-------------------------------------------------------------------------------
 numCellFaceFlags = 0
 numVoidFaceFlags = 0
-numCellsWithVoidFlagsExpected = 0
-numCellsWithVoidFlags = 0
-hasVoidButShouldNot = 0
-doesNotHaveVoidButShould = 0
-position = db.fluidPosition[0]
-print "Void errors, if any, are indented below"
-for i in range(nodes1.numInternalNodes):
-    flags = cellFaceFlags[0][i]
-    cellCounted = False
-    hasVoid = False
+for flags in cellFaceFlags[0].internalValues():
     for flag in flags:
         numCellFaceFlags += 1
         if flag.nodeListj == -1:
-            hasVoid = True
             numVoidFaceFlags += 1
-            if not cellCounted:
-                numCellsWithVoidFlags += 1
-                cellCounted = True
-    expectedVoid = shouldHaveVoid(i)
-    if expectedVoid == 1: # should have void
-        numCellsWithVoidFlagsExpected += 1
-        if not hasVoid:
-            doesNotHaveVoidButShould += 1
-            print "\tPosition: {}  Does not have void but should".format(position[i])
-    elif expectedVoid == 0: # should not have void
-        if hasVoid:
-            hasVoidButShouldNot += 1
-            print "\tPosition: {}  Has void but should not".format(position[i])
-
-voidFlagRelErr = 1.0 * abs(numCellsWithVoidFlags - numCellsWithVoidFlagsExpected) / (1.0 * numCellsWithVoidFlagsExpected)
-unexpectedFlagRelErr = 1.0 * (hasVoidButShouldNot + doesNotHaveVoidButShould) / (1.0 * nodes1.numInternalNodes)
 output("numCellFaceFlags")
 output("numVoidFaceFlags")
-output("numCellsWithVoidFlags")
-output("numCellsWithVoidFlagsExpected")
-output("hasVoidButShouldNot")
-output("doesNotHaveVoidButShould")
-output("unexpectedFlagRelErr")
-output("voidFlagRelErr")
 assert numVoidFaceFlags > 0
 assert numCellFaceFlags > 0
-<<<<<<< HEAD
-assert voidFlagRelErr < voidFlagTolerance
-assert unexpectedFlagRelErr < voidFlagTolerance
-=======
 if ranfrac == 0.0:
     if testDim == "1d":
         assert numVoidFaceFlags == 2
@@ -315,7 +255,6 @@
     else:
         assert numVoidFaceFlags == 6*nx1**2
         assert numCellFaceFlags == 6*nx1**2
->>>>>>> a4deb5b7
 
 #-------------------------------------------------------------------------------
 # Check the answer.
