--- conflicted
+++ resolved
@@ -1,10 +1,5 @@
-<<<<<<< HEAD
-#ATS:test(SELF, "--CRKSPH=True --nRadial=100 --cfl=0.25 --Cl=1.0 --Cq=1.0 --clearDirectories=True --filter=0.0 --nPerh=2.01 --graphics False", label="KH CRK, nPerh=2.0", np=20)
-#ATS:test(SELF, "--CRKSPH=False --nRadial=100 --cfl=0.25 --Cl=1.0 --Cq=1.0 --clearDirectories=True --filter=0.0 --nPerh=2.01 --graphics False", label="KH CRK, nPerh=2.0", np=20)
-=======
 #ATS:test(SELF, "--CRKSPH=True --nRadial=100 --cfl=0.25 --Cl=1.0 --Cq=1.0 --clearDirectories=True --filter=0 --nPerh=2.01 --graphics False", label="KH CRK, nPerh=2.0", np=20)
 #ATS:test(SELF, "--CRKSPH=False --nRadial=100 --cfl=0.25 --Cl=1.0 --Cq=1.0 --clearDirectories=True --filter=0 --nPerh=2.01 --graphics False", label="KH CRK, nPerh=2.0", np=20)
->>>>>>> 69fa69ef
 
 #-------------------------------------------------------------------------------
 # The Cylindrical Noh test case run in 2-D.
@@ -39,9 +34,6 @@
             rmin = 0.0,
             rmax = 1.0,
             nPerh = 2.01,
-            rho0 = 1.0,
-            eps0 = 0.0,
-            smallPressure = False,
 
             vr0 = -1.0, 
 
@@ -50,12 +42,10 @@
 
             SVPH = False,
             CRKSPH = False,
-	    PSPH = False,
             SPH = True,   # This just chooses the H algorithm -- you can use this with CRKSPH for instance.
             Qconstructor = MonaghanGingoldViscosity,
             #Qconstructor = TensorMonaghanGingoldViscosity,
             boolReduceViscosity = False,
-            HopkinsConductivity = False,     # For PSPH
             nhQ = 5.0,
             nhL = 10.0,
             aMin = 0.1,
@@ -81,10 +71,7 @@
             hmax = 0.5,
             hminratio = 0.1,
             cfl = 0.5,
-<<<<<<< HEAD
-=======
 	    PSPH = False,
->>>>>>> 69fa69ef
             XSPH = False,
             epsilonTensile = 0.0,
             nTensile = 8,
@@ -104,17 +91,13 @@
             smoothIters = 0,
             HUpdate = IdealH,
             correctionOrder = LinearOrder,
-<<<<<<< HEAD
-            volumeType = CRKSumVolume,
-=======
->>>>>>> 69fa69ef
             domainIndependent = False,
             rigorousBoundaries = False,
             dtverbose = False,
 
             densityUpdate = RigorousSumDensity, # VolumeScaledDensity,
             compatibleEnergy = True,
-            gradhCorrection = True,
+            gradhCorrection = False,
 
             useVoronoiOutput = False,
             clearDirectories = False,
@@ -142,9 +125,8 @@
     assert thetaFactor == 2.0
     xmin = (-rmax, -rmax)
 
-if smallPressure:
-   P0 = 1.0e-6
-   eps0 = P0/((gamma - 1.0)*rho0)
+rho0 = 1.0
+eps0 = 0.0
 
 if SVPH:
     if SPH:
@@ -157,11 +139,6 @@
     else:
         HydroConstructor = ACRKSPHHydro
     Qconstructor = CRKSPHMonaghanGingoldViscosity
-elif PSPH:
-    if SPH:
-        HydroConstructor = PSPHHydro
-    else:
-        HydroConstructor = APSPHHydro
 else:
     if SPH:
         HydroConstructor = SPHHydro
@@ -169,15 +146,12 @@
         HydroConstructor = ASPHHydro
 
 dataDir = os.path.join(dataDir,
-                       HydroConstructor.__name__,
-                       "%s-Cl=%g-Cq=%g" % (Qconstructor.__name__, Cl, Cq),
+                       str(HydroConstructor).split("'")[1].split(".")[-1],
+                       "%s-Cl=%g-Cq=%g" % (str(Qconstructor).split("'")[1].split(".")[-1], Cl, Cq),
                        "nPerh=%f" % nPerh,
                        "compatibleEnergy=%s" % compatibleEnergy,
                        "Cullen=%s" % boolCullenViscosity,
-<<<<<<< HEAD
-=======
                        "Qconstruct=%s" % Qconstructor,
->>>>>>> 69fa69ef
                        "filter=%f" % filter,
                        "nrad=%i_ntheta=%i" % (nRadial, nTheta))
 restartDir = os.path.join(dataDir, "restarts")
@@ -327,22 +301,8 @@
                              compatibleEnergyEvolution = compatibleEnergy,
                              XSPH = XSPH,
                              correctionOrder = correctionOrder,
-<<<<<<< HEAD
-                             volumeType = volumeType,
-=======
->>>>>>> 69fa69ef
                              densityUpdate = densityUpdate,
                              HUpdate = HUpdate)
-elif PSPH:
-    hydro = HydroConstructor(W = WT,
-                             Q = q,
-                             filter = filter,
-                             cfl = cfl,
-                             compatibleEnergyEvolution = compatibleEnergy,
-                             HopkinsConductivity = HopkinsConductivity,
-                             densityUpdate = densityUpdate,
-                             HUpdate = HUpdate,
-                             XSPH = XSPH)
 else:
     hydro = HydroConstructor(W = WT,
                              Q = q,
@@ -374,11 +334,7 @@
     evolveReducingViscosityMultiplier = MorrisMonaghanReducingViscosity(q,nhQ,nhL,aMin,aMax)
     packages.append(evolveReducingViscosityMultiplier)
 elif boolCullenViscosity:
-<<<<<<< HEAD
-    evolveCullenViscosityMultiplier = CullenDehnenViscosity(q,WT,alphMax,alphMin,betaC,betaD,betaE,fKern,boolHopkinsCorrection)
-=======
     evolveCullenViscosityMultiplier = CullenDehnenViscosity(q,WTPi,alphMax,alphMin,betaC,betaD,betaE,fKern,boolHopkinsCorrection)
->>>>>>> 69fa69ef
     packages.append(evolveCullenViscosityMultiplier)
 
 
