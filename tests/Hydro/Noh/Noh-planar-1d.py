#ATS:t0 = test(      SELF, "--graphics None --clearDirectories True  --checkError True   --restartStep 20", label="Planar Noh problem -- 1-D (serial)")
#ATS:t1 = testif(t0, SELF, "--graphics None --clearDirectories False --checkError False  --restartStep 20 --restoreCycle 20 --steps 20 --checkRestart True", label="Planar Noh problem -- 1-D (serial) RESTART CHECK")
#ATS:t2 = test(      SELF, "--graphics None --clearDirectories True  --checkError True  --dataDir 'dumps-planar-restartcheck' --restartStep 20", np=2, label="Planar Noh problem -- 1-D (parallel)")
#ATS:t3 = testif(t2, SELF, "--graphics None --clearDirectories False --checkError False --dataDir 'dumps-planar-restartcheck' --restartStep 20 --restoreCycle 20 --steps 20 --checkRestart True", np=2, label="Planar Noh problem -- 1-D (parallel) RESTART CHECK")
#ATS:t4 = test(      SELF, "--graphics None --clearDirectories True  --checkError True  --dataDir 'dumps-planar-reproducing' --domainIndependent True --outputFile 'Noh-planar-1proc-reproducing.txt'", label="Planar Noh problem -- 1-D (serial reproducing test setup)")
#ATS:t5 = testif(t4, SELF, "--graphics None --clearDirectories False  --checkError True  --dataDir 'dumps-planar-reproducing' --domainIndependent True --outputFile 'Noh-planar-4proc-reproducing.txt' --comparisonFile 'Noh-planar-1proc-reproducing.txt'", np=4, label="Planar Noh problem -- 1-D (4 proc reproducing test)")
#ATS:t6 = test(      SELF, "--CRKSPH True --cfl 0.25 --graphics None --clearDirectories True  --dataDir 'dumps-planar-CRK' --checkError False --restartStep 20 --steps 40", label="Planar Noh problem with CRK -- 1-D (serial)")
#ATS:t7 = testif(t6, SELF, "--CRKSPH True --cfl 0.25 --graphics None --clearDirectories False --dataDir 'dumps-planar-CRK' --checkError False --restartStep 20 --restoreCycle 20 --steps 20 --checkRestart True", label="Planar Noh problem with CRK -- 1-D (serial) RESTART CHECK")
#-------------------------------------------------------------------------------
# The Planar Noh test case run in 1-D.
#
# W.F. Noh 1987, JCP, 72, 78-120.
#-------------------------------------------------------------------------------
import os, shutil
from SolidSpheral1d import *
from SpheralTestUtilities import *

title("1-D integrated hydro test -- planar Noh problem")

#-------------------------------------------------------------------------------
# Generic problem parameters
#-------------------------------------------------------------------------------
commandLine(KernelConstructor = BSplineKernel,
            order = 5,

            nx1 = 100,
            rho1 = 1.0,
            eps1 = 0.0,
	    smallPressure = False, #If set to True eps is not zero but small. 
            x0 = 0.0,
            x1 = 1.0,
            xwall = 0.0,
            nPerh = 1.25,
            NeighborType = NestedGridNeighbor,

            vr0 = -1.0, 
            vrSlope = 0.0,

            gamma = 5.0/3.0,
            mu = 1.0,

            solid = False,    # If true, use the fluid limit of the solid hydro option

            SVPH = False,
            CRKSPH = False,
            PSPH = False,
            Qconstructor = MonaghanGingoldViscosity,
            #Qconstructor = TensorMonaghanGingoldViscosity,
            boolReduceViscosity = False,
            HopkinsConductivity = False,     # For PSPH
            nhQ = 5.0,
            nhL = 10.0,
            aMin = 0.1,
            aMax = 2.0,
            boolCullenViscosity = False,
            alphMax = 2.0,
            alphMin = 0.02,
            betaC = 0.7,
            betaD = 0.05,
            betaE = 1.0,
            fKern = 1.0/3.0,
            boolHopkinsCorrection = True,
            linearConsistent = False,
            fcentroidal = 0.0,
            fcellPressure = 0.0,
            Qhmult = 1.0,
            Cl = 1.0, 
            Cq = 1.0,
            etaCritFrac = 1.0,
            etaFoldFrac = 0.2,
            linearInExpansion = False,
            Qlimiter = False,
            epsilon2 = 1e-2,
            hmin = 0.0001, 
            hmax = 0.1,
            cfl = 0.5,
            useVelocityMagnitudeForDt = False,
            XSPH = False,
            PSPH = False,
            epsilonTensile = 0.0,
            nTensile = 4.0,
            hourglass = None,
            hourglassOrder = 0,
            hourglassLimiter = 0,
            hourglassFraction = 0.5,
            filter = 0.0,

            IntegratorConstructor = CheapSynchronousRK2Integrator,
            goalTime = 0.6,
            steps = None,
            dt = 0.0001,
            dtMin = 1.0e-5, 
            dtMax = 0.1,
            dtGrowth = 2.0,
            dtverbose = False,
            rigorousBoundaries = False,
            updateBoundaryFrequency = 1,
            maxSteps = None,
            statsStep = 1,
            smoothIters = 0,
            HUpdate = IdealH,
            correctionOrder = LinearOrder,
<<<<<<< HEAD
            QcorrectionOrder = LinearOrder,
            volumeType = CRKSumVolume,
=======
>>>>>>> 69fa69ef
            densityUpdate = RigorousSumDensity, # VolumeScaledDensity,
            compatibleEnergy = True,
            gradhCorrection = True,
            correctVelocityGradient = True,
            domainIndependent = True,
            cullGhostNodes = True,
            
            bArtificialConduction = False,
            arCondAlpha = 0.5,

            clearDirectories = True,
            checkError = False,
            checkRestart = False,
            checkEnergy = True,
            restoreCycle = None,
            restartStep = 10000,
            dataDirBase = "dumps-planar-Noh",
            restartBaseName = "Noh-planar-1d",
            outputFile = "None",
            comparisonFile = "None",

            # Parameters for the test acceptance.,
<<<<<<< HEAD
            L1rho =   0.0434126,
            L2rho =   0.206929,
            Linfrho = 1.62872,
                                                                         
            L1P =     0.0180305,
            L2P =     0.0842893,
            LinfP =   0.645561,
                                                                         
            L1v =     0.0228862,
            L2v =     0.115948,
            Linfv =   0.842776,
                                                                         
            L1eps =   0.0110498,
            L2eps =   0.0526271,
            Linfeps = 0.36837,
                                                             
            L1h =     0.000318824,
            L2h =     0.00127697,
            Linfh =   0.00768513,
=======
            L1rho =   0.0587603, 		
            L2rho =   0.233607,
            Linfrho = 1.70012,
                                                           
            L1P =     0.021621,
            L2P =     0.0910545,
            LinfP =   0.667976,
                                                           
            L1v =     0.0234762,
            L2v =     0.117328,
            Linfv =   0.84881,
                                                           
            L1eps =   0.0113634,
            L2eps =   0.0532294,
            Linfeps = 0.371081,
                                               
            L1h =     0.000312939,
            L2h =     0.00125403,
            Linfh =   0.00761903,
>>>>>>> 69fa69ef

            tol = 1.0e-5,

            graphics = True,
            )
assert not(boolReduceViscosity and boolCullenViscosity)
<<<<<<< HEAD
if smallPressure:
   P0 = 1.0e-6
   eps1 = P0/((gamma - 1.0)*rho1)
   
=======
>>>>>>> 69fa69ef
if SVPH:
    HydroConstructor = SVPHFacetedHydro
elif CRKSPH:
    if solid:
        HydroConstructor = SolidCRKSPHHydro
    else:
        HydroConstructor = CRKSPHHydro
    Qconstructor = CRKSPHMonaghanGingoldViscosity
    gradhCorrection = False
<<<<<<< HEAD
elif PSPH:
   HydroConstructor = PSPHHydro
=======
>>>>>>> 69fa69ef
else:
    if solid:
        HydroConstructor = SolidSPHHydro
    else:
        HydroConstructor = SPHHydro

dataDir = os.path.join(dataDirBase,
<<<<<<< HEAD
                       HydroConstructor.__name__,
                       Qconstructor.__name__,
                       "nPerh=%f" % nPerh,
                       "compatibleEnergy=%s" % compatibleEnergy,
                       "Cullen=%s" % boolCullenViscosity,
=======
                       str(HydroConstructor).split("'")[1].split(".")[-1],
                       str(Qconstructor).split("'")[1].split(".")[-1],
                       "nPerh=%f" % nPerh,
                       "compatibleEnergy=%s" % compatibleEnergy,
                       "Cullen=%s" % boolCullenViscosity,
                       "Qconstruct=%s" % Qconstructor,
>>>>>>> 69fa69ef
                       "filter=%f" % filter)
restartDir = os.path.join(dataDir, "restarts")
restartBaseName = os.path.join(restartDir, "Noh-planar-1d-%i" % nx1)

dx = (x1 - x0)/nx1

#-------------------------------------------------------------------------------
# Check if the necessary output directories exist.  If not, create them.
#-------------------------------------------------------------------------------
import os, sys
if mpi.rank == 0:
    if clearDirectories and os.path.exists(dataDir):
        shutil.rmtree(dataDir)
    if not os.path.exists(restartDir):
        os.makedirs(restartDir)
mpi.barrier()

#-------------------------------------------------------------------------------
# Material properties.
#-------------------------------------------------------------------------------
eos = GammaLawGasMKS(gamma, mu)
strength = NullStrength()

#-------------------------------------------------------------------------------
# Interpolation kernels.
#-------------------------------------------------------------------------------
if KernelConstructor==NBSplineKernel:
    Wbase = NBSplineKernel(order)
else:
    Wbase = KernelConstructor()
WT = TableKernel(Wbase, 1000)
kernelExtent = WT.kernelExtent
output("WT")

#-------------------------------------------------------------------------------
# Make the NodeList.
#-------------------------------------------------------------------------------
if solid:
    nodes1 = makeSolidNodeList("nodes1", eos, strength,
                               hmin = hmin,
                               hmax = hmax,
                               nPerh = nPerh,
                               kernelExtent = kernelExtent,
                               NeighborType = NeighborType)
else:
    nodes1 = makeFluidNodeList("nodes1", eos, 
                               hmin = hmin,
                               hmax = hmax,
                               nPerh = nPerh,
                               kernelExtent = kernelExtent,
                               NeighborType = NeighborType)
    
output("nodes1")
output("nodes1.hmin")
output("nodes1.hmax")
output("nodes1.nodesPerSmoothingScale")

#-------------------------------------------------------------------------------
# Set the node properties.
#-------------------------------------------------------------------------------
from DistributeNodes import distributeNodesInRange1d
distributeNodesInRange1d([(nodes1, nx1, rho1, (x0, x1))],
                         nPerh = nPerh)
output("nodes1.numNodes")

# Set node specific thermal energies
nodes1.specificThermalEnergy(ScalarField("tmp", nodes1, eps1))
nodes1.massDensity(ScalarField("tmp", nodes1, rho1))

# Set node velocities
pos = nodes1.positions()
vel = nodes1.velocity()
for ix in xrange(nodes1.numNodes):
    if pos[ix].x > xwall:
        vel[ix].x = vr0 + vrSlope*pos[ix].x
    else:
        vel[ix].x = -vr0 + vrSlope*pos[ix].x

#-------------------------------------------------------------------------------
# Construct a DataBase to hold our node list
#-------------------------------------------------------------------------------
db = DataBase()
output("db")
output("db.appendNodeList(nodes1)")
output("db.numNodeLists")
output("db.numFluidNodeLists")

#-------------------------------------------------------------------------------
# Construct the artificial viscosity.
#-------------------------------------------------------------------------------
q = Qconstructor(Cl, Cq, linearInExpansion)
q.epsilon2 = epsilon2
q.limiter = Qlimiter
q.QcorrectionOrder = QcorrectionOrder
output("q")
output("q.Cl")
output("q.Cq")
output("q.epsilon2")
output("q.limiter")
output("q.linearInExpansion")
output("q.quadraticInExpansion")

#-------------------------------------------------------------------------------
# Construct the hydro physics object.
#-------------------------------------------------------------------------------
if SVPH:
    hydro = HydroConstructor(W = WT,
                             Q = q,
                             cfl = cfl,
                             useVelocityMagnitudeForDt = useVelocityMagnitudeForDt,
                             compatibleEnergyEvolution = compatibleEnergy,
                             densityUpdate = densityUpdate,
                             XSVPH = XSPH,
                             linearConsistent = linearConsistent,
                             generateVoid = False,
                             HUpdate = HUpdate,
                             fcentroidal = fcentroidal,
                             fcellPressure = fcellPressure,
                             xmin = Vector(-100.0),
                             xmax = Vector( 100.0))
elif CRKSPH:
    hydro = HydroConstructor(W = WT,
                             Q = q,
                             filter = filter,
                             cfl = cfl,
                             useVelocityMagnitudeForDt = useVelocityMagnitudeForDt,
                             compatibleEnergyEvolution = compatibleEnergy,
                             XSPH = XSPH,
                             correctionOrder = correctionOrder,
<<<<<<< HEAD
                             volumeType = volumeType,
=======
>>>>>>> 69fa69ef
                             densityUpdate = densityUpdate,
                             HUpdate = HUpdate)
    q.etaCritFrac = etaCritFrac
    q.etaFoldFrac = etaFoldFrac
elif PSPH:
    hydro = HydroConstructor(W = WT,
                             Q = q,
                             filter = filter,
                             cfl = cfl,
                             useVelocityMagnitudeForDt = useVelocityMagnitudeForDt,
                             compatibleEnergyEvolution = compatibleEnergy,
                             HopkinsConductivity = HopkinsConductivity,
                             densityUpdate = densityUpdate,
                             HUpdate = HUpdate,
                             XSPH = XSPH)
else:
    hydro = HydroConstructor(W = WT,
                             Q = q,
                             filter = filter,
                             cfl = cfl,
                             useVelocityMagnitudeForDt = useVelocityMagnitudeForDt,
                             compatibleEnergyEvolution = compatibleEnergy,
                             gradhCorrection = gradhCorrection,
                             correctVelocityGradient = correctVelocityGradient,
                             densityUpdate = densityUpdate,
                             HUpdate = HUpdate,
                             XSPH = XSPH,
                             PSPH = PSPH,
                             epsTensile = epsilonTensile,
                             nTensile = nTensile)
output("hydro")
output("hydro.kernel()")
output("hydro.PiKernel()")
output("hydro.cfl")
output("hydro.compatibleEnergyEvolution")
output("hydro.densityUpdate")
output("hydro.HEvolution")

packages = [hydro]


#-------------------------------------------------------------------------------
# Construct the MMRV physics object.
#-------------------------------------------------------------------------------
if boolReduceViscosity:
    evolveReducingViscosityMultiplier = MorrisMonaghanReducingViscosity(q,nhQ,nhL,aMin,aMax)
    packages.append(evolveReducingViscosityMultiplier)
elif boolCullenViscosity:
    evolveCullenViscosityMultiplier = CullenDehnenViscosity(q,WT,alphMax,alphMin,betaC,betaD,betaE,fKern,boolHopkinsCorrection)
    packages.append(evolveCullenViscosityMultiplier)

#-------------------------------------------------------------------------------
# Construct the Artificial Conduction physics object.
#-------------------------------------------------------------------------------

if bArtificialConduction:
    #q.reducingViscosityCorrection = True
    ArtyCond = ArtificialConduction(WT,arCondAlpha)
    
    packages.append(ArtyCond)

#-------------------------------------------------------------------------------
# Optionally construct an hourglass control object.
#-------------------------------------------------------------------------------
if hourglass:
    mask = db.newFluidIntFieldList(1, "mask")
    pos = nodes1.positions()
    for i in xrange(nodes1.numInternalNodes):
        if pos[i].x > (x1 - dx):
            mask[0][i] = 0
    hg = hourglass(WT,
                   order = hourglassOrder,
                   limiter = hourglassLimiter,
                   fraction = hourglassFraction,
                   mask = mask)
    output("hg")
    output("hg.order")
    output("hg.limiter")
    output("hg.fraction")
    packages.append(hg)

#-------------------------------------------------------------------------------
# Create boundary conditions.
#-------------------------------------------------------------------------------
if x0 == xwall:
    xPlane0 = Plane(Vector(0.0), Vector(1.0))
    xbc0 = ReflectingBoundary(xPlane0)
    for p in packages:
        p.appendBoundary(xbc0)

#-------------------------------------------------------------------------------
# Construct an integrator.
#-------------------------------------------------------------------------------
integrator = IntegratorConstructor(db)
for p in packages:
    integrator.appendPhysicsPackage(p)
del p
integrator.lastDt = dt
integrator.dtMin = dtMin
integrator.dtMax = dtMax
integrator.dtGrowth = dtGrowth
integrator.rigorousBoundaries = rigorousBoundaries
integrator.updateBoundaryFrequency = updateBoundaryFrequency
integrator.domainDecompositionIndependent = domainIndependent
integrator.cullGhostNodes = cullGhostNodes
integrator.verbose = dtverbose
output("integrator")
output("integrator.lastDt")
output("integrator.dtMin")
output("integrator.dtMax")
output("integrator.dtGrowth")
output("integrator.rigorousBoundaries")
output("integrator.updateBoundaryFrequency")
output("integrator.domainDecompositionIndependent")
output("integrator.cullGhostNodes")
output("integrator.verbose")

#-------------------------------------------------------------------------------
# Make the problem controller.
#-------------------------------------------------------------------------------
control = SpheralController(integrator, WT,
                            statsStep = statsStep,
                            restartStep = restartStep,
                            restartBaseName = restartBaseName,
                            restoreCycle = restoreCycle)
output("control")

# Smooth the initial conditions.
if restoreCycle is None:
    control.smoothState(smoothIters)
    if densityUpdate in (VoronoiCellDensity, SumVoronoiCellDensity):
        print "Reinitializing node masses."
        control.voronoiInitializeMass()
##     rho = db.fluidMassDensity
##     pos = db.fluidPosition
##     mass = db.fluidMass
##     H = db.fluidHfield
##     db.updateConnectivityMap()
##     cm = db.connectivityMap()
##     computeSPHSumMassDensity(cm, WT, pos, mass, H, rho)

#-------------------------------------------------------------------------------
# Advance to the end time.
#-------------------------------------------------------------------------------
if not steps is None:
    control.step(steps)

    # Are we doing the restart test?
    if checkRestart:
        state0 = State(db, integrator.physicsPackages())
        state0.copyState()
        control.loadRestartFile(control.totalSteps)
        state1 = State(db, integrator.physicsPackages())
        if not state1 == state0:
            raise ValueError, "The restarted state does not match!"
        else:
            print "Restart check PASSED."

else:
    if control.time() < goalTime:
        control.step(5)
        control.advance(goalTime, maxSteps)

#-------------------------------------------------------------------------------
# Compute the analytic answer.
#-------------------------------------------------------------------------------
import mpi
import NohAnalyticSolution
rlocal = [pos.x for pos in nodes1.positions().internalValues()]
r = mpi.reduce(rlocal, mpi.SUM)
h1 = 1.0/(nPerh*dx)
answer = NohAnalyticSolution.NohSolution(1,
                                         r = r,
                                         v0 = -1.0,
                                         h0 = 1.0/h1)

# Compute the simulated specific entropy.
rho = mpi.allreduce(nodes1.massDensity().internalValues(), mpi.SUM)
Pf = ScalarField("pressure", nodes1)
nodes1.pressure(Pf)
P = mpi.allreduce(Pf.internalValues(), mpi.SUM)
A = [Pi/rhoi**gamma for (Pi, rhoi) in zip(P, rho)]

# The analytic solution for the simulated entropy.
xprof = mpi.allreduce([x.x for x in nodes1.positions().internalValues()], mpi.SUM)
xans, vans, uans, rhoans, Pans, hans = answer.solution(control.time(), xprof)
Aans = [Pi/rhoi**gamma for (Pi, rhoi) in zip(Pans,  rhoans)]
L1 = 0.0
for i in xrange(len(rho)):
  L1 = L1 + abs(rho[i]-rhoans[i])
L1_tot = L1 / len(rho)
if mpi.rank == 0 and outputFile != "None":
 print "L1=",L1_tot,"\n"
 with open("Converge.txt", "a") as myfile:
    myfile.write("%s %s\n" % (nx1, L1_tot))

#-------------------------------------------------------------------------------
# Plot the final state.
#-------------------------------------------------------------------------------
if graphics:
    from SpheralGnuPlotUtilities import *
    rhoPlot, velPlot, epsPlot, PPlot, HPlot = plotState(db)
    plotAnswer(answer, control.time(), rhoPlot, velPlot, epsPlot, PPlot, HPlot)
    EPlot = plotEHistory(control.conserve)
    plots = [(rhoPlot, "Noh-planar-rho.png"),
             (velPlot, "Noh-planar-vel.png"),
             (epsPlot, "Noh-planar-eps.png"),
             (PPlot, "Noh-planar-P.png"),
             (HPlot, "Noh-planar-h.png")]

    # Plot the specific entropy.
    Aplot = generateNewGnuPlot()
    AsimData = Gnuplot.Data(xprof, A,
                            with_ = "points",
                            title = "Simulation",
                            inline = True)
    AansData = Gnuplot.Data(xprof, Aans,
                            with_ = "lines",
                            title = "Solution",
                            inline = True)
    Aplot.plot(AsimData)
    Aplot.replot(AansData)
    Aplot.title("Specific entropy")
    Aplot.refresh()
    plots.append((Aplot, "Noh-planar-A.png"))
    
    if CRKSPH:
        volPlot = plotFieldList(hydro.volume(), 
                                winTitle = "volume",
                                colorNodeLists = False, plotGhosts = False)
        plots.append(volPlot)

    if boolCullenViscosity:
        cullAlphaPlot = plotFieldList(q.ClMultiplier(),
                                      winTitle = "Cullen alpha")
        cullDalphaPlot = plotFieldList(evolveCullenViscosityMultiplier.DalphaDt(),
                                       winTitle = "Cullen DalphaDt")
        plots += [(cullAlphaPlot, "Noh-planar-Cullen-alpha.png"),
                  (cullDalphaPlot, "Noh-planar-Cullen-DalphaDt.png")]

    if boolReduceViscosity:
        alphaPlotQ = plotFieldList(q.reducingViscosityMultiplierQ(),
                                  winTitle = "rvAlphaQ",
                                  colorNodeLists = False, plotGhosts = False)
        alphaPlotL = plotFieldList(q.reducingViscosityMultiplierL(),
                                   winTitle = "rvAlphaL",
                                   colorNodeLists = False, plotGhosts = False)

    # # Plot the grad h correction term (omega)
    # omegaPlot = plotFieldList(hydro.omegaGradh(),
    #                           winTitle = "grad h correction",
    #                           colorNodeLists = False)

    # Make hardcopies of the plots.
    for p, filename in plots:
        p.hardcopy(os.path.join(dataDir, filename), terminal="png")


#-------------------------------------------------------------------------------
# Measure the difference between the simulation and analytic answer.
#-------------------------------------------------------------------------------
rmin, rmax = 0.05, 0.35   # Throw away anything with r < rwall to avoid wall heating.
rhoprof = mpi.reduce(nodes1.massDensity().internalValues(), mpi.SUM)
P = ScalarField("pressure", nodes1)
nodes1.pressure(P)
Pprof = mpi.reduce(P.internalValues(), mpi.SUM)
vprof = mpi.reduce([v.x for v in nodes1.velocity().internalValues()], mpi.SUM)
epsprof = mpi.reduce(nodes1.specificThermalEnergy().internalValues(), mpi.SUM)
hprof = mpi.reduce([1.0/H.xx for H in nodes1.Hfield().internalValues()], mpi.SUM)
xprof = mpi.reduce([x.x for x in nodes1.positions().internalValues()], mpi.SUM)

#-------------------------------------------------------------------------------
# If requested, write out the state in a global ordering to a file.
#-------------------------------------------------------------------------------
if outputFile != "None":
    outputFile = os.path.join(dataDir, outputFile)
    from SpheralGnuPlotUtilities import multiSort
    mof = mortonOrderIndices(db)
    mo = mpi.reduce(mof[0].internalValues(), mpi.SUM)
    mprof = mpi.reduce(nodes1.mass().internalValues(), mpi.SUM)
    rhoprof = mpi.reduce(nodes1.massDensity().internalValues(), mpi.SUM)
    P = ScalarField("pressure", nodes1)
    nodes1.pressure(P)
    Pprof = mpi.reduce(P.internalValues(), mpi.SUM)
    vprof = mpi.reduce([v.x for v in nodes1.velocity().internalValues()], mpi.SUM)
    epsprof = mpi.reduce(nodes1.specificThermalEnergy().internalValues(), mpi.SUM)
    hprof = mpi.reduce([1.0/H.xx for H in nodes1.Hfield().internalValues()], mpi.SUM)
    if mpi.rank == 0:
        multiSort(mo, xprof, rhoprof, Pprof, vprof, epsprof, hprof)
        f = open(outputFile, "w")
        f.write(("#  " + 20*"'%s' " + "\n") % ("x", "m", "rho", "P", "v", "eps", "h", "mo",
                                               "rhoans", "Pans", "vans", "epsans", "hans",
                                               "x_UU", "m_UU", "rho_UU", "P_UU", "v_UU", "eps_UU", "h_UU"))
        for (xi, mi, rhoi, Pi, vi, epsi, hi, moi,
             rhoansi, Pansi, vansi, uansi, hansi) in zip(xprof, mprof, rhoprof, Pprof, vprof, epsprof, hprof, mo,
                                                         rhoans, Pans, vans, uans, hans):
            f.write((7*"%16.12e " + "%i " + 5*"%16.12e " + 7*"%i " + '\n') % 
                    (xi, mi, rhoi, Pi, vi, epsi, hi, moi,
                     rhoansi, Pansi, vansi, uansi, hansi,
                     unpackElementUL(packElementDouble(xi)),
                     unpackElementUL(packElementDouble(mi)),
                     unpackElementUL(packElementDouble(rhoi)),
                     unpackElementUL(packElementDouble(Pi)),
                     unpackElementUL(packElementDouble(vi)),
                     unpackElementUL(packElementDouble(epsi)),
                     unpackElementUL(packElementDouble(hi))))
        f.close()

        #---------------------------------------------------------------------------
        # Also we can optionally compare the current results with another file.
        #---------------------------------------------------------------------------
        if comparisonFile != "None":
            comparisonFile = os.path.join(dataDir, comparisonFile)
            import filecmp
            assert filecmp.cmp(outputFile, comparisonFile)

#------------------------------------------------------------------------------
# Compute the error.
#------------------------------------------------------------------------------
if mpi.rank == 0:
    xans, vans, epsans, rhoans, Pans, hans = answer.solution(control.time(), xprof)
    import Pnorm
    print "\tQuantity \t\tL1 \t\t\tL2 \t\t\tLinf"
    failure = False
    hD = []
    for (name, data, ans,
         L1expect, L2expect, Linfexpect) in [("Mass Density", rhoprof, rhoans, L1rho, L2rho, Linfrho),
                                             ("Pressure", Pprof, Pans, L1P, L2P, LinfP),
                                             ("Velocity", vprof, vans, L1v, L2v, Linfv),
                                             ("Thermal E", epsprof, epsans, L1eps, L2eps, Linfeps),
                                             ("h       ", hprof, hans, L1h, L2h, Linfh)]:
        assert len(data) == len(ans)
        error = [data[i] - ans[i] for i in xrange(len(data))]
        Pn = Pnorm.Pnorm(error, xprof)
        L1 = Pn.gridpnorm(1, rmin, rmax)
        L2 = Pn.gridpnorm(2, rmin, rmax)
        Linf = Pn.gridpnorm("inf", rmin, rmax)
        print "\t%s \t\t%g \t\t%g \t\t%g" % (name, L1, L2, Linf)
        hD.append([L1,L2,Linf])
        if checkError:
            if not fuzzyEqual(L1, L1expect, tol):
                print "L1 error estimate for %s outside expected bounds: %g != %g" % (name,
                                                                                      L1,
                                                                                      L1expect)
                failure = True
            if not fuzzyEqual(L2, L2expect, tol):
                print "L2 error estimate for %s outside expected bounds: %g != %g" % (name,
                                                                                      L2,
                                                                                      L2expect)
                failure = True
            if not fuzzyEqual(Linf, Linfexpect, tol):
                print "Linf error estimate for %s outside expected bounds: %g != %g" % (name,
                                                                                        Linf,
                                                                                        Linfexpect)
                failure = True
            if failure:
                raise ValueError, "Error bounds violated."
                                             
    # print "%d\t %g\t %g\t %g\t %g\t %g\t %g\t %g\t %g\t %g\t %g\t %g\t %g\t" % (nx1,hD[0][0],hD[1][0],hD[2][0],hD[3][0],
    #                                                                             hD[0][1],hD[1][1],hD[2][1],hD[3][1],
    #                                                                             hD[0][2],hD[1][2],hD[2][2],hD[3][2])






Eerror = (control.conserve.EHistory[-1] - control.conserve.EHistory[0])/control.conserve.EHistory[0]
print "Total energy error: %g" % Eerror
if checkEnergy and abs(Eerror) > 1e-13:
    raise ValueError, "Energy error outside allowed bounds."<|MERGE_RESOLUTION|>--- conflicted
+++ resolved
@@ -26,7 +26,6 @@
             nx1 = 100,
             rho1 = 1.0,
             eps1 = 0.0,
-	    smallPressure = False, #If set to True eps is not zero but small. 
             x0 = 0.0,
             x1 = 1.0,
             xwall = 0.0,
@@ -43,11 +42,9 @@
 
             SVPH = False,
             CRKSPH = False,
-            PSPH = False,
             Qconstructor = MonaghanGingoldViscosity,
             #Qconstructor = TensorMonaghanGingoldViscosity,
             boolReduceViscosity = False,
-            HopkinsConductivity = False,     # For PSPH
             nhQ = 5.0,
             nhL = 10.0,
             aMin = 0.1,
@@ -66,8 +63,6 @@
             Qhmult = 1.0,
             Cl = 1.0, 
             Cq = 1.0,
-            etaCritFrac = 1.0,
-            etaFoldFrac = 0.2,
             linearInExpansion = False,
             Qlimiter = False,
             epsilon2 = 1e-2,
@@ -100,15 +95,9 @@
             smoothIters = 0,
             HUpdate = IdealH,
             correctionOrder = LinearOrder,
-<<<<<<< HEAD
-            QcorrectionOrder = LinearOrder,
-            volumeType = CRKSumVolume,
-=======
->>>>>>> 69fa69ef
             densityUpdate = RigorousSumDensity, # VolumeScaledDensity,
             compatibleEnergy = True,
             gradhCorrection = True,
-            correctVelocityGradient = True,
             domainIndependent = True,
             cullGhostNodes = True,
             
@@ -127,27 +116,6 @@
             comparisonFile = "None",
 
             # Parameters for the test acceptance.,
-<<<<<<< HEAD
-            L1rho =   0.0434126,
-            L2rho =   0.206929,
-            Linfrho = 1.62872,
-                                                                         
-            L1P =     0.0180305,
-            L2P =     0.0842893,
-            LinfP =   0.645561,
-                                                                         
-            L1v =     0.0228862,
-            L2v =     0.115948,
-            Linfv =   0.842776,
-                                                                         
-            L1eps =   0.0110498,
-            L2eps =   0.0526271,
-            Linfeps = 0.36837,
-                                                             
-            L1h =     0.000318824,
-            L2h =     0.00127697,
-            Linfh =   0.00768513,
-=======
             L1rho =   0.0587603, 		
             L2rho =   0.233607,
             Linfrho = 1.70012,
@@ -167,20 +135,12 @@
             L1h =     0.000312939,
             L2h =     0.00125403,
             Linfh =   0.00761903,
->>>>>>> 69fa69ef
 
             tol = 1.0e-5,
 
             graphics = True,
             )
 assert not(boolReduceViscosity and boolCullenViscosity)
-<<<<<<< HEAD
-if smallPressure:
-   P0 = 1.0e-6
-   eps1 = P0/((gamma - 1.0)*rho1)
-   
-=======
->>>>>>> 69fa69ef
 if SVPH:
     HydroConstructor = SVPHFacetedHydro
 elif CRKSPH:
@@ -190,11 +150,6 @@
         HydroConstructor = CRKSPHHydro
     Qconstructor = CRKSPHMonaghanGingoldViscosity
     gradhCorrection = False
-<<<<<<< HEAD
-elif PSPH:
-   HydroConstructor = PSPHHydro
-=======
->>>>>>> 69fa69ef
 else:
     if solid:
         HydroConstructor = SolidSPHHydro
@@ -202,20 +157,12 @@
         HydroConstructor = SPHHydro
 
 dataDir = os.path.join(dataDirBase,
-<<<<<<< HEAD
-                       HydroConstructor.__name__,
-                       Qconstructor.__name__,
-                       "nPerh=%f" % nPerh,
-                       "compatibleEnergy=%s" % compatibleEnergy,
-                       "Cullen=%s" % boolCullenViscosity,
-=======
                        str(HydroConstructor).split("'")[1].split(".")[-1],
                        str(Qconstructor).split("'")[1].split(".")[-1],
                        "nPerh=%f" % nPerh,
                        "compatibleEnergy=%s" % compatibleEnergy,
                        "Cullen=%s" % boolCullenViscosity,
                        "Qconstruct=%s" % Qconstructor,
->>>>>>> 69fa69ef
                        "filter=%f" % filter)
 restartDir = os.path.join(dataDir, "restarts")
 restartBaseName = os.path.join(restartDir, "Noh-planar-1d-%i" % nx1)
@@ -309,7 +256,6 @@
 q = Qconstructor(Cl, Cq, linearInExpansion)
 q.epsilon2 = epsilon2
 q.limiter = Qlimiter
-q.QcorrectionOrder = QcorrectionOrder
 output("q")
 output("q.Cl")
 output("q.Cq")
@@ -345,25 +291,8 @@
                              compatibleEnergyEvolution = compatibleEnergy,
                              XSPH = XSPH,
                              correctionOrder = correctionOrder,
-<<<<<<< HEAD
-                             volumeType = volumeType,
-=======
->>>>>>> 69fa69ef
                              densityUpdate = densityUpdate,
                              HUpdate = HUpdate)
-    q.etaCritFrac = etaCritFrac
-    q.etaFoldFrac = etaFoldFrac
-elif PSPH:
-    hydro = HydroConstructor(W = WT,
-                             Q = q,
-                             filter = filter,
-                             cfl = cfl,
-                             useVelocityMagnitudeForDt = useVelocityMagnitudeForDt,
-                             compatibleEnergyEvolution = compatibleEnergy,
-                             HopkinsConductivity = HopkinsConductivity,
-                             densityUpdate = densityUpdate,
-                             HUpdate = HUpdate,
-                             XSPH = XSPH)
 else:
     hydro = HydroConstructor(W = WT,
                              Q = q,
@@ -372,7 +301,6 @@
                              useVelocityMagnitudeForDt = useVelocityMagnitudeForDt,
                              compatibleEnergyEvolution = compatibleEnergy,
                              gradhCorrection = gradhCorrection,
-                             correctVelocityGradient = correctVelocityGradient,
                              densityUpdate = densityUpdate,
                              HUpdate = HUpdate,
                              XSPH = XSPH,
@@ -575,19 +503,10 @@
     Aplot.refresh()
     plots.append((Aplot, "Noh-planar-A.png"))
     
-    if CRKSPH:
-        volPlot = plotFieldList(hydro.volume(), 
-                                winTitle = "volume",
-                                colorNodeLists = False, plotGhosts = False)
-        plots.append(volPlot)
-
-    if boolCullenViscosity:
-        cullAlphaPlot = plotFieldList(q.ClMultiplier(),
-                                      winTitle = "Cullen alpha")
-        cullDalphaPlot = plotFieldList(evolveCullenViscosityMultiplier.DalphaDt(),
-                                       winTitle = "Cullen DalphaDt")
-        plots += [(cullAlphaPlot, "Noh-planar-Cullen-alpha.png"),
-                  (cullDalphaPlot, "Noh-planar-Cullen-DalphaDt.png")]
+    dvdxPlot = plotFieldList(hydro.DvDx(),yFunction='-1*%s.xx',winTitle='Source Fn',colorNodeLists=False)
+    viscPlot = plotFieldList(hydro.maxViscousPressure(),
+                             winTitle = "max(rho^2 Piij)",
+                             colorNodeLists = False)
 
     if boolReduceViscosity:
         alphaPlotQ = plotFieldList(q.reducingViscosityMultiplierQ(),
