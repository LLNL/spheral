#ATS:t1 = test(      SELF, "--CRKSPH True --cfl 0.25 --graphics None --clearDirectories True  --restartStep 20 --steps 40", label="Planar Sod problem with CRK -- 1-D (serial)")
#ATS:t2 = testif(t1, SELF, "--CRKSPH True --cfl 0.25 --graphics None --clearDirectories False --restartStep 20 --restoreCycle 20 --steps 20 --checkRestart True", label="Planar Sod problem with CRK -- 1-D (serial) RESTART CHECK")
import os, sys
import shutil
from SolidSpheral1d import *
from SpheralTestUtilities import *
from SodAnalyticSolution import *

title("1-D integrated hydro test -- planar Sod problem")

#-------------------------------------------------------------------------------
# Generic problem parameters
#-------------------------------------------------------------------------------
commandLine(nx1 = 400,
            nx2 = 100,
            rho1 = 1.0,
            rho2 = 0.25,
            P1 = 1.0,
            P2 = 0.1795,

            numNodeLists = 1,

            x0 = -0.5,
            x1 = 0.0,
            x2 = 0.5,

            hsmooth = 0.0,  # Optionally smooth initial discontinuity

            nPerh = 1.25,

            gammaGas = 5.0/3.0,
            mu = 1.0,
            
            SVPH = False,
            CRKSPH = False,
            PSPH = False,
            evolveTotalEnergy = False,  # Only for SPH variants -- evolve total rather than specific energy
            solid = False,    # If true, use the fluid limit of the solid hydro option
            Qconstructor = MonaghanGingoldViscosity,
            boolReduceViscosity = False,
            nh = 5.0,
            aMin = 0.1,
            aMax = 2.0,
            Cl = 1.0,
            Cq = 1.5,
<<<<<<< HEAD
            etaCritFrac = 1.0,
            etaFoldFrac = 0.2,
            boolCullenViscosity = False,
            cullenReproducingKernelGradient = False,  # Use reproducing kernels for gradients in Cullen-Dehnen visocosity model
=======
            boolCullenViscosity = False,
>>>>>>> 69fa69ef
            alphMax = 2.0,
            alphMin = 0.02,
            betaC = 0.7,
            betaD = 0.05,
            betaE = 1.0,
            fKern = 1.0/3.0,
            boolHopkinsCorrection = True,
<<<<<<< HEAD
            HopkinsConductivity = False,
=======
>>>>>>> 69fa69ef
            linearInExpansion = False,
            quadraticInExpansion = False,
            Qlimiter = False,
            epsilon2 = 1e-4,
            hmin = 1e-10,
            hmax = 1.0,
            cfl = 0.5,
            XSPH = False,
            PSPH = False,
            epsilonTensile = 0.0,
            nTensile = 8,
            rhoMin = 0.01,
            hourglass = None,
            hourglassOrder = 1,
            hourglassLimiter = 1,
            filter = 0.00,
            KernelConstructor = BSplineKernel,
            order = 5,
            
            bArtificialConduction = False,
            arCondAlpha = 0.5,

            IntegratorConstructor = CheapSynchronousRK2Integrator,
            dtverbose = False,
            steps = None,
            goalTime = 0.15,
            dt = 1e-6,
            dtMin = 1.0e-6,
            dtMax = 0.1,
            dtGrowth = 2.0,
            rigorousBoundaries = False,
            maxSteps = None,
            statsStep = 10,
            HUpdate = IdealH,
            correctionOrder = LinearOrder,
<<<<<<< HEAD
            volumeType = CRKSumVolume,
            densityUpdate = RigorousSumDensity,
            compatibleEnergy = True,
            correctVelocityGradient = True,
            gradhCorrection = True,
=======
            densityUpdate = RigorousSumDensity,
            compatibleEnergy = True,
            gradhCorrection = False,
>>>>>>> 69fa69ef
            linearConsistent = False,

            useRefinement = False,

            clearDirectories = False,
            restoreCycle = -1,
<<<<<<< HEAD
            restartStep = 10000,
=======
            restartStep = 200,
>>>>>>> 69fa69ef
            dataDirBase = "dumps-Sod-planar",
            restartBaseName = "Sod-planar-1d-restart",
            outputFile = "None",
            checkRestart = False,

            graphics = True,
            )

assert not(boolReduceViscosity and boolCullenViscosity)
if SVPH:
    HydroConstructor = SVPHFacetedHydro
elif CRKSPH:
    if solid:
        HydroConstructor = SolidCRKSPHHydro
    else:
        HydroConstructor = CRKSPHHydro
    Qconstructor = CRKSPHMonaghanGingoldViscosity
elif PSPH:
    HydroConstructor = PSPHHydro
else:
    if solid:
        HydroConstructor = SolidSPHHydro
    else:
        HydroConstructor = SPHHydro

dataDir = os.path.join(dataDirBase, 
<<<<<<< HEAD
                       HydroConstructor.__name__,
                       Qconstructor.__name__,
=======
                       str(HydroConstructor).split("'")[1].split(".")[-1],
                       str(Qconstructor).split("'")[1].split(".")[-1],
>>>>>>> 69fa69ef
                       "nPerh=%f" % nPerh,
                       "compatibleEnergy=%s" % compatibleEnergy,
                       "correctionOrder=%s" % correctionOrder,
                       "Cullen=%s" % boolCullenViscosity,
                       "filter=%f" % filter,
                       "%i" % (nx1 + nx2))
restartDir = os.path.join(dataDir, "restarts")
restartBaseName = os.path.join(restartDir, "Sod-planar-1d-%i" % (nx1 + nx2))

assert numNodeLists in (1, 2)

#-------------------------------------------------------------------------------
# Check if the necessary output directories exist.  If not, create them.
#-------------------------------------------------------------------------------
if mpi.rank == 0:
    if clearDirectories and os.path.exists(dataDir):
        shutil.rmtree(dataDir)
    if not os.path.exists(restartDir):
        os.makedirs(restartDir)
mpi.barrier()

#-------------------------------------------------------------------------------
# Material properties.
#-------------------------------------------------------------------------------
eos = GammaLawGasMKS(gammaGas, mu)
strength = NullStrength()

#-------------------------------------------------------------------------------
# Interpolation kernels.
#-------------------------------------------------------------------------------
if KernelConstructor==NBSplineKernel:
  WT = TableKernel(NBSplineKernel(order), 1000)
else:
  WT = TableKernel(KernelConstructor(), 1000)
kernelExtent = WT.kernelExtent
output("WT")

#-------------------------------------------------------------------------------
# Make the NodeLists.
#-------------------------------------------------------------------------------
if solid:
<<<<<<< HEAD
    makeNL = makeSolidNodeList
else:
    makeNL = makeFluidNodeList
nodes1 = makeNL("nodes1", eos, 
                hmin = hmin,
                hmax = hmax,
                nPerh = nPerh,
                kernelExtent = kernelExtent,
                rhoMin = rhoMin)
nodes2 = makeNL("nodes2", eos, 
                hmin = hmin,
                hmax = hmax,
                nPerh = nPerh,
                kernelExtent = kernelExtent,
                rhoMin = rhoMin)
=======
    nodes1 = makeSolidNodeList("nodes1", eos, strength,
                               hmin = hmin,
                               hmax = hmax,
                               nPerh = nPerh,
                               kernelExtent = kernelExtent,
                               rhoMin = rhoMin)
    nodes2 = makeSolidNodeList("nodes2", eos, strength,
                               hmin = hmin,
                               hmax = hmax,
                               nPerh = nPerh,
                               kernelExtent = kernelExtent,
                               rhoMin = rhoMin)
else:
    nodes1 = makeFluidNodeList("nodes1", eos, 
                               hmin = hmin,
                               hmax = hmax,
                               nPerh = nPerh,
                               kernelExtent = kernelExtent,
                               rhoMin = rhoMin)
    nodes2 = makeFluidNodeList("nodes2", eos, 
                               hmin = hmin,
                               hmax = hmax,
                               nPerh = nPerh,
                               kernelExtent = kernelExtent,
                               rhoMin = rhoMin)
>>>>>>> 69fa69ef
nodeSet = [nodes1, nodes2]

#-------------------------------------------------------------------------------
# A function to specify the density profile.
#-------------------------------------------------------------------------------
dx1 = (x1 - x0)/nx1
dx2 = (x2 - x1)/nx2
hfold = hsmooth*max(dx1, dx2)
def rho_initial(xi):
    if xi < x1 - hfold:
        return rho1
    elif xi > x1 + hfold:
        return rho2
    else:
        f = 0.5*(sin(0.5*pi*(xi - x1)/hfold) + 1.0)
        return (1.0 - f)*rho1 + f*rho2

#-------------------------------------------------------------------------------
# Set the node properties.
#-------------------------------------------------------------------------------
from DistributeNodes import distributeNodesInRange1d
if numNodeLists == 1:
    distributeNodesInRange1d([(nodes1, [(nx1, rho_initial, (x0, x1)), 
                                        (nx2, rho_initial, (x1, x2))])])
else:
    distributeNodesInRange1d([(nodes1, [(nx1, rho_initial, (x0, x1))]),
                              (nodes2, [(nx2, rho_initial, (x1, x2))])])
output("nodes1.numNodes")
output("nodes2.numNodes")

# Set node specific thermal energies
def specificEnergy(xi, rhoi):
    if xi < x1 - hfold:
        Pi = P1
    elif xi > x1 + hfold:
        Pi = P2
    else:
        f = 0.5*(sin(0.5*pi*(xi - x1)/hfold) + 1.0)
        Pi = (1.0 - f)*P1 + f*P2
    return Pi/((gammaGas - 1.0)*rhoi)

for nodes in nodeSet:
    pos = nodes.positions()
    eps = nodes.specificThermalEnergy()
    rho = nodes.massDensity()
    for i in xrange(nodes.numInternalNodes):
        eps[i] = specificEnergy(pos[i].x, rho[i])

#-------------------------------------------------------------------------------
# Construct a DataBase to hold our node list
#-------------------------------------------------------------------------------
db = DataBase()
output("db")
for nodes in nodeSet:
    output("db.appendNodeList(nodes)")
output("db.numNodeLists")
output("db.numFluidNodeLists")

#-------------------------------------------------------------------------------
# Construct the artificial viscosity.
#-------------------------------------------------------------------------------
q = Qconstructor(Cl, Cq, linearInExpansion, quadraticInExpansion)
q.limiter = Qlimiter
q.epsilon2 = epsilon2
output("q")
output("q.Cl")
output("q.Cq")
output("q.limiter")
output("q.epsilon2")
output("q.linearInExpansion")
output("q.quadraticInExpansion")

#-------------------------------------------------------------------------------
# Construct the hydro physics object.
#-------------------------------------------------------------------------------
if SVPH:
    hydro = HydroConstructor(W = WT,
                             Q = q,
                             cfl = cfl,
                             compatibleEnergyEvolution = compatibleEnergy,
                             XSVPH = XSPH,
                             linearConsistent = linearConsistent,
                             generateVoid = False,
                             densityUpdate = densityUpdate,
                             HUpdate = HUpdate,
                             xmin = Vector(-100.0),
                             xmax = Vector( 100.0))
elif CRKSPH:
    hydro = HydroConstructor(W = WT, 
                             Q = q,
                             filter = filter,
                             cfl = cfl,
                             correctionOrder = correctionOrder,
<<<<<<< HEAD
                             volumeType = volumeType,
=======
>>>>>>> 69fa69ef
                             compatibleEnergyEvolution = compatibleEnergy,
                             XSPH = XSPH,
                             densityUpdate = densityUpdate,
                             HUpdate = HUpdate)
    q.etaCritFrac = etaCritFrac
    q.etaFoldFrac = etaFoldFrac
elif PSPH:
    hydro = HydroConstructor(W = WT,
                             Q = q,
                             cfl = cfl,
                             compatibleEnergyEvolution = compatibleEnergy,
                             evolveTotalEnergy = evolveTotalEnergy,
                             densityUpdate = densityUpdate,
                             HUpdate = HUpdate,
                             XSPH = XSPH,
                             correctVelocityGradient = correctVelocityGradient,
                             HopkinsConductivity = HopkinsConductivity)
else:
    hydro = HydroConstructor(W = WT,
                             Q = q,
                             cfl = cfl,
                             compatibleEnergyEvolution = compatibleEnergy,
                             evolveTotalEnergy = evolveTotalEnergy,
                             gradhCorrection = gradhCorrection,
                             densityUpdate = densityUpdate,
                             HUpdate = HUpdate,
                             PSPH = PSPH,
                             XSPH = XSPH,
                             correctVelocityGradient = correctVelocityGradient,
                             epsTensile = epsilonTensile,
                             nTensile = nTensile)
output("hydro")

packages = [hydro]

#-------------------------------------------------------------------------------
# Construct the MMRV physics object.
#-------------------------------------------------------------------------------
if boolReduceViscosity:
<<<<<<< HEAD
    evolveReducingViscosityMultiplier = MorrisMonaghanReducingViscosity(q,nh,nh,aMin,aMax)
    packages.append(evolveReducingViscosityMultiplier)
elif boolCullenViscosity:
    evolveCullenViscosityMultiplier = CullenDehnenViscosity(q,WT,alphMax,alphMin,betaC,betaD,betaE,fKern,boolHopkinsCorrection,cullenReproducingKernelGradient)
    packages.append(evolveCullenViscosityMultiplier)
=======
    evolveReducingViscosityMultiplier = MorrisMonaghanReducingViscosity(q,nh,aMin,aMax)
    packages.append(evolveReducingViscosityMultiplier)
elif boolCullenViscosity:
    evolveCullenViscosityMultiplier = CullenDehnenViscosity(q,WT,alphMax,alphMin,betaC,betaD,betaE,fKern,boolHopkinsCorrection)
    packages.append(evolveCullenViscosityMultiplier)


>>>>>>> 69fa69ef

#-------------------------------------------------------------------------------
# Construct the Artificial Conduction physics object.
#-------------------------------------------------------------------------------
if bArtificialConduction:
    #q.reducingViscosityCorrection = True
    ArtyCond = ArtificialConduction(WT,arCondAlpha)
    
    packages.append(ArtyCond)

#-------------------------------------------------------------------------------
# Optionally construct an hourglass control object.
#-------------------------------------------------------------------------------
if hourglass:
    hg = hourglass(WT, hourglassOrder, hourglassLimiter)
    output("hg")
    output("hg.order")
    output("hg.limiter")
    packages.append(hg)

#-------------------------------------------------------------------------------
# Create boundary conditions.
#-------------------------------------------------------------------------------
xPlane0 = Plane(Vector(x0), Vector( 1.0))
xPlane1 = Plane(Vector(x2), Vector(-1.0))
xbc0 = ReflectingBoundary(xPlane0)
xbc1 = ReflectingBoundary(xPlane1)

for p in packages:
    p.appendBoundary(xbc0)
    p.appendBoundary(xbc1)

#-------------------------------------------------------------------------------
# Construct an integrator, and add the one physics package.
#-------------------------------------------------------------------------------
integrator = IntegratorConstructor(db)
for p in packages:
    integrator.appendPhysicsPackage(p)
integrator.lastDt = dt
integrator.dtGrowth = dtGrowth
if dtMin:
    integrator.dtMin = dtMin
if dtMax:
    integrator.dtMax = dtMax
integrator.rigorousBoundaries = rigorousBoundaries
integrator.verbose = dtverbose
output("integrator")
output("integrator.havePhysicsPackage(hydro)")
if hourglass:
    output("integrator.havePhysicsPackage(hg)")
output("integrator.lastDt")
output("integrator.dtMin")
output("integrator.dtMax")
output("integrator.rigorousBoundaries")

#-------------------------------------------------------------------------------
# Make the problem controller.
#-------------------------------------------------------------------------------
control = SpheralController(integrator, WT,
                            statsStep = statsStep,
                            restartStep = restartStep,
                            restartBaseName = restartBaseName,
                            restoreCycle = restoreCycle)
output("control")

#-------------------------------------------------------------------------------
# If we want to use refinement, build the refinemnt algorithm.
#-------------------------------------------------------------------------------
class SelectNodes:
    def __init__(self):
        return
    def prepareForSelection(self, dataBase):
        return
    def selectNodes(self, nodeList):
        if control.totalSteps == 50 and nodeList.name == nodes1.name:
            return range(nodes1.numInternalNodes)
        else:
            return []

class SelectNodes2:
    def __init__(self):
        return
    def prepareForSelection(self, dataBase):
        return
    def selectNodes(self, nodeList):
        if control.totalSteps == 20:
            return range(nodeList.numInternalNodes)
        else:
            return []

if useRefinement:
    from AdaptiveRefinement import *
    select = SelectNodes()
    refine = SplitNodes1d()
    package = AdaptiveRefinement(db, select, refine, control)
    control.appendPeriodicWork(package.refineNodes, 1)

#-------------------------------------------------------------------------------
# Advance to the end time.
#-------------------------------------------------------------------------------
if not steps is None:
    control.step(steps)

    # Are we doing the restart test?
    if checkRestart:
        state0 = State(db, integrator.physicsPackages())
        state0.copyState()
        control.loadRestartFile(control.totalSteps)
        state1 = State(db, integrator.physicsPackages())
        if not state1 == state0:
            raise ValueError, "The restarted state does not match!"
        else:
            print "Restart check PASSED."

else:
    control.advance(goalTime, maxSteps)
    control.dropRestartFile()

#-------------------------------------------------------------------------------
# Plot the final state.
#-------------------------------------------------------------------------------
dx1 = (x1 - x0)/nx1
dx2 = (x2 - x1)/nx2
h1 = 1.0/(nPerh*dx1)
h2 = 1.0/(nPerh*dx2)
answer = SodSolution(nPoints=nx1 + nx2,
                     gamma = gammaGas,
                     rho1 = rho1,
                     P1 = P1,
                     rho2 = rho2,
                     P2 = P2,
                     x0 = x0,
                     x1 = x1,
                     x2 = x2,
                     h1 = 1.0/h1,
                     h2 = 1.0/h2)

#cs = db.newFluidScalarFieldList(0.0, "sound speed")
#db.fluidSoundSpeed(cs)
cs = hydro.soundSpeed()

def createList(x):
    xx = x
    if xx == []:
        xx = [-1e50,]
    tmp = mpi.allreduce(xx, mpi.SUM)
    result = [y for y in tmp if y != -1e50]
    return result

# Compute the simulated specific entropy.
A = []
for nodes in nodeSet:
    rho = createList(nodes.massDensity().internalValues())
    #pressure = ScalarField("pressure", nodes)
    #nodes.pressure(pressure)
    pressure = hydro.pressure()[0]
    P = createList(pressure.internalValues())
    A += [Pi/rhoi**gammaGas for (Pi, rhoi) in zip(P, rho)]

# The analytic solution for the simulated entropy.
xprof = createList([x.x for x in nodes1.positions().internalValues()] +
                   [x.x for x in nodes2.positions().internalValues()])
xans, vans, uans, rhoans, Pans, hans = answer.solution(control.time(), xprof)
Aans = [Pi/rhoi**gammaGas for (Pi, rhoi) in zip(Pans,  rhoans)]
csAns = [sqrt(gammaGas*Pi/rhoi) for (Pi, rhoi) in zip(Pans,  rhoans)]

if graphics:
    from SpheralGnuPlotUtilities import *

    rhoPlot, velPlot, epsPlot, PPlot, HPlot = plotState(db, plotStyle="lines")
    plotAnswer(answer, control.time(),
               rhoPlot, velPlot, epsPlot, PPlot, HPlot)
    pE = plotEHistory(control.conserve)

    csPlot = plotFieldList(cs, winTitle="Sound speed")
    csAnsData = Gnuplot.Data(xans, csAns, 
                             with_ = "lines",
                             title = "Analytic")
    csPlot.replot(csAnsData)

    plots = [(rhoPlot, "Sod-planar-rho.png"),
             (velPlot, "Sod-planar-vel.png"),
             (epsPlot, "Sod-planar-eps.png"),
             (PPlot, "Sod-planar-P.png"),
             (HPlot, "Sod-planar-h.png"),
             (csPlot, "Sod-planar-cs.png")]
    
    if CRKSPH:
        APlot = plotFieldList(hydro.A(),
                              winTitle = "A",
                              colorNodeLists = False)
        BPlot = plotFieldList(hydro.B(),
                              yFunction = "%s.x",
                              winTitle = "B",
                              colorNodeLists = False)
        plots += [(APlot, "Sod-planar-A.png"),
                  (BPlot, "Sod-planar-B.png")]
        derivs = StateDerivatives(db, integrator.physicsPackages())
        drhodt = derivs.scalarFields("delta mass density")
        pdrhodt = plotFieldList(drhodt, winTitle = "DrhoDt", colorNodeLists=False)
    
    viscPlot = plotFieldList(hydro.maxViscousPressure(),
                             winTitle = "max(rho^2 Piij)",
                             colorNodeLists = False)
    plots.append((viscPlot, "Sod-planar-viscosity.png"))
    
    if boolCullenViscosity:
        cullAlphaPlot = plotFieldList(q.ClMultiplier(),
                                      winTitle = "Cullen alpha")
        cullDalphaPlot = plotFieldList(evolveCullenViscosityMultiplier.DalphaDt(),
                                       winTitle = "Cullen DalphaDt")
        plots += [(cullAlphaPlot, "Sod-planar-Cullen-alpha.png"),
                  (cullDalphaPlot, "Sod-planar-Cullen-DalphaDt.png")]

    if boolReduceViscosity:
        alphaPlot = plotFieldList(q.ClMultiplier(),
                                  winTitle = "rvAlpha",
                                  colorNodeLists = False)

    # # Plot the specific entropy.
    # if mpi.rank == 0:
    #     ll = zip(xprof, A, Aans)
    #     ll.sort()
    #     AsimData = Gnuplot.Data(xprof, A,
    #                             with_ = "points",
    #                             title = "Simulation",
    #                             inline = True)
    #     AansData = Gnuplot.Data(xprof, Aans,
    #                             with_ = "lines",
    #                             title = "Analytic",
    #                             inline = True)
    #     Aplot = Gnuplot.Gnuplot()
    #     Aplot.plot(AsimData)
    #     Aplot.replot(AansData)
    # else:
    #     Aplot = fakeGnuplot()

    # # Plot the grad h correction term (omega)
    # omegaPlot = plotFieldList(db.fluidOmegaGradh,
    #                           winTitle = "grad h correction",
    #                           colorNodeLists = False)

    # Some debugging useful plots to pull out the derivatives and check 'em out.

    # Make hardcopies of the plots.
    for p, filename in plots:
        p.hardcopy(os.path.join(dataDir, filename), terminal="png")

print "Energy conservation: original=%g, final=%g, error=%g" % (control.conserve.EHistory[0],
                                                                control.conserve.EHistory[-1],
                                                                (control.conserve.EHistory[-1] - control.conserve.EHistory[0])/control.conserve.EHistory[0])

#-------------------------------------------------------------------------------
# If requested, write out the state in a global ordering to a file.
#-------------------------------------------------------------------------------
from SpheralGnuPlotUtilities import multiSort
mof = mortonOrderIndices(db)
mo = mpi.reduce(mof[0].internalValues(), mpi.SUM)
rhoprof = mpi.reduce(nodes1.massDensity().internalValues(), mpi.SUM)
P = ScalarField("pressure", nodes1)
nodes1.pressure(P)
Pprof = mpi.reduce(P.internalValues(), mpi.SUM)
vprof = mpi.reduce([v.x for v in nodes1.velocity().internalValues()], mpi.SUM)
epsprof = mpi.reduce(nodes1.specificThermalEnergy().internalValues(), mpi.SUM)
hprof = mpi.reduce([1.0/H.xx for H in nodes1.Hfield().internalValues()], mpi.SUM)

rmin = x0
rmax = x2
if mpi.rank == 0:
    multiSort(mo, xprof, rhoprof, Pprof, vprof, epsprof, hprof)
    if outputFile != "None":
        outputFile = os.path.join(dataDir, outputFile)
        f = open(outputFile, "w")
        f.write(("#  " + 17*"'%s' " + "\n") % ("x", "rho", "P", "v", "eps", "h", "mo",
                                               "rhoans", "Pans", "vans", "hans",
                                               "x_UU", "rho_UU", "P_UU", "v_UU", "eps_UU", "h_UU"))
        for (xi, rhoi, Pi, vi, epsi, hi, mi,
             rhoansi, Pansi, vansi, hansi) in zip(xprof, rhoprof, Pprof, vprof, epsprof, hprof, mo,
                                                  rhoans, Pans, vans, hans):
            f.write((6*"%16.12e " + "%i " + 4*"%16.12e " + 6*"%i " + '\n') % 
                    (xi, rhoi, Pi, vi, epsi, hi, mi,
                     rhoansi, Pansi, vansi, hansi,
                     unpackElementUL(packElementDouble(xi)),
                     unpackElementUL(packElementDouble(rhoi)),
                     unpackElementUL(packElementDouble(Pi)),
                     unpackElementUL(packElementDouble(vi)),
                     unpackElementUL(packElementDouble(epsi)),
                     unpackElementUL(packElementDouble(hi))))
        f.close()

    import Pnorm
    print "\tQuantity \t\tL1 \t\t\tL2 \t\t\tLinf"
    failure = False
    hD = []
    #f = open("MCTesting.txt", "a")
    #f.write(("CL=%g, Cq=%g \t") %(Cl, Cq))
    for (name, data, ans) in [("Mass Density", rhoprof, rhoans),
                                             ("Pressure", Pprof, Pans),
                                             ("Velocity", vprof, vans),
                                             ("Thermal E", epsprof, uans),
                                             ("h       ", hprof, hans)]:
        assert len(data) == len(ans)
        error = [data[i] - ans[i] for i in xrange(len(data))]
        Pn = Pnorm.Pnorm(error, xprof)
        L1 = Pn.gridpnorm(1, rmin, rmax)
        L2 = Pn.gridpnorm(2, rmin, rmax)
        Linf = Pn.gridpnorm("inf", rmin, rmax)
        print "\t%s \t\t%g \t\t%g \t\t%g" % (name, L1, L2, Linf)
        #f.write(("\t\t%g") % (L1))
        hD.append([L1,L2,Linf])
    #f.write("\n")

    print "%d\t %g\t %g\t %g\t %g\t %g\t %g\t %g\t %g\t %g\t %g\t %g\t %g\t" % (nx1+nx2,hD[0][0],hD[1][0],hD[2][0],hD[3][0],
                                                                                hD[0][1],hD[1][1],hD[2][1],hD[3][1],
                                                                                hD[0][2],hD[1][2],hD[2][2],hD[3][2])<|MERGE_RESOLUTION|>--- conflicted
+++ resolved
@@ -24,18 +24,13 @@
             x1 = 0.0,
             x2 = 0.5,
 
-            hsmooth = 0.0,  # Optionally smooth initial discontinuity
+            smoothDiscontinuity = False,
 
             nPerh = 1.25,
 
             gammaGas = 5.0/3.0,
             mu = 1.0,
             
-            SVPH = False,
-            CRKSPH = False,
-            PSPH = False,
-            evolveTotalEnergy = False,  # Only for SPH variants -- evolve total rather than specific energy
-            solid = False,    # If true, use the fluid limit of the solid hydro option
             Qconstructor = MonaghanGingoldViscosity,
             boolReduceViscosity = False,
             nh = 5.0,
@@ -43,14 +38,7 @@
             aMax = 2.0,
             Cl = 1.0,
             Cq = 1.5,
-<<<<<<< HEAD
-            etaCritFrac = 1.0,
-            etaFoldFrac = 0.2,
             boolCullenViscosity = False,
-            cullenReproducingKernelGradient = False,  # Use reproducing kernels for gradients in Cullen-Dehnen visocosity model
-=======
-            boolCullenViscosity = False,
->>>>>>> 69fa69ef
             alphMax = 2.0,
             alphMin = 0.02,
             betaC = 0.7,
@@ -58,10 +46,6 @@
             betaE = 1.0,
             fKern = 1.0/3.0,
             boolHopkinsCorrection = True,
-<<<<<<< HEAD
-            HopkinsConductivity = False,
-=======
->>>>>>> 69fa69ef
             linearInExpansion = False,
             quadraticInExpansion = False,
             Qlimiter = False,
@@ -84,12 +68,15 @@
             bArtificialConduction = False,
             arCondAlpha = 0.5,
 
+            SVPH = False,
+            CRKSPH = False,
+            solid = False,    # If true, use the fluid limit of the solid hydro option
             IntegratorConstructor = CheapSynchronousRK2Integrator,
             dtverbose = False,
             steps = None,
             goalTime = 0.15,
-            dt = 1e-6,
-            dtMin = 1.0e-6,
+            dt = 1e-4,
+            dtMin = 1.0e-5,
             dtMax = 0.1,
             dtGrowth = 2.0,
             rigorousBoundaries = False,
@@ -97,28 +84,16 @@
             statsStep = 10,
             HUpdate = IdealH,
             correctionOrder = LinearOrder,
-<<<<<<< HEAD
-            volumeType = CRKSumVolume,
-            densityUpdate = RigorousSumDensity,
-            compatibleEnergy = True,
-            correctVelocityGradient = True,
-            gradhCorrection = True,
-=======
             densityUpdate = RigorousSumDensity,
             compatibleEnergy = True,
             gradhCorrection = False,
->>>>>>> 69fa69ef
             linearConsistent = False,
 
             useRefinement = False,
 
             clearDirectories = False,
             restoreCycle = -1,
-<<<<<<< HEAD
-            restartStep = 10000,
-=======
             restartStep = 200,
->>>>>>> 69fa69ef
             dataDirBase = "dumps-Sod-planar",
             restartBaseName = "Sod-planar-1d-restart",
             outputFile = "None",
@@ -136,8 +111,6 @@
     else:
         HydroConstructor = CRKSPHHydro
     Qconstructor = CRKSPHMonaghanGingoldViscosity
-elif PSPH:
-    HydroConstructor = PSPHHydro
 else:
     if solid:
         HydroConstructor = SolidSPHHydro
@@ -145,13 +118,8 @@
         HydroConstructor = SPHHydro
 
 dataDir = os.path.join(dataDirBase, 
-<<<<<<< HEAD
-                       HydroConstructor.__name__,
-                       Qconstructor.__name__,
-=======
                        str(HydroConstructor).split("'")[1].split(".")[-1],
                        str(Qconstructor).split("'")[1].split(".")[-1],
->>>>>>> 69fa69ef
                        "nPerh=%f" % nPerh,
                        "compatibleEnergy=%s" % compatibleEnergy,
                        "correctionOrder=%s" % correctionOrder,
@@ -193,23 +161,6 @@
 # Make the NodeLists.
 #-------------------------------------------------------------------------------
 if solid:
-<<<<<<< HEAD
-    makeNL = makeSolidNodeList
-else:
-    makeNL = makeFluidNodeList
-nodes1 = makeNL("nodes1", eos, 
-                hmin = hmin,
-                hmax = hmax,
-                nPerh = nPerh,
-                kernelExtent = kernelExtent,
-                rhoMin = rhoMin)
-nodes2 = makeNL("nodes2", eos, 
-                hmin = hmin,
-                hmax = hmax,
-                nPerh = nPerh,
-                kernelExtent = kernelExtent,
-                rhoMin = rhoMin)
-=======
     nodes1 = makeSolidNodeList("nodes1", eos, strength,
                                hmin = hmin,
                                hmax = hmax,
@@ -235,54 +186,31 @@
                                nPerh = nPerh,
                                kernelExtent = kernelExtent,
                                rhoMin = rhoMin)
->>>>>>> 69fa69ef
 nodeSet = [nodes1, nodes2]
-
-#-------------------------------------------------------------------------------
-# A function to specify the density profile.
-#-------------------------------------------------------------------------------
-dx1 = (x1 - x0)/nx1
-dx2 = (x2 - x1)/nx2
-hfold = hsmooth*max(dx1, dx2)
-def rho_initial(xi):
-    if xi < x1 - hfold:
-        return rho1
-    elif xi > x1 + hfold:
-        return rho2
-    else:
-        f = 0.5*(sin(0.5*pi*(xi - x1)/hfold) + 1.0)
-        return (1.0 - f)*rho1 + f*rho2
 
 #-------------------------------------------------------------------------------
 # Set the node properties.
 #-------------------------------------------------------------------------------
 from DistributeNodes import distributeNodesInRange1d
 if numNodeLists == 1:
-    distributeNodesInRange1d([(nodes1, [(nx1, rho_initial, (x0, x1)), 
-                                        (nx2, rho_initial, (x1, x2))])])
+    distributeNodesInRange1d([(nodes1, [(nx1, rho1, (x0, x1)), (nx2, rho2, (x1, x2))])])
 else:
-    distributeNodesInRange1d([(nodes1, [(nx1, rho_initial, (x0, x1))]),
-                              (nodes2, [(nx2, rho_initial, (x1, x2))])])
+    distributeNodesInRange1d([(nodes1, [(nx1, rho1, (x0, x1))]),
+                              (nodes2, [(nx2, rho2, (x1, x2))])])
 output("nodes1.numNodes")
 output("nodes2.numNodes")
 
 # Set node specific thermal energies
-def specificEnergy(xi, rhoi):
-    if xi < x1 - hfold:
-        Pi = P1
-    elif xi > x1 + hfold:
-        Pi = P2
+def specificEnergy(x):
+    if x < x1:
+        return P1/((gammaGas - 1.0)*rho1)
     else:
-        f = 0.5*(sin(0.5*pi*(xi - x1)/hfold) + 1.0)
-        Pi = (1.0 - f)*P1 + f*P2
-    return Pi/((gammaGas - 1.0)*rhoi)
-
+        return P2/((gammaGas - 1.0)*rho2)
 for nodes in nodeSet:
     pos = nodes.positions()
     eps = nodes.specificThermalEnergy()
-    rho = nodes.massDensity()
     for i in xrange(nodes.numInternalNodes):
-        eps[i] = specificEnergy(pos[i].x, rho[i])
+        eps[i] = specificEnergy(pos[i].x)
 
 #-------------------------------------------------------------------------------
 # Construct a DataBase to hold our node list
@@ -329,39 +257,20 @@
                              filter = filter,
                              cfl = cfl,
                              correctionOrder = correctionOrder,
-<<<<<<< HEAD
-                             volumeType = volumeType,
-=======
->>>>>>> 69fa69ef
                              compatibleEnergyEvolution = compatibleEnergy,
                              XSPH = XSPH,
                              densityUpdate = densityUpdate,
                              HUpdate = HUpdate)
-    q.etaCritFrac = etaCritFrac
-    q.etaFoldFrac = etaFoldFrac
-elif PSPH:
-    hydro = HydroConstructor(W = WT,
-                             Q = q,
-                             cfl = cfl,
-                             compatibleEnergyEvolution = compatibleEnergy,
-                             evolveTotalEnergy = evolveTotalEnergy,
-                             densityUpdate = densityUpdate,
-                             HUpdate = HUpdate,
-                             XSPH = XSPH,
-                             correctVelocityGradient = correctVelocityGradient,
-                             HopkinsConductivity = HopkinsConductivity)
 else:
     hydro = HydroConstructor(W = WT,
                              Q = q,
                              cfl = cfl,
                              compatibleEnergyEvolution = compatibleEnergy,
-                             evolveTotalEnergy = evolveTotalEnergy,
                              gradhCorrection = gradhCorrection,
                              densityUpdate = densityUpdate,
                              HUpdate = HUpdate,
                              PSPH = PSPH,
                              XSPH = XSPH,
-                             correctVelocityGradient = correctVelocityGradient,
                              epsTensile = epsilonTensile,
                              nTensile = nTensile)
 output("hydro")
@@ -372,13 +281,6 @@
 # Construct the MMRV physics object.
 #-------------------------------------------------------------------------------
 if boolReduceViscosity:
-<<<<<<< HEAD
-    evolveReducingViscosityMultiplier = MorrisMonaghanReducingViscosity(q,nh,nh,aMin,aMax)
-    packages.append(evolveReducingViscosityMultiplier)
-elif boolCullenViscosity:
-    evolveCullenViscosityMultiplier = CullenDehnenViscosity(q,WT,alphMax,alphMin,betaC,betaD,betaE,fKern,boolHopkinsCorrection,cullenReproducingKernelGradient)
-    packages.append(evolveCullenViscosityMultiplier)
-=======
     evolveReducingViscosityMultiplier = MorrisMonaghanReducingViscosity(q,nh,aMin,aMax)
     packages.append(evolveReducingViscosityMultiplier)
 elif boolCullenViscosity:
@@ -386,7 +288,6 @@
     packages.append(evolveCullenViscosityMultiplier)
 
 
->>>>>>> 69fa69ef
 
 #-------------------------------------------------------------------------------
 # Construct the Artificial Conduction physics object.
@@ -443,6 +344,33 @@
 output("integrator.rigorousBoundaries")
 
 #-------------------------------------------------------------------------------
+# If requested, smooth the state at the discontinuity.
+#-------------------------------------------------------------------------------
+if smoothDiscontinuity:
+    W0 = WT.kernelValue(0.0, 1.0)
+    m1 = (x1 - x0)*rho1/nx1
+    m2 = (x2 - x1)*rho2/nx2
+    dx1 = (x1 - x0)/nx1
+    dx2 = (x2 - x1)/nx2
+    h1 = 2.0*dx1 * nPerh
+    h2 = 2.0*dx2 * nPerh
+    H1 = SymTensor(1.0/(nPerh * dx1))
+    H2 = SymTensor(1.0/(nPerh * dx2))
+    A1 = P1/(rho1**gammaGas)
+    A2 = P2/(rho2**gammaGas)
+
+    for i in xrange(nodes1.numInternalNodes):
+        fi = WT.kernelValue(abs(nodes1.positions()[i].x - x1)/h1, 1.0) / W0
+        fi = 1.0 - min(1.0, abs(nodes1.positions()[i].x - x1)/h1)
+        assert fi >= 0.0 and fi <= 1.0
+        nodes1.mass()[i] = (1.0 - fi)*m1 + 0.5*fi*(m1 + m2)
+    for i in xrange(nodes2.numInternalNodes):
+        fi = WT.kernelValue(abs(nodes2.positions()[i].x - x1)/h2, 1.0) / W0
+        fi = 1.0 - min(1.0, abs(nodes2.positions()[i].x - x1)/h2)
+        assert fi >= 0.0 and fi <= 1.0
+        nodes2.mass()[i] = (1.0 - fi)*m2 + 0.5*fi*(m1 + m2)
+
+#-------------------------------------------------------------------------------
 # Make the problem controller.
 #-------------------------------------------------------------------------------
 control = SpheralController(integrator, WT,
@@ -524,9 +452,8 @@
                      h1 = 1.0/h1,
                      h2 = 1.0/h2)
 
-#cs = db.newFluidScalarFieldList(0.0, "sound speed")
-#db.fluidSoundSpeed(cs)
-cs = hydro.soundSpeed()
+cs = db.newFluidScalarFieldList(0.0, "sound speed")
+db.fluidSoundSpeed(cs)
 
 def createList(x):
     xx = x
@@ -540,9 +467,8 @@
 A = []
 for nodes in nodeSet:
     rho = createList(nodes.massDensity().internalValues())
-    #pressure = ScalarField("pressure", nodes)
-    #nodes.pressure(pressure)
-    pressure = hydro.pressure()[0]
+    pressure = ScalarField("pressure", nodes)
+    nodes.pressure(pressure)
     P = createList(pressure.internalValues())
     A += [Pi/rhoi**gammaGas for (Pi, rhoi) in zip(P, rho)]
 
@@ -551,7 +477,6 @@
                    [x.x for x in nodes2.positions().internalValues()])
 xans, vans, uans, rhoans, Pans, hans = answer.solution(control.time(), xprof)
 Aans = [Pi/rhoi**gammaGas for (Pi, rhoi) in zip(Pans,  rhoans)]
-csAns = [sqrt(gammaGas*Pi/rhoi) for (Pi, rhoi) in zip(Pans,  rhoans)]
 
 if graphics:
     from SpheralGnuPlotUtilities import *
@@ -560,13 +485,7 @@
     plotAnswer(answer, control.time(),
                rhoPlot, velPlot, epsPlot, PPlot, HPlot)
     pE = plotEHistory(control.conserve)
-
     csPlot = plotFieldList(cs, winTitle="Sound speed")
-    csAnsData = Gnuplot.Data(xans, csAns, 
-                             with_ = "lines",
-                             title = "Analytic")
-    csPlot.replot(csAnsData)
-
     plots = [(rhoPlot, "Sod-planar-rho.png"),
              (velPlot, "Sod-planar-vel.png"),
              (epsPlot, "Sod-planar-eps.png"),
@@ -575,6 +494,9 @@
              (csPlot, "Sod-planar-cs.png")]
     
     if CRKSPH:
+        volPlot = plotFieldList(hydro.volume(),
+                                winTitle = "volume",
+                                colorNodeLists = False)
         APlot = plotFieldList(hydro.A(),
                               winTitle = "A",
                               colorNodeLists = False)
@@ -582,29 +504,25 @@
                               yFunction = "%s.x",
                               winTitle = "B",
                               colorNodeLists = False)
-        plots += [(APlot, "Sod-planar-A.png"),
+        plots += [(volPlot, "Sod-planar-vol.png"),
+                  (APlot, "Sod-planar-A.png"),
                   (BPlot, "Sod-planar-B.png")]
+        state = State()
         derivs = StateDerivatives(db, integrator.physicsPackages())
         drhodt = derivs.scalarFields("delta mass density")
         pdrhodt = plotFieldList(drhodt, winTitle = "DrhoDt", colorNodeLists=False)
+        drhodx = derivs.vectorFields("mass density gradient")
+        pdrhodx = plotFieldList(drhodx, yFunction="%s.x", winTitle = "DrhoDx", colorNodeLists=False)
     
     viscPlot = plotFieldList(hydro.maxViscousPressure(),
                              winTitle = "max(rho^2 Piij)",
                              colorNodeLists = False)
     plots.append((viscPlot, "Sod-planar-viscosity.png"))
     
-    if boolCullenViscosity:
-        cullAlphaPlot = plotFieldList(q.ClMultiplier(),
-                                      winTitle = "Cullen alpha")
-        cullDalphaPlot = plotFieldList(evolveCullenViscosityMultiplier.DalphaDt(),
-                                       winTitle = "Cullen DalphaDt")
-        plots += [(cullAlphaPlot, "Sod-planar-Cullen-alpha.png"),
-                  (cullDalphaPlot, "Sod-planar-Cullen-DalphaDt.png")]
-
-    if boolReduceViscosity:
-        alphaPlot = plotFieldList(q.ClMultiplier(),
-                                  winTitle = "rvAlpha",
-                                  colorNodeLists = False)
+    #if boolReduceViscosity:
+    #    alphaPlot = plotFieldList(q.reducingViscosityMultiplier(),
+    #                              winTitle = "rvAlpha",
+    #                              colorNodeLists = False)
 
     # # Plot the specific entropy.
     # if mpi.rank == 0:
@@ -681,8 +599,6 @@
     print "\tQuantity \t\tL1 \t\t\tL2 \t\t\tLinf"
     failure = False
     hD = []
-    #f = open("MCTesting.txt", "a")
-    #f.write(("CL=%g, Cq=%g \t") %(Cl, Cq))
     for (name, data, ans) in [("Mass Density", rhoprof, rhoans),
                                              ("Pressure", Pprof, Pans),
                                              ("Velocity", vprof, vans),
@@ -695,9 +611,7 @@
         L2 = Pn.gridpnorm(2, rmin, rmax)
         Linf = Pn.gridpnorm("inf", rmin, rmax)
         print "\t%s \t\t%g \t\t%g \t\t%g" % (name, L1, L2, Linf)
-        #f.write(("\t\t%g") % (L1))
         hD.append([L1,L2,Linf])
-    #f.write("\n")
 
     print "%d\t %g\t %g\t %g\t %g\t %g\t %g\t %g\t %g\t %g\t %g\t %g\t %g\t" % (nx1+nx2,hD[0][0],hD[1][0],hD[2][0],hD[3][0],
                                                                                 hD[0][1],hD[1][1],hD[2][1],hD[3][1],
