--- conflicted
+++ resolved
@@ -1,10 +1,5 @@
-<<<<<<< HEAD
-#ATS:test(SELF, "--CRKSPH=True --nx1=256 --nx2=256 --ny1=128 --ny2=128 --cfl=0.25 --Cl=1.0 --Cq=1.0 --clearDirectories=True --KernelConstructor NBSplineKernel --filter=0.0 --nPerh=1.51 --graphMixing True --mixFile KH_CRK_256x256.gnu --serialDump=False", label="KH CRK 256^2, nPerh=1.5", np=10)
-#ATS:test(SELF, "--CRKSPH=True --nx1=512 --nx2=512 --ny1=256 --ny2=256 --cfl=0.25 --Cl=1.0 --Cq=1.0 --clearDirectories=True --KernelConstructor NBSplineKernel --filter=0.0 --nPerh=1.51 --graphMixing True --mixFile KH_CRK_512x512.gnu --serialDump=False", label="KH CRK 512^2, nPerh=1.5", np=70)
-=======
 #ATS:test(SELF, "--CRKSPH=True --nx1=256 --nx2=256 --ny1=128 --ny2=128 --cfl=0.25 --Cl=1.0 --Cq=1.0 --clearDirectories=True --KernelConstructor NBSplineKernel --filter=0 --nPerh=1.51 --graphMixing True --mixFile KH_CRK_256x256.gnu --serialDump=False", label="KH CRK 256^2, nPerh=1.5", np=10)
 #ATS:test(SELF, "--CRKSPH=True --nx1=512 --nx2=512 --ny1=256 --ny2=256 --cfl=0.25 --Cl=1.0 --Cq=1.0 --clearDirectories=True --KernelConstructor NBSplineKernel --filter=0 --nPerh=1.51 --graphMixing True --mixFile KH_CRK_512x512.gnu --serialDump=False", label="KH CRK 512^2, nPerh=1.5", np=70)
->>>>>>> 69fa69ef
 
 #-------------------------------------------------------------------------------
 # This is the basic Kelvin-Helmholtz problem as discussed in
@@ -55,17 +50,13 @@
 
             SVPH = False,
             CRKSPH = False,
-            PSPH = False,
-            ASPH = False,   # Just for choosing the H algorithm
+            ASPH = False,
+            SPH = True,   # This just chooses the H algorithm -- you can use this with CRKSPH for instance.
             filter = 0.0,   # CRKSPH filtering
             Qconstructor = MonaghanGingoldViscosity,
             KernelConstructor = BSplineKernel,
             order = 5,
             correctionOrder = LinearOrder,
-<<<<<<< HEAD
-            volumeType = CRKSumVolume,
-=======
->>>>>>> 69fa69ef
             #Qconstructor = TensorMonaghanGingoldViscosity,
             linearConsistent = False,
             fcentroidal = 0.0,
@@ -140,7 +131,6 @@
             )
 assert not(boolReduceViscosity and boolCullenViscosity)
 
-assert not(boolReduceViscosity and boolCullenViscosity)
 assert numNodeLists in (1, 2)
 
 # Decide on our hydro algorithm.
@@ -155,11 +145,6 @@
         HydroConstructor = ACRKSPHHydro
     else:
         HydroConstructor = CRKSPHHydro
-elif PSPH:
-    if ASPH:
-        HydroConstructor = APSPHHydro
-    else:
-        HydroConstructor = PSPHHydro
 else:
     if ASPH:
         HydroConstructor = ASPHHydro
@@ -170,23 +155,14 @@
                        "rho1=%g-rho2=%g" % (rho1, rho2),
                        "vx1=%g-vx2=%g" % (abs(vx1), abs(vx2)),
                        "vxboost=%g-vyboost=%g" % (vxboost, vyboost),
-                       HydroConstructor.__name__,
-                       KernelConstructor.__name__,
+                       str(HydroConstructor).split("'")[1].split(".")[-1],
                        "densityUpdate=%s" % (densityUpdate),
                        "correctionOrder=%s" % (correctionOrder),
-<<<<<<< HEAD
-                       "volumeType=%s" % volumeType,
-                       "compatibleEnergy=%s" % (compatibleEnergy),
-                       "Cullen=%s" % (boolCullenViscosity),
-                       "filter=%g" % filter,
-                       "%s-Cl=%g-Cq=%g" % (Qconstructor.__name__, Cl, Cq),
-=======
                        "compatibleEnergy=%s" % (compatibleEnergy),
                        "PSPH=%s" % (PSPH),
                        "Cullen=%s" % (boolCullenViscosity),
                        "filter=%s" % filter,
                        "%s-Cl=%g-Cq=%g" % (str(Qconstructor).split("'")[1].split(".")[-1], Cl, Cq),
->>>>>>> 69fa69ef
                        "%ix%i" % (nx1, ny1 + ny2),
                        "nPerh=%g-Qhmult=%g" % (nPerh, Qhmult))
 restartDir = os.path.join(dataDir, "restarts")
@@ -264,21 +240,21 @@
                                             xmin = (0.0,  0.25),
                                             xmax = (1.0,  0.75),
                                             nNodePerh = nPerh,
-                                            SPH = (not ASPH))
+                                            SPH = SPH)
     generator21 = GenerateNodeDistribution2d(nx2, int(0.5*ny2 + 0.5),
                                              rho = rho1,
                                              distributionType = "lattice",
                                              xmin = (0.0, 0.0),
                                              xmax = (1.0, 0.25),
                                              nNodePerh = nPerh,
-                                             SPH = (not ASPH))
+                                             SPH = SPH)
     generator22 = GenerateNodeDistribution2d(nx2, int(0.5*ny2 + 0.5),
                                              rho = rho1,
                                              distributionType = "lattice",
                                              xmin = (0.0, 0.75),
                                              xmax = (1.0, 1.0),
                                              nNodePerh = nPerh,
-                                             SPH = (not ASPH))
+                                             SPH = SPH)
     generator2 = CompositeNodeDistribution(generator21, generator22)
 
     if mpi.procs > 1:
@@ -416,10 +392,6 @@
                              compatibleEnergyEvolution = compatibleEnergy,
                              XSPH = XSPH,
                              correctionOrder = correctionOrder,
-<<<<<<< HEAD
-                             volumeType = volumeType,
-=======
->>>>>>> 69fa69ef
                              densityUpdate = densityUpdate,
                              HUpdate = HUpdate)
 else:
@@ -534,7 +506,7 @@
                             vizDir = vizDir,
                             vizStep = vizCycle,
                             vizTime = vizTime,
-                            SPH = (not ASPH))
+                            SPH = SPH)
 output("control")
 
 #-------------------------------------------------------------------------------
@@ -569,20 +541,12 @@
       M=sqrt((S/D)*(S/D)+(C/D)*(C/D))*2.0
       KE = max(ke)
       print "At time t = %s, Mixing Amp M = %s \n" % (t,M)
-<<<<<<< HEAD
-      with open(os.path.join(dataDir, mixFile), "a") as myfile:
-=======
       with open(mixFile, "a") as myfile:
->>>>>>> 69fa69ef
         myfile.write("%s\t %s\t %s\n" % (t, M, KE))
 
 if graphMixing:
     control.appendPeriodicTimeWork(mixingScale, mixInterval)
-<<<<<<< HEAD
-    myfile = open(os.path.join(dataDir, mixFile), "w")
-=======
     myfile = open(mixFile, "w")
->>>>>>> 69fa69ef
     myfile.write("# time           mixamp                     KEMax\n")
     myfile.close()
 
@@ -659,7 +623,7 @@
           serialData.append([nodeL.positions()[j],3.0/(nodeL.Hfield()[j].Trace()),nodeL.mass()[j],nodeL.massDensity()[j],nodeL.specificThermalEnergy()[j]])
   serialData = mpi.reduce(serialData,mpi.SUM)
   if rank == 0:
-    f = open(os.path.join(dataDir, "./serialDump.ascii"),'w')
+    f = open(dataDir + "/serialDump.ascii",'w')
     for i in xrange(len(serialData)):
       f.write("{0} {1} {2} {3} {4} {5} {6} {7}\n".format(i,serialData[i][0][0],serialData[i][0][1],0.0,serialData[i][1],serialData[i][2],serialData[i][3],serialData[i][4]))
     f.close()