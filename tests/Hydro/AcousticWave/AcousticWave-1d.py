#-------------------------------------------------------------------------------
# A 1-D acoustic wave test.  Here we propogate a simple sound wave round and
# round in a periodic box.  This specific example is based on the test case
# described in D.J. Price's dissertation as an example of the effect of the
# grad h terms.
#-------------------------------------------------------------------------------
import os, shutil
from math import *
from Spheral1d import *
from SpheralTestUtilities import *
import mpi
import numpy as np
#import matplotlib.pyplot as plt

def smooth(x,window_len=11,window='hanning'):
    if x.ndim != 1:
        raise ValueError, "smooth only accepts 1 dimension arrays."
    if x.size < window_len:
        raise ValueError, "Input vector needs to be bigger than window size."
    if window_len<3:
        return x
    if not window in ['flat', 'hanning', 'hamming', 'bartlett', 'blackman']:
        raise ValueError, "Window is on of 'flat', 'hanning', 'hamming', 'bartlett', 'blackman'"
    s=np.r_[2*x[0]-x[window_len-1::-1],x,2*x[-1]-x[-1:-window_len:-1]]
    if window == 'flat': #moving average
        w=np.ones(window_len,'d')
    else:
        w=eval('np.'+window+'(window_len)')
    y=np.convolve(w/w.sum(),s,mode='same')
    return y[window_len:-window_len+1]

title("Acoustic wave propagation test.")

#-------------------------------------------------------------------------------
# Generic problem parameters
#-------------------------------------------------------------------------------
commandLine(nx1 = 100,
            x0 = 0.0,
            x1 = 1.0,

            rho1 = 1.0,
            eps1 = 1.0,
            A = 1.0e-6,
            kfreq = 1.0,

            cs2 = 1.0,
            mu = 1.0,

            nPerh = 1.51,

            Qconstructor = MonaghanGingoldViscosity,
            #Qconstructor = TensorMonaghanGingoldViscosity,
            Cl = 0.0,
            Cq = 0.0,
            linearInExpansion = False,
            Qlimiter = False,
            epsilon2 = 1e-30,
            hmin = 1.0e-10,
            hmax = 0.1,
            cfl = 0.5,
            XSPH = False,
            PSPH = False,
            epsilonTensile = 0.0,
            nTensile = 4,
            filter = 0.0,
            KernelConstructor = BSplineKernel,
            order = 5,

            SVPH = False,
            CRKSPH = False,
            TSPH = False,
            PSPH = False,
            IntegratorConstructor = CheapSynchronousRK2Integrator,
            steps = None,
            goalTime = 5.0,
            dt = 1.0e-10,
            dtMin = 1.0e-10, 
            dtMax = 0.1,
            dtGrowth = 2.0,
            dtverbose = False,
            rigorousBoundaries = False,
            maxSteps = None,
            statsStep = 1,
            smoothIters = 0,
            HUpdate = IntegrateH,
<<<<<<< HEAD
            correctionOrder = LinearOrder,
=======
>>>>>>> 69fa69ef
            densityUpdate = RigorousSumDensity,
            compatibleEnergy = True,
            gradhCorrection = True,
            linearConsistent = False,

            restoreCycle = None,
            restartStep = 10000,
            clearDirectories = True,
            dataDirBase = "dumps-planar-AcousticWave-1d",
            outputFile = "AcousticWave-planar-1d.gnu",
            normOutputFile = "None",
            writeOutputLabel = True,

            graphics = "gnu",

            checkReversibility = False,
            )

if SVPH:
    HydroConstructor = SVPHFacetedHydro
elif CRKSPH:
    HydroConstructor = CRKSPHHydro
    Qconstructor = CRKSPHMonaghanGingoldViscosity
elif TSPH:
    HydroConstructor = TaylorSPHHydro
elif PSPH:
    HydroConstructor = PSPHHydro
else:
    HydroConstructor = SPHHydro

dataDir = os.path.join(dataDirBase,
                       str(HydroConstructor).split("'")[1].split(".")[-1],
                       str(Qconstructor).split("'")[1].split(".")[-1],
                       "nx=%i" % nx1)
restartDir = os.path.join(dataDir, "restarts")
restartBaseName = os.path.join(restartDir, "AcousticWave-planar-1d-%i" % nx1)

#-------------------------------------------------------------------------------
# Check if the necessary output directories exist.  If not, create them.
#-------------------------------------------------------------------------------
import os, sys
if mpi.rank == 0:
    if clearDirectories and os.path.exists(dataDir):
        shutil.rmtree(dataDir)
    if not os.path.exists(restartDir):
        os.makedirs(restartDir)
mpi.barrier()

#-------------------------------------------------------------------------------
# Material properties.
#-------------------------------------------------------------------------------
eos = IsothermalEquationOfStateMKS(cs2, mu)

#-------------------------------------------------------------------------------
# Interpolation kernels.
#-------------------------------------------------------------------------------
if KernelConstructor==NBSplineKernel:
<<<<<<< HEAD
  WT = TableKernel(NBSplineKernel(order), 10000)
else:
  WT = TableKernel(KernelConstructor(), 10000)
=======
  WT = TableKernel(NBSplineKernel(order), 1000000)
else:
  WT = TableKernel(KernelConstructor(), 1000000)
>>>>>>> 69fa69ef
output("WT")
kernelExtent = WT.kernelExtent
output("WT")

#-------------------------------------------------------------------------------
# Make the NodeList.
#-------------------------------------------------------------------------------
nodes1 = makeFluidNodeList("nodes1", eos,
                           hmin = hmin,
                           hmax = hmax,
                           kernelExtent = kernelExtent,
                           nPerh = nPerh)
output("nodes1")
output("nodes1.hmin")
output("nodes1.hmax")
output("nodes1.nodesPerSmoothingScale")

#-------------------------------------------------------------------------------
# Set the node properties.
#-------------------------------------------------------------------------------
from DistributeNodes import distributeNodesInRange1d
distributeNodesInRange1d([(nodes1, nx1, rho1, (x0, x1))],
                         nPerh = nPerh)
nNodesThisDomain1 = nodes1.numInternalNodes
output("nodes1.numNodes")

# Find the cumulative mass at each point.
Mi = ScalarField("Cumulative mass", nodes1)
positions = mpi.allreduce([(nodes1.positions()[i].x, i, mpi.rank)
                           for i in xrange(nodes1.numInternalNodes)], mpi.SUM)
assert len(positions) == nx1
positions.sort()
Msum = 0.0
mi = rho1/nx1
for (x, i, proc) in positions:
    Msum += mi
    if proc == mpi.rank:
        assert i < nodes1.numInternalNodes
        Mi[i] = Msum
assert fuzzyEqual(Msum, rho1)

# Define the function which we are going to solve for the node positions.
twopi = 2.0*pi
class MassFunctor(NewtonRaphsonFunction):
    def __init__(self, Mcumulative):
        NewtonRaphsonFunction.__init__(self)
        self.Mcumulative = Mcumulative
        return
    def __call__(self, x):
        return pair_double_double(self.Mcumulative - rho1*(x + A/(twopi*kfreq)*(1.0 - cos(twopi*kfreq*x))),
                                  -rho1*(1.0 + A*sin(twopi*kfreq*x)))

# Set the node positions, velocities, and densities.
from newtonRaphson import *
cs = sqrt(cs2)
pos = nodes1.positions()
vel = nodes1.velocity()
rho = nodes1.massDensity()
mass = nodes1.mass()
H = nodes1.Hfield()
dx = (x1 - x0)/nx1
xi = x0
for i in xrange(nodes1.numInternalNodes):
    func0 = MassFunctor(max(0.0, Mi[i] - mi))
    func1 = MassFunctor(Mi[i])
    xi0 = newtonRaphsonFindRoot(func0, xi, xi + 2.0*dx, 1.0e-18, 1.0e-18)
    xi1 = newtonRaphsonFindRoot(func1, xi, xi + 2.0*dx, 1.0e-18, 1.0e-18)
    rhoi0 = rho1*(1.0 + A*sin(twopi*kfreq*(xi0 - x0)/(x1 - x0)))
    rhoi1 = rho1*(1.0 + A*sin(twopi*kfreq*(xi1 - x0)/(x1 - x0)))
    xi = x0 + (x1 - x0)*(rhoi0*xi0 + rhoi1*xi1)/(rhoi0 + rhoi1)
    pos[i].x = xi
    vel[i].x = A*cs*sin(twopi*kfreq*(xi - x0)/(x1 - x0))
    rho[i] = rho1*(1.0 + A*sin(twopi*kfreq*(xi - x0)/(x1 - x0)))
    mass[i] = rho1*((xi1 - xi0) - A/(twopi*kfreq)*(cos(twopi*kfreq*xi1) - cos(twopi*kfreq*xi0)))
    H[i] *= rho[i]/rho1
# xi0 = 0.0
# dx0 = (x1 - x0)/nx1
# for i in xrange(nodes1.numInternalNodes):
#     dxi0 = dx0*(1.0 - A*sin(twopi*kfreq*(xi0 - x0)/(x1 - x0)))
#     xi = xi0 + 0.5*dxi0
#     pos[i].x = xi
#     vel[i].x = A*cs*sin(twopi*kfreq*(xi - x0)/(x1 - x0))
#     rho[i] = rho1*(1.0 + A*sin(twopi*kfreq*(xi - x0)/(x1 - x0)))
#     xi0 += dxi0

# Compute the summation correction for the density, and apply it to the mass per point.
m0 = rho1*dx
Hdet0 = 1.0/(nPerh*dx)
rhoscale = m0*WT.kernelValue(0.0, Hdet0)
deta = 1.0/nPerh
for i in xrange(1, int(WT.kernelExtent * (nPerh + 1))):
    rhoscale += 2.0*m0*WT.kernelValue(i*deta, Hdet0)
rhoscale = rho1/rhoscale
print "Compute analytic rho scaling of %16.12e." % rhoscale
for i in xrange(nodes1.numInternalNodes):
    mass[i] *= rhoscale

#-------------------------------------------------------------------------------
# Construct a DataBase to hold our node list
#-------------------------------------------------------------------------------
db = DataBase()
output("db")
output("db.appendNodeList(nodes1)")
output("db.numNodeLists")
output("db.numFluidNodeLists")

#-------------------------------------------------------------------------------
# Construct the artificial viscosity.
#-------------------------------------------------------------------------------
q = Qconstructor(Cl, Cq, linearInExpansion = linearInExpansion)
q.epsilon2 = epsilon2
q.limiter = Qlimiter
output("q")
output("q.Cl")
output("q.Cq")
output("q.epsilon2")
output("q.limiter")

#-------------------------------------------------------------------------------
# Construct the hydro physics object.
#-------------------------------------------------------------------------------
if SVPH:
    hydro = HydroConstructor(W = WT,
                             Q = q,
                             cfl = cfl,
                             compatibleEnergyEvolution = compatibleEnergy,
                             XSVPH = XSPH,
                             linearConsistent = linearConsistent,
                             densityUpdate = densityUpdate,
                             HUpdate = HUpdate,
                             xmin = Vector(-100.0),
                             xmax = Vector( 100.0))
elif CRKSPH:
    hydro = HydroConstructor(W = WT,
                             Q = q,
                             filter = filter,
                             cfl = cfl,
                             compatibleEnergyEvolution = compatibleEnergy,
                             correctionOrder = correctionOrder,
                             XSPH = XSPH,
                             densityUpdate = densityUpdate,
                             HUpdate = HUpdate)

elif TSPH:
    hydro = HydroConstructor(W = WT, 
                             Q = q,
                             cfl = cfl,
                             compatibleEnergyEvolution = compatibleEnergy,
                             XSPH = XSPH,
                             HUpdate = HUpdate)
else:
    hydro = HydroConstructor(W = WT, 
                             Q = q,
                             cfl = cfl,
                             compatibleEnergyEvolution = compatibleEnergy,
                             gradhCorrection = gradhCorrection,
                             XSPH = XSPH,
                             PSPH = PSPH,
                             densityUpdate = densityUpdate,
                             HUpdate = HUpdate,
                             epsTensile = epsilonTensile,
                             nTensile = nTensile)
output("hydro")

#-------------------------------------------------------------------------------
# Create boundary conditions.
#-------------------------------------------------------------------------------
xPlane0 = Plane(Vector(x0), Vector( 1.0))
xPlane1 = Plane(Vector(x1), Vector(-1.0))
xbc = PeriodicBoundary(xPlane0, xPlane1)
hydro.appendBoundary(xbc)

#-------------------------------------------------------------------------------
# Construct a time integrator.
#-------------------------------------------------------------------------------
integrator = IntegratorConstructor(db)
integrator.appendPhysicsPackage(hydro)
integrator.lastDt = dt
integrator.dtMin = dtMin
integrator.dtMax = dtMax
integrator.dtGrowth = dtGrowth
integrator.rigorousBoundaries = rigorousBoundaries
integrator.verbose = dtverbose
output("integrator")
output("integrator.lastDt")
output("integrator.dtMin")
output("integrator.dtMax")
output("integrator.dtGrowth")
output("integrator.rigorousBoundaries")

#-------------------------------------------------------------------------------
# Make the problem controller.
#-------------------------------------------------------------------------------
print "Making controller."
control = SpheralController(integrator, WT,
                            statsStep = statsStep,
                            restartStep = restartStep,
                            restartBaseName = restartBaseName,
                            restoreCycle = restoreCycle)
output("control")

#-------------------------------------------------------------------------------
# Advance to the end time.
#-------------------------------------------------------------------------------
if steps is None:
    if control.time() < goalTime:
        control.advance(goalTime, maxSteps)
    if checkReversibility:
        for i in xrange(nodes1.numNodes):
            vel[i] = -vel[i]
        control.advance(2*goalTime, maxSteps)
else:
    control.step(steps)

#-------------------------------------------------------------------------------
# Compute the analytic answer.
#-------------------------------------------------------------------------------
import AcousticWaveSolution
xlocal = [pos.x for pos in nodes1.positions().internalValues()]
xprof = mpi.reduce(xlocal, mpi.SUM)
dx = (x1 - x0)/nx1
h1 = nPerh*dx
answer = AcousticWaveSolution.AcousticWaveSolution(eos, cs, rho1, x0, x1, A, twopi*kfreq, h1)
#print "\n\nPERIOD=",1.0/(kfreq*cs)

### Compute the simulated specific entropy.
##rho = mpi.allreduce(nodes1.massDensity().internalValues(), mpi.SUM)
##P = mpi.allreduce(nodes1.pressure().internalValues(), mpi.SUM)
##A = [Pi/rhoi**gamma for (Pi, rhoi) in zip(P, rho)]

### The analytic solution for the simulated entropy.
##xans, vans, uans, rhoans, Pans, hans = answer.solution(control.time(), xprof)
##Aans = [Pi/rhoi**gamma for (Pi, rhoi) in zip(Pans,  rhoans)]

#-------------------------------------------------------------------------------
# Plot the final state.
#-------------------------------------------------------------------------------
if graphics == "gnu":
    from SpheralGnuPlotUtilities import *
    state = State(db, integrator.physicsPackages())
    rhoPlot, velPlot, epsPlot, PPlot, HPlot = plotState(state)
    if mpi.rank == 0:
        plotAnswer(answer, control.time(), rhoPlot, velPlot, epsPlot, PPlot, HPlot, xprof)
    cs = state.scalarFields(HydroFieldNames.soundSpeed)
    csPlot = plotFieldList(cs, winTitle="Sound speed", colorNodeLists=False)
    EPlot = plotEHistory(control.conserve)

    # Plot the correction terms.

    # Plot the grad h correction term (omega)

    if SVPH:
        volPlot = plotFieldList(hydro.volume(),
                                winTitle = "volume",
                                colorNodeLists = False)
    elif CRKSPH:
        APlot = plotFieldList(hydro.A(),
                              winTitle = "A",
                              colorNodeLists = False)
        BPlot = plotFieldList(hydro.B(),
                              yFunction = "%s.x",
                              winTitle = "B",
                              colorNodeLists = False)

    else:
        omegaPlot = plotFieldList(hydro.omegaGradh(),
                                  winTitle = "grad h correction",
                                  colorNodeLists = False)
Eerror = (control.conserve.EHistory[-1] - control.conserve.EHistory[0])/control.conserve.EHistory[0]
print "Total energy error: %g" % Eerror

#-------------------------------------------------------------------------------
# If requested, write out the state in a global ordering to a file.
#-------------------------------------------------------------------------------
if outputFile != "None":
    outputFile = os.path.join(dataDir, outputFile)
    from SpheralGnuPlotUtilities import multiSort
    mprof = mpi.reduce(nodes1.mass().internalValues(), mpi.SUM)
    rhoprof = mpi.reduce(nodes1.massDensity().internalValues(), mpi.SUM)
    P = ScalarField("pressure", nodes1)
    nodes1.pressure(P)
    Pprof = mpi.reduce(P.internalValues(), mpi.SUM)
    vprof = mpi.reduce([v.x for v in nodes1.velocity().internalValues()], mpi.SUM)
    epsprof = mpi.reduce(nodes1.specificThermalEnergy().internalValues(), mpi.SUM)
    hprof = mpi.reduce([1.0/H.xx for H in nodes1.Hfield().internalValues()], mpi.SUM)
    xans, vans, uans, rhoans, Pans, hans = answer.solution(control.time(), xprof)

    labels = ["x", "m", "rho", "P", "v", "eps", "h", 
              "rhoans", "Pans", "vans", "epsans", "hans"]
    stuff = [xprof, mprof, rhoprof, Pprof, vprof, epsprof, hprof, 
             rhoans, Pans, vans, uans, hans]
    if CRKSPH:
        Aprof = mpi.reduce(hydro.A()[0].internalValues(), mpi.SUM)
        Bprof = mpi.reduce([x.x for x in hydro.B()[0].internalValues()], mpi.SUM)
        labels += ["A", "B"]
        stuff += [Aprof, Bprof]

    if mpi.rank == 0:
        multiSort(*tuple(stuff))
        f = open(outputFile, "w")
        f.write(("#  " + len(labels)*"'%s' " + "\n") % tuple(labels))
        for tup in zip(*tuple(stuff)):
            assert len(tup) == len(labels)
            f.write((len(tup)*"%16.12e " + "\n") % tup)
        f.close()

        # While we're at it compute and report the error norms.
        import Pnorm
        print "\tQuantity \t\tL1 \t\t\tL2 \t\t\tLinf"
        if normOutputFile != "None":
            f = open(normOutputFile, "a")
            if writeOutputLabel:
                f.write(("#" + 13*"%17s " + "\n") % ('"nx"',
                                                     '"rho L1"', '"rho L2"', '"rho Linf"',
                                                     '"P L1"',   '"P L2"',   '"P Linf"',
                                                     '"vel L1"', '"vel L2"', '"vel Linf"',
                                                     '"h L1"',   '"h L2"',   '"h Linf"'))
            f.write("%16i " % nx1)
        xmin, xmax = x0, x1
        for (name, data, ans) in [("Mass Density", rhoprof, rhoans),
                                  ("Pressure", Pprof, Pans),
                                  ("Velocity", vprof, vans),
                                  ("h       ", hprof, hans)]:
            assert len(data) == len(ans)
            error = [data[i] - ans[i] for i in xrange(len(data))]
            Pn = Pnorm.Pnorm(error, xprof)
            L1 = Pn.pnormAverage(1, xmin, xmax)
            L2 = Pn.pnormAverage(2, xmin, xmax)
            Linf = Pn.pnormAverage("inf", xmin, xmax)
            print "\t%s \t\t%g \t\t%g \t\t%g" % (name, L1, L2, Linf)
            if normOutputFile != "None":
                f.write((3*"%16.12e ") % (L1, L2, Linf))
        if normOutputFile != "None":
            f.write("\n")
            f.close()

if compatibleEnergy and abs(Eerror) > 1e-5:
    raise ValueError, "Energy error outside allowed bounds."<|MERGE_RESOLUTION|>--- conflicted
+++ resolved
@@ -69,7 +69,6 @@
             SVPH = False,
             CRKSPH = False,
             TSPH = False,
-            PSPH = False,
             IntegratorConstructor = CheapSynchronousRK2Integrator,
             steps = None,
             goalTime = 5.0,
@@ -83,10 +82,6 @@
             statsStep = 1,
             smoothIters = 0,
             HUpdate = IntegrateH,
-<<<<<<< HEAD
-            correctionOrder = LinearOrder,
-=======
->>>>>>> 69fa69ef
             densityUpdate = RigorousSumDensity,
             compatibleEnergy = True,
             gradhCorrection = True,
@@ -112,8 +107,6 @@
     Qconstructor = CRKSPHMonaghanGingoldViscosity
 elif TSPH:
     HydroConstructor = TaylorSPHHydro
-elif PSPH:
-    HydroConstructor = PSPHHydro
 else:
     HydroConstructor = SPHHydro
 
@@ -144,15 +137,9 @@
 # Interpolation kernels.
 #-------------------------------------------------------------------------------
 if KernelConstructor==NBSplineKernel:
-<<<<<<< HEAD
-  WT = TableKernel(NBSplineKernel(order), 10000)
-else:
-  WT = TableKernel(KernelConstructor(), 10000)
-=======
   WT = TableKernel(NBSplineKernel(order), 1000000)
 else:
   WT = TableKernel(KernelConstructor(), 1000000)
->>>>>>> 69fa69ef
 output("WT")
 kernelExtent = WT.kernelExtent
 output("WT")
@@ -291,7 +278,6 @@
                              filter = filter,
                              cfl = cfl,
                              compatibleEnergyEvolution = compatibleEnergy,
-                             correctionOrder = correctionOrder,
                              XSPH = XSPH,
                              densityUpdate = densityUpdate,
                              HUpdate = HUpdate)
