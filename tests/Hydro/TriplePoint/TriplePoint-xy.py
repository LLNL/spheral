#-------------------------------------------------------------------------------
# The Infamous triple point shock test case.
#-------------------------------------------------------------------------------
import shutil
from math import *
from Spheral2d import *
from SpheralTestUtilities import *
from SpheralGnuPlotUtilities import *
from findLastRestart import *
from GenerateNodeDistribution2d import *
from CubicNodeGenerator import GenerateSquareNodeDistribution
from CentroidalVoronoiRelaxation import *

import mpi
import DistributeNodes

title("2-D integrated hydro test -- triple point problem")

#-------------------------------------------------------------------------------
# Generic problem parameters
#-------------------------------------------------------------------------------
commandLine(
    # Left state.
    rho1 = 1.0,
    P1 = 1.0,
    gamma1 = 1.5,

    # Top state
    rho2 = 0.125,
    P2 = 0.1,
    gamma2 = 1.5,

    # Bottom state
    rho3 = 1.0,
    P3 = 0.1,
    gamma3 = 1.4,

    # Geometry 
    x0 = 0.0,
    x1 = 1.0,
    x2 = 7.0,
    y0 = 0.0,
    y1 = 1.5,
    y2 = 3.0,

    # Resolution and node seeding.
    nx1 = 20,
    ny1 = 60,

    nx2 = 40,
    ny2 = 10,

    nx3 = 120,
    ny3 = 30,

    # Optionally set the initial density with the sum definition, and recompute
    # the energy to re-establish the the initial pressures.
    relaxInitialDensity = False,

    nPerh = 1.51,
    KernelConstructor = BSplineKernel,
    order = 5,

    SVPH = False,
    CRKSPH = False,
    ASPH = False,
    SPH = True,   # This just chooses the H algorithm -- you can use this with CRKSPH for instance.
    filter = 0.0,  # For CRKSPH
    Qconstructor = MonaghanGingoldViscosity,
    #Qconstructor = TensorMonaghanGingoldViscosity,
    boolReduceViscosity = False,
    nh = 5.0,
    aMin = 0.1,
    aMax = 2.0,
    linearConsistent = False,
    fcentroidal = 0.0,
    fcellPressure = 0.0,
    Cl = 1.0, 
    Cq = 0.75,
    linearInExpansion = False,
    Qlimiter = False,
    balsaraCorrection = True,
    epsilon2 = 1e-2,
    hmin = 1e-5,
    hmax = 0.5,
    hminratio = 0.1,
    cfl = 0.5,
    XSPH = False,
    epsilonTensile = 0.0,
    nTensile = 8,

    IntegratorConstructor = CheapSynchronousRK2Integrator,
    goalTime = 7.0,
    steps = None,
    vizCycle = 50,
    vizTime = 0.1,
    dt = 0.0001,
    dtMin = 1.0e-5, 
    dtMax = 0.1,
    dtGrowth = 2.0,
    maxSteps = None,
    statsStep = 10,
    HUpdate = IdealH,
    correctionOrder = LinearOrder,
    QcorrectionOrder = LinearOrder,
    domainIndependent = False,
    rigorousBoundaries = False,
    dtverbose = False,

    densityUpdate = RigorousSumDensity, # VolumeScaledDensity,
    compatibleEnergy = True,
    gradhCorrection = False,

    useVoronoiOutput = False,
    clearDirectories = False,
    restoreCycle = None,
    restartStep = 200,
    dataDir = "dumps-triplepoint-xy",
    serialDump = False, #whether to dump a serial ascii file at the end for viz
    )

# Decide on our hydro algorithm.
if SVPH:
    if ASPH:
        HydroConstructor = ASVPHFacetedHydro
    else:
        HydroConstructor = SVPHFacetedHydro
elif CRKSPH:
    if ASPH:
        HydroConstructor = ACRKSPHHydro
    else:
        HydroConstructor = CRKSPHHydro
    Qconstructor = CRKSPHMonaghanGingoldViscosity
else:
    if ASPH:
        HydroConstructor = ASPHHydro
    else:
        HydroConstructor = SPHHydro

# Build our directory paths.
densityUpdateLabel = {IntegrateDensity : "IntegrateDensity",
                      SumDensity : "SumDensity",
                      RigorousSumDensity : "RigorousSumDensity",
                      SumVoronoiCellDensity : "SumVoronoiCellDensity"}
baseDir = os.path.join(dataDir,
                       HydroConstructor.__name__,
                       Qconstructor.__name__,
                       densityUpdateLabel[densityUpdate],
                       "linearConsistent=%s" % linearConsistent,
                       "XSPH=%s" % XSPH,
                       "nPerh=%3.1f" % nPerh,
                       "fcentroidal=%1.3f" % fcentroidal,
                       "fcellPressure=%1.3f" % fcellPressure,
                       "filter=%f" % filter,
                       "%ix%i" % (nx1 + nx2, ny1 + ny2),
                       "Cl=%3.1f_Cq=%3.1f" % (Cl,Cq))
<<<<<<< HEAD
if CRKSPH:
    baseDir = os.path.join(baseDir, 
                           "correctionOrder=%s" % correctionOrder,
                           "QcorrectionOrder=%s" % QcorrectionOrder)
=======
>>>>>>> 69fa69ef
restartDir = os.path.join(baseDir, "restarts")
restartBaseName = os.path.join(restartDir, "triplepoint-xy-%ix%i" % (nx1 + nx2, ny1 + ny2))

vizDir = os.path.join(baseDir, "visit")
if vizTime is None and vizCycle is None:
    vizBaseName = None
else:
    vizBaseName = "triplepoint-xy-%ix%i" % (nx1 + nx2, ny1 + ny2)

#-------------------------------------------------------------------------------
# Check if the necessary output directories exist.  If not, create them.
#-------------------------------------------------------------------------------
import os, sys
if mpi.rank == 0:
    if clearDirectories and os.path.exists(baseDir):
        shutil.rmtree(baseDir)
    if not os.path.exists(restartDir):
        os.makedirs(restartDir)
    if not os.path.exists(vizDir):
        os.makedirs(vizDir)
mpi.barrier()

#-------------------------------------------------------------------------------
# If we're restarting, find the set of most recent restart files.
#-------------------------------------------------------------------------------
if restoreCycle is None:
    restoreCycle = findLastRestart(restartBaseName)

#-------------------------------------------------------------------------------
# Material properties.
#-------------------------------------------------------------------------------
mu = 1.0
eos1 = GammaLawGasMKS(gamma1, mu, minimumPressure = 0.0)
eos2 = GammaLawGasMKS(gamma1, mu, minimumPressure = 0.0)
eos3 = GammaLawGasMKS(gamma1, mu, minimumPressure = 0.0)

#-------------------------------------------------------------------------------
# Interpolation kernels.
#-------------------------------------------------------------------------------
if KernelConstructor==NBSplineKernel:
  WT = TableKernel(NBSplineKernel(order), 1000)
else:
  WT = TableKernel(KernelConstructor(), 1000)
output("WT")
kernelExtent = WT.kernelExtent

#-------------------------------------------------------------------------------
# Make the NodeLists.
#-------------------------------------------------------------------------------
leftNodes = makeFluidNodeList("Left", eos1,
                              hmin = hmin,
                              hmax = hmax,
                              hminratio = hminratio,
                              nPerh = nPerh,
                              kernelExtent = kernelExtent)
topNodes = makeFluidNodeList("Top", eos2,
                             hmin = hmin,
                             hmax = hmax,
                             hminratio = hminratio,
                             nPerh = nPerh,
                             kernelExtent = kernelExtent)
bottomNodes = makeFluidNodeList("Bottom", eos3,
                                hmin = hmin,
                                hmax = hmax,
                                hminratio = hminratio,
                                nPerh = nPerh,
                                kernelExtent = kernelExtent)
nodeSet = (leftNodes, topNodes, bottomNodes)
for nodes in nodeSet:
    output("nodes.name")
    output("    nodes.hmin")
    output("    nodes.hmax")
    output("    nodes.hminratio")
    output("    nodes.nodesPerSmoothingScale")
del nodes

#-------------------------------------------------------------------------------
# Set the node properties.
#-------------------------------------------------------------------------------
if restoreCycle is None:
    generatorLeft = GenerateNodeDistribution2d(nx1, ny1, rho1,
                                               distributionType = "lattice",
                                               xmin = (x0, y0),
                                               xmax = (x1, y2),
                                               nNodePerh = nPerh,
                                               SPH = SPH)
    generatorTop = GenerateNodeDistribution2d(nx2, ny2, rho2,
                                              distributionType = "lattice",
                                              xmin = (x1, y1),
                                              xmax = (x2, y2),
                                              nNodePerh = nPerh,
                                              SPH = SPH)
    generatorBottom = GenerateNodeDistribution2d(nx3, ny3, rho3,
                                                 distributionType = "lattice",
                                                 xmin = (x1, y0),
                                                 xmax = (x2, y1),
                                                 nNodePerh = nPerh,
                                                 SPH = SPH)

    if mpi.procs > 1:
        from VoronoiDistributeNodes import distributeNodes2d
    else:
        from DistributeNodes import distributeNodes2d

    distributeNodes2d((leftNodes, generatorLeft),
                      (topNodes,generatorTop),
                      (bottomNodes, generatorBottom))
    for nodes in nodeSet:
        print nodes.name, ":"
        output("    mpi.reduce(nodes.numInternalNodes, mpi.MIN)")
        output("    mpi.reduce(nodes.numInternalNodes, mpi.MAX)")
        output("    mpi.reduce(nodes.numInternalNodes, mpi.SUM)")
    del nodes

    # Set node specific thermal energies
    for (nodes, gamma, rho, P) in ((leftNodes, gamma1, rho1, P1),
                                   (topNodes, gamma2, rho2, P2),
                                   (bottomNodes, gamma3, rho3, P3)):
        eps0 = P/((gamma - 1.0)*rho)
        nodes.specificThermalEnergy(ScalarField("tmp", nodes, eps0))
    del nodes

#-------------------------------------------------------------------------------
# Construct a DataBase to hold our node lists
#-------------------------------------------------------------------------------
db = DataBase()
output("db")
for nodes in nodeSet:
    db.appendNodeList(nodes)
del nodes
output("db.numNodeLists")
output("db.numFluidNodeLists")

#-------------------------------------------------------------------------------
# Construct the artificial viscosity.
#-------------------------------------------------------------------------------
q = Qconstructor(Cl, Cq, linearInExpansion)
q.epsilon2 = epsilon2
q.limiter = Qlimiter
q.balsaraShearCorrection = balsaraCorrection
q.QcorrectionOrder = QcorrectionOrder
output("q")
output("q.Cl")
output("q.Cq")
output("q.epsilon2")
output("q.limiter")
output("q.balsaraShearCorrection")
output("q.linearInExpansion")
output("q.quadraticInExpansion")

#-------------------------------------------------------------------------------
# Construct the hydro physics object.
#-------------------------------------------------------------------------------
if SVPH:
    hydro = HydroConstructor(W = WT, 
                             Q = q,
                             cfl = cfl,
                             compatibleEnergyEvolution = compatibleEnergy,
                             densityUpdate = densityUpdate,
                             XSVPH = XSPH,
                             linearConsistent = linearConsistent,
                             generateVoid = False,
                             HUpdate = HUpdate,
                             fcentroidal = fcentroidal,
                             fcellPressure = fcellPressure,
                             xmin = Vector(x0 - (x2 - x0), y0 - (y2 - y0)),
                             xmax = Vector(x2 + (x2 - x0), y2 + (y2 - y0)))
                             # xmin = Vector(x0 - 0.5*(x2 - x0), y0 - 0.5*(y2 - y0)),
                             # xmax = Vector(x2 + 0.5*(x2 - x0), y2 + 0.5*(y2 - y0)))
elif CRKSPH:
    hydro = HydroConstructor(W = WT,
                             Q = q,
                             filter = filter,
                             cfl = cfl,
                             compatibleEnergyEvolution = compatibleEnergy,
                             correctionOrder = correctionOrder,
                             XSPH = XSPH,
                             densityUpdate = densityUpdate,
                             HUpdate = HUpdate)
else:
    hydro = HydroConstructor(W = WT,
                             Q = q,
                             cfl = cfl,
                             compatibleEnergyEvolution = compatibleEnergy,
                             gradhCorrection = gradhCorrection,
                             XSPH = XSPH,
                             densityUpdate = densityUpdate,
                             HUpdate = HUpdate,
                             epsTensile = epsilonTensile,
                             nTensile = nTensile)
output("hydro")
output("hydro.kernel()")
output("hydro.PiKernel()")
output("hydro.cfl")
output("hydro.compatibleEnergyEvolution")
output("hydro.densityUpdate")
output("hydro.HEvolution")

packages = [hydro]

#-------------------------------------------------------------------------------
# Construct the MMRV physics object.
#-------------------------------------------------------------------------------
if boolReduceViscosity:
    #q.reducingViscosityCorrection = True
    evolveReducingViscosityMultiplier = MorrisMonaghanReducingViscosity(q,nh,aMin,aMax)
    
    packages.append(evolveReducingViscosityMultiplier)


#-------------------------------------------------------------------------------
# Create boundary conditions.
#-------------------------------------------------------------------------------
xPlane0 = Plane(Vector(x0, y0), Vector( 1.0,  0.0))
xPlane1 = Plane(Vector(x2, y0), Vector(-1.0,  0.0))
yPlane0 = Plane(Vector(x0, y0), Vector( 0.0,  1.0))
yPlane1 = Plane(Vector(x0, y2), Vector( 0.0, -1.0))

xbc0 = ReflectingBoundary(xPlane0)
xbc1 = ReflectingBoundary(xPlane1)
ybc0 = ReflectingBoundary(yPlane0)
ybc1 = ReflectingBoundary(yPlane1)

for p in packages:
    for bc in (xbc0, xbc1, ybc0, ybc1):
        p.appendBoundary(bc)

#-------------------------------------------------------------------------------
# Construct a time integrator, and add the physics packages.
#-------------------------------------------------------------------------------
integrator = IntegratorConstructor(db)
for p in packages:
    integrator.appendPhysicsPackage(p)
integrator.lastDt = dt
integrator.dtMin = dtMin
integrator.dtMax = dtMax
integrator.dtGrowth = dtGrowth
integrator.domainDecompositionIndependent = domainIndependent
integrator.verbose = dtverbose
integrator.rigorousBoundaries = rigorousBoundaries
output("integrator")
output("integrator.havePhysicsPackage(hydro)")
output("integrator.lastDt")
output("integrator.dtMin")
output("integrator.dtMax")
output("integrator.dtGrowth")
output("integrator.domainDecompositionIndependent")
output("integrator.rigorousBoundaries")
output("integrator.verbose")

#-------------------------------------------------------------------------------
# Make the problem controller.
#-------------------------------------------------------------------------------
if useVoronoiOutput:
    import SpheralVoronoiSiloDump
    vizMethod = SpheralVoronoiSiloDump.dumpPhysicsState
else:
    vizMethod = None
control = SpheralController(integrator, WT,
                            statsStep = statsStep,
                            restartStep = restartStep,
                            restartBaseName = restartBaseName,
                            restoreCycle = restoreCycle,
                            vizMethod = vizMethod,
                            vizBaseName = vizBaseName,
                            vizDir = vizDir,
                            vizStep = vizCycle,
                            vizTime = vizTime,
                            skipInitialPeriodicWork = (HydroConstructor in (SVPHFacetedHydro, ASVPHFacetedHydro)),
                            SPH = SPH)
output("control")

#-------------------------------------------------------------------------------
# Optionally compute the sum density and recompute the initial conditions.
#-------------------------------------------------------------------------------
if relaxInitialDensity and control.totalSteps == 0:
    state = State(db, integrator.physicsPackages())
    derivs = StateDerivatives(db, integrator.physicsPackages())
    integrator.preStepInitialize(state, derivs)
    integrator.initializeDerivatives(0.0, 0.0, state, derivs)
    cm = db.connectivityMap()
    mass = state.scalarFields(HydroFieldNames.mass)
    position = state.vectorFields(HydroFieldNames.position)
    H = state.symTensorFields(HydroFieldNames.H)
    rho = state.scalarFields(HydroFieldNames.massDensity)
    if CRKSPH:
        vol = state.scalarFields(HydroFieldNames.volume)
        A = state.scalarFields(HydroFieldNames.A_CRKSPH)
        B = state.vectorFields(HydroFieldNames.B_CRKSPH)
        C = state.tensorFields(HydroFieldNames.C_CRKSPH)
        computeCRKSPHSumMassDensity(cm, WT, position, mass, vol, H, A, B, C, hydro.correctionOrder, rho)
    else:
        computeSPHSumMassDensity(cm, WT, True, position, mass, H, rho)
    for (nodes, P0) in ((leftNodes, P1),
                        (topNodes, P2),
                        (bottomNodes, P3)):
        rhof = nodes.massDensity()
        epsf = nodes.specificThermalEnergy()
        for i in xrange(nodes.numInternalNodes):
            epsf[i] = P0/((gamma1 - 1.0)*rhof[i])

    # Force another visit dumps so we can see what changed.
    control.dropViz(0, 0.0, 0.0)

#-------------------------------------------------------------------------------
# Advance to the end time.
#-------------------------------------------------------------------------------
if not steps is None:
    control.step(steps)

else:
    control.advance(goalTime, maxSteps)
    control.updateViz(control.totalSteps, integrator.currentTime, 0.0)
    control.dropRestartFile()

if serialDump:
  procs = mpi.procs
  rank = mpi.rank
  serialData = []
  i,j,k = 0,0,0
  for i in xrange(procs):
    if rank == i:
        k = 0
        for nodeL in nodeSet:
            for j in xrange(nodeL.numInternalNodes):
                serialData.append([nodeL.positions()[j],3.0/(nodeL.Hfield()[j].Trace()),nodeL.mass()[j],nodeL.massDensity()[j],nodeL.specificThermalEnergy()[j],k])
            k = k + 1
  serialData = mpi.reduce(serialData,mpi.SUM)
  if rank == 0:
    f = open(baseDir + "/serialDump.ascii",'w')
    for i in xrange(len(serialData)):
      f.write("{0} {1} {2} {3} {4} {5} {6} {7}\n".format(i,serialData[i][0][0],serialData[i][0][1],0.0,serialData[i][1],serialData[i][2],serialData[i][5],serialData[i][4]))
    f.close()<|MERGE_RESOLUTION|>--- conflicted
+++ resolved
@@ -53,10 +53,6 @@
     nx3 = 120,
     ny3 = 30,
 
-    # Optionally set the initial density with the sum definition, and recompute
-    # the energy to re-establish the the initial pressures.
-    relaxInitialDensity = False,
-
     nPerh = 1.51,
     KernelConstructor = BSplineKernel,
     order = 5,
@@ -65,7 +61,7 @@
     CRKSPH = False,
     ASPH = False,
     SPH = True,   # This just chooses the H algorithm -- you can use this with CRKSPH for instance.
-    filter = 0.0,  # For CRKSPH
+    filter = 0.2,  # For CRKSPH
     Qconstructor = MonaghanGingoldViscosity,
     #Qconstructor = TensorMonaghanGingoldViscosity,
     boolReduceViscosity = False,
@@ -101,8 +97,6 @@
     maxSteps = None,
     statsStep = 10,
     HUpdate = IdealH,
-    correctionOrder = LinearOrder,
-    QcorrectionOrder = LinearOrder,
     domainIndependent = False,
     rigorousBoundaries = False,
     dtverbose = False,
@@ -154,13 +148,6 @@
                        "filter=%f" % filter,
                        "%ix%i" % (nx1 + nx2, ny1 + ny2),
                        "Cl=%3.1f_Cq=%3.1f" % (Cl,Cq))
-<<<<<<< HEAD
-if CRKSPH:
-    baseDir = os.path.join(baseDir, 
-                           "correctionOrder=%s" % correctionOrder,
-                           "QcorrectionOrder=%s" % QcorrectionOrder)
-=======
->>>>>>> 69fa69ef
 restartDir = os.path.join(baseDir, "restarts")
 restartBaseName = os.path.join(restartDir, "triplepoint-xy-%ix%i" % (nx1 + nx2, ny1 + ny2))
 
@@ -301,7 +288,6 @@
 q.epsilon2 = epsilon2
 q.limiter = Qlimiter
 q.balsaraShearCorrection = balsaraCorrection
-q.QcorrectionOrder = QcorrectionOrder
 output("q")
 output("q.Cl")
 output("q.Cq")
@@ -336,7 +322,6 @@
                              filter = filter,
                              cfl = cfl,
                              compatibleEnergyEvolution = compatibleEnergy,
-                             correctionOrder = correctionOrder,
                              XSPH = XSPH,
                              densityUpdate = densityUpdate,
                              HUpdate = HUpdate)
@@ -364,6 +349,7 @@
 #-------------------------------------------------------------------------------
 # Construct the MMRV physics object.
 #-------------------------------------------------------------------------------
+
 if boolReduceViscosity:
     #q.reducingViscosityCorrection = True
     evolveReducingViscosityMultiplier = MorrisMonaghanReducingViscosity(q,nh,aMin,aMax)
@@ -434,38 +420,6 @@
 output("control")
 
 #-------------------------------------------------------------------------------
-# Optionally compute the sum density and recompute the initial conditions.
-#-------------------------------------------------------------------------------
-if relaxInitialDensity and control.totalSteps == 0:
-    state = State(db, integrator.physicsPackages())
-    derivs = StateDerivatives(db, integrator.physicsPackages())
-    integrator.preStepInitialize(state, derivs)
-    integrator.initializeDerivatives(0.0, 0.0, state, derivs)
-    cm = db.connectivityMap()
-    mass = state.scalarFields(HydroFieldNames.mass)
-    position = state.vectorFields(HydroFieldNames.position)
-    H = state.symTensorFields(HydroFieldNames.H)
-    rho = state.scalarFields(HydroFieldNames.massDensity)
-    if CRKSPH:
-        vol = state.scalarFields(HydroFieldNames.volume)
-        A = state.scalarFields(HydroFieldNames.A_CRKSPH)
-        B = state.vectorFields(HydroFieldNames.B_CRKSPH)
-        C = state.tensorFields(HydroFieldNames.C_CRKSPH)
-        computeCRKSPHSumMassDensity(cm, WT, position, mass, vol, H, A, B, C, hydro.correctionOrder, rho)
-    else:
-        computeSPHSumMassDensity(cm, WT, True, position, mass, H, rho)
-    for (nodes, P0) in ((leftNodes, P1),
-                        (topNodes, P2),
-                        (bottomNodes, P3)):
-        rhof = nodes.massDensity()
-        epsf = nodes.specificThermalEnergy()
-        for i in xrange(nodes.numInternalNodes):
-            epsf[i] = P0/((gamma1 - 1.0)*rhof[i])
-
-    # Force another visit dumps so we can see what changed.
-    control.dropViz(0, 0.0, 0.0)
-
-#-------------------------------------------------------------------------------
 # Advance to the end time.
 #-------------------------------------------------------------------------------
 if not steps is None:
