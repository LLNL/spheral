#-------------------------------------------------------------------------------
# A pair of rubber cylinders which collide, bounce, and rebound.
# This is a test for the tensile instability.
#
# See Monaghan 2000, JCP, 159, 290.
#-------------------------------------------------------------------------------
from Spheral2d import *
from SpheralTestUtilities import *
from GenerateNodeDistribution2d import *
from PeanoHilbertDistributeNodes import distributeNodes2d

import mpi
import os, shutil
from math import *


#-------------------------------------------------------------------------------
# Identify ourselves!
#-------------------------------------------------------------------------------
title("2-D bouncing rubber cylinders test.")

#-------------------------------------------------------------------------------
# Generic problem parameters
# All CGS units.
#-------------------------------------------------------------------------------
commandLine(

    # Should we do one or two distinct cylinders?
    twoCylinders = True,

    # Geometry
    r0 = 3.0,
    r1 = 4.0,
    x0 = 5.0,
    y0 = 0.0,

    # Numbers of nodes.
    nr = 10,
    seed = "lattice",

    # Inital velocity of the cylinder.
    vx0 = -0.059*8.52e4,

    # Node seeding stuff.
    nPerh = 4.01,
    hminratio = 0.1,
    hmin = 1e-5,
    hmax = 0.5,
    HUpdate = IdealH,

    # Material properties.
    rho0 = 1.01,
    c0 = 8.52e4,
    mu0 = 0.22 * 1.01 * 8.52e4**2,
    Y0 = 1.0e100,

    # Material specific bounds on the mass density.
    etamin = 0.5,
    etamax = 1.5,

    # Hydro
    fsisph=False,
    crksph=False,

    #hydro options
    xsph = False,
    asph = False,
    densityUpdate = IntegrateDensity,
    compatibleEnergy = True,
    evolveTotalEnergy = False,
    gradhCorrection = True,
    correctVelocityGradient = True,
    epsilonTensile = 0.00,
    nTensile = 4,

    # fsi options 
    fsiRhoStabCoeff = 0.0, 
    fsiEpsDiffuseCoeff = 0.0, 
    fsiXSPHCoeff = 0.25,

    #crk options
    correctionOrder = LinearOrder,

    # artificial viscosity
    Qconstructor = MonaghanGingoldViscosity,
    Cl = 1.0,
    Cq = 2.0,
    Qlimiter = False,
    balsaraCorrection = False,
    epsilon2 = 1e-2,
    
    # Times, and simulation control.
    cfl = 0.25,
    goalTime = 6000.0e-6,
    dtSample = 5e-6,
    dt = 1e-10,
    dtMin = 1e-10,
    dtMax = 1e-3,
    dtGrowth = 2.0,
    steps = None,
    maxSteps = None,
    statsStep = 10,
    redistributeStep = None,
    smoothIters = 0,
    domainIndependent=False,
    dtverbose = False,

    # Outputs.
    clearDirectories=False,
    vizTime = 20.0e-6,
    vizCycle = None,
    vizDerivs = False,
    restoreCycle = None,
    restartStep = 200,
    baseDir = "dumps-rubberCylinders-2d",
    )

assert not (compatibleEnergy and evolveTotalEnergy)
assert not (fsisph and crksph)

# Derive some node number parameters.
dr = r1 - r0
nx = int(2.0*r1/dr * nr + 0.5)
ntheta = int(pi*(r0 + r1)/dr * nr + 0.5)

hydroname = "SPH"
if crksph:
    hydroname = "CRK"+hydroname
elif fsisph:
    hydroname = "FSI"+hydroname
if asph:
    hydroname = "A"+hydroname
# Restart and output files.
dataDir = os.path.join(baseDir,
                       hydroname,
                        "ntensile=%s" % nTensile,
                        "epstensile=%s" % epsilonTensile,
                        "nr=%s" % nr,
                        "nperh=%s" % nPerh)

restartDir = os.path.join(dataDir, "restarts")
restartBaseName = os.path.join(restartDir, "RubberCylinders-2d-%i" % (nr))
vizDir = os.path.join(dataDir, "visit")
if vizTime is None and vizCycle is None:
    vizBaseName = None
else:
    vizBaseName =  "RubberCylinders-2d-%i" % (nr)
#-------------------------------------------------------------------------------
# Check if the necessary output directories exist.  If not, create them.
#-------------------------------------------------------------------------------
import os, sys
if mpi.rank == 0:
    if clearDirectories and os.path.exists(dataDir):
        shutil.rmtree(dataDir)
    if not os.path.exists(restartDir):
        os.makedirs(restartDir)
    if not os.path.exists(vizDir):
        os.makedirs(vizDir)
mpi.barrier()

#-------------------------------------------------------------------------------
# If we're restarting, find the set of most recent restart files.
#-------------------------------------------------------------------------------
if restoreCycle is None:
    restoreCycle = findLastRestart(restartBaseName)

#-------------------------------------------------------------------------------
# Material properties.
#-------------------------------------------------------------------------------
ack = rho0*c0*c0
eos = LinearPolynomialEquationOfStateCGS(rho0,    # reference density  
                                           etamin,  # etamin             
                                           etamax,  # etamax             
                                           0.0,     # A0
                                           ack,     # A1
                                           0.0,     # A2
                                           0.0,     # A3
                                           0.0,     # B0
                                           0.0,     # B1
                                           0.0,     # B2
                                           55.350)  # atomic weight

strengthModel = ConstantStrength(mu0,
                                 Y0)

#-------------------------------------------------------------------------------
# Create our interpolation kernels -- one for normal hydro interactions, and
# one for use with the artificial viscosity
#-------------------------------------------------------------------------------
WT = TableKernel2d(WendlandC2Kernel(), 1000)
WTPi = TableKernel2d(WendlandC2Kernel(), 1000)
output("WT")
output("WTPi")
kernelExtent = WT.kernelExtent

#-------------------------------------------------------------------------------
# Create the NodeLists.
#-------------------------------------------------------------------------------
nodes1 = makeSolidNodeList("Rubber 1", eos, strengthModel, 
                               hmin = hmin,
                               hmax = hmax,
                               kernelExtent = kernelExtent,
                               hminratio = hminratio,
                               nPerh = nPerh)

nodes2 = makeSolidNodeList("Rubber 2", eos, strengthModel, 
                               hmin = hmin,
                               hmax = hmax,
                               kernelExtent = kernelExtent,
                               hminratio = hminratio,
                               nPerh = nPerh)
nodeSet = [nodes1]
if twoCylinders:
    nodeSet.append(nodes2)
for nodes in nodeSet:
    nodes.nodesPerSmoothingScale = nPerh
    nodes.epsilonTensile = epsilonTensile
    nodes.nTensile = nTensile
    nodes.hmin = hmin
    nodes.hmax = hmax
    nodes.hminratio = hminratio
    nodes.rhoMin = etamin*rho0
    nodes.rhoMax = etamax*rho0
    output("nodes.name")
    output("  nodes.nodesPerSmoothingScale")
    output("  nodes.hmin")
    output("  nodes.hmax")
    output("  nodes.hminratio")
    output("  nodes.rhoMin")
    output("  nodes.rhoMax")

#-------------------------------------------------------------------------------
# Set node properties (positions, velocites, etc.)
#-------------------------------------------------------------------------------
if restoreCycle is None:
    print "Generating node distribution."
    
    if seed == "lattice":
        ny = nx
    else:
        ny = ntheta
    generator1 = GenerateNodeDistribution2d(nx,
                                            ny,
                                            rho = rho0,
                                            distributionType = seed,
                                            xmin = (-r1, -r1),
                                            xmax = (r1, r1),
                                            rmin = r0,
                                            rmax = r1,
                                            nNodePerh = nPerh,
                                            theta = 2.0*pi,
                                            SPH = not asph)
    generator2 = GenerateNodeDistribution2d(nx,
                                            ny,
                                            rho = rho0,
                                            distributionType = seed,
                                            xmin = (-r1, -r1),
                                            xmax = (r1, r1),
                                            rmin = r0,
                                            rmax = r1,
                                            nNodePerh = nPerh,
                                            theta = 2.0*pi,
                                            SPH = not asph)

    # Displace the nodes to the correct centering.
    assert generator1.localNumNodes() == generator2.localNumNodes()
    for i in xrange(generator1.localNumNodes()):
        generator1.x[i] += x0
        generator1.y[i] += y0
        generator2.x[i] -= x0
        generator2.y[i] += y0

    print "Starting node distribution..."
    if twoCylinders:
        distributeNodes2d((nodes1, generator1),
                          (nodes2, generator2))
    else:
        distributeNodes2d((nodes1, generator1))
    for nodes in nodeSet:
        output("nodes.name")
        output("    mpi.allreduce(nodes.numInternalNodes, mpi.MIN)")
        output("    mpi.allreduce(nodes.numInternalNodes, mpi.MAX)")
        output("    mpi.allreduce(nodes.numInternalNodes, mpi.SUM)")

    # Set node specific thermal energies
    print "Initial pressure for %s: %g" % (nodes1.name,
                                           nodes1.eos.pressure(rho0, 0.0))
    print "Initial pressure for %s: %g" % (nodes2.name,
                                           nodes2.eos.pressure(rho0, 0.0))

    # Set the projectile velocities.
    nodes1.velocity(VectorField2d("tmp", nodes1, Vector2d(vx0, 0.0)))
    nodes2.velocity(VectorField2d("tmp", nodes2, Vector2d(-vx0, 0.0)))

#-------------------------------------------------------------------------------
# Construct a DataBase to hold our node lists.
#-------------------------------------------------------------------------------
db = DataBase2d()
for nodes in nodeSet:
    db.appendNodeList(nodes)
output("db")
output("db.numNodeLists")
output("db.numFluidNodeLists")

#-------------------------------------------------------------------------------
# Construct the artificial viscosity.
#-------------------------------------------------------------------------------
q = Qconstructor(Cl, Cq)
q.limiter = Qlimiter
q.balsaraShearCorrection = balsaraCorrection
q.epsilon2 = epsilon2
output("q")
output("q.Cl")
output("q.Cq")
output("q.limiter")
output("q.epsilon2")
output("q.balsaraShearCorrection")

#-------------------------------------------------------------------------------
# Construct the hydro physics object.
#-------------------------------------------------------------------------------
if crksph:
    hydro = CRKSPH(dataBase = db,
                   order = correctionOrder,
                   cfl = cfl,
                   compatibleEnergyEvolution = compatibleEnergy,
                   XSPH = xsph,
                   densityUpdate = densityUpdate,
                   HUpdate = HUpdate,
                   ASPH = asph)

<<<<<<< HEAD
elif fsisph:
=======
elif fsisph: # FSI branch of spheral
    q = LimitedMonaghanGingoldViscosity(Cl,Cq)
>>>>>>> 94965763
    hydro = FSISPH(dataBase = db,
                W = WT,
                cfl = cfl,
                densityStabilizationCoefficient = fsiRhoStabCoeff, 
                specificThermalEnergyDiffusionCoefficient = fsiEpsDiffuseCoeff,  
                correctVelocityGradient = correctVelocityGradient,
                compatibleEnergyEvolution = compatibleEnergy,
                evolveTotalEnergy = evolveTotalEnergy,
                HUpdate = HUpdate,
                ASPH = asph,
                xsphCoefficient = fsiXSPHCoeff,
                epsTensile = epsilonTensile,
                nTensile = nTensile,
                strengthInDamage=False,
                damageRelieveRubble=False,
                RZ = False)
else:
    hydro = SPH(dataBase = db,
                W = WT,
                cfl = cfl,
                compatibleEnergyEvolution = compatibleEnergy,
                evolveTotalEnergy = evolveTotalEnergy,
                gradhCorrection = gradhCorrection,
                correctVelocityGradient = correctVelocityGradient,
                densityUpdate = densityUpdate,
                HUpdate = HUpdate,
                XSPH = xsph,
                epsTensile = epsilonTensile,
                nTensile = nTensile,
                ASPH = asph)

output("hydro")
output("hydro.cfl")
output("hydro.compatibleEnergyEvolution")
output("hydro.useVelocityMagnitudeForDt")
output("hydro.HEvolution")
output("hydro.densityUpdate")


#-------------------------------------------------------------------------------
# Construct a predictor corrector integrator.
#-------------------------------------------------------------------------------
integrator = CheapSynchronousRK2Integrator(db)
integrator.appendPhysicsPackage(hydro)
integrator.lastDt = dt
integrator.dtMin = dtMin
integrator.dtMax = dtMax
integrator.dtGrowth = dtGrowth
integrator.domainDecompositionIndependent = domainIndependent
integrator.verbose = dtverbose
integrator.cullGhostNodes = False
output("integrator")
output("integrator.havePhysicsPackage(hydro)")
output("integrator.lastDt")
output("integrator.dtMin")
output("integrator.dtMax")
output("integrator.dtGrowth")
output("integrator.domainDecompositionIndependent")
output("integrator.rigorousBoundaries")
output("integrator.verbose")

#-------------------------------------------------------------------------------
# Construct boundary conditions, and add them to our physics packages.
#-------------------------------------------------------------------------------
if not twoCylinders:
    xbcPlane = Plane(Vector2d(0.0, 0.0, 0.0), Vector2d(1.0, 0.0, 0.0))
    xbc = ReflectingBoundary(xbcPlane)
    for package in integrator.physicsPackages():
        package.appendBoundary(xbc)

#-------------------------------------------------------------------------------
# Build the controller.
#-------------------------------------------------------------------------------
control = SpheralController(integrator, WT,
                            iterateInitialH=True,
                            statsStep = statsStep,
                            restartStep = restartStep,
                            redistributeStep = redistributeStep,
                            restartBaseName = restartBaseName,
                            vizBaseName = vizBaseName,
                            vizDir = vizDir,
                            vizStep = vizCycle,
                            vizTime = vizTime,
                            vizDerivs = vizDerivs)
output("control")

#-------------------------------------------------------------------------------
# Advance to the end time.
#-------------------------------------------------------------------------------
if not steps is None:
    control.step(steps)
else:
    control.advance(goalTime, maxSteps)
    control.dropRestartFile()
<|MERGE_RESOLUTION|>--- conflicted
+++ resolved
@@ -329,12 +329,7 @@
                    HUpdate = HUpdate,
                    ASPH = asph)
 
-<<<<<<< HEAD
-elif fsisph:
-=======
 elif fsisph: # FSI branch of spheral
-    q = LimitedMonaghanGingoldViscosity(Cl,Cq)
->>>>>>> 94965763
     hydro = FSISPH(dataBase = db,
                 W = WT,
                 cfl = cfl,
