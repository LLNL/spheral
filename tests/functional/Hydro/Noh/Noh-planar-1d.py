#-------------------------------------------------------------------------------
# The Planar Noh test case run in 1-D.
#
# W.F. Noh 1987, JCP, 72, 78-120.
#-------------------------------------------------------------------------------
#
# Ordinary SPH
#
#ATS:t0 = test(      SELF, "--graphics None --clearDirectories True  --checkError True   --restartStep 20", label="Planar Noh problem -- 1-D (serial)")
#ATS:t1 = testif(t0, SELF, "--graphics None --clearDirectories False --checkError False  --restartStep 20 --restoreCycle 20 --steps 20 --checkRestart True", label="Planar Noh problem -- 1-D (serial) RESTART CHECK")
#ATS:t2 = test(      SELF, "--graphics None --clearDirectories True  --checkError True  --dataDirBase 'dumps-planar-restartcheck' --restartStep 20", np=2, label="Planar Noh problem -- 1-D (parallel)")
#ATS:t3 = testif(t2, SELF, "--graphics None --clearDirectories False --checkError False --dataDirBase 'dumps-planar-restartcheck' --restartStep 20 --restoreCycle 20 --steps 20 --checkRestart True", np=2, label="Planar Noh problem -- 1-D (parallel) RESTART CHECK")
#ATS:t4 = test(      SELF, "--graphics None --clearDirectories True  --checkError True  --dataDirBase 'dumps-planar-reproducing' --domainIndependent True --outputFile 'Noh-planar-1proc-reproducing.txt'", label="Planar Noh problem -- 1-D (serial reproducing test setup)")
#ATS:t5 = testif(t4, SELF, "--graphics None --clearDirectories False  --checkError True  --dataDirBase 'dumps-planar-reproducing' --domainIndependent True --outputFile 'Noh-planar-4proc-reproducing.txt' --comparisonFile 'Noh-planar-1proc-reproducing.txt'", np=4, label="Planar Noh problem -- 1-D (4 proc reproducing test)")
#
# Ordinary SPH restart check for SidreFileIO
#
#ATS:t10 = test(       SELF, "--graphics None --clearDirectories True  --checkError True   --dataDir 'dumps-planar-sidre' --restartStep 20 --restartFileConstructor SidreFileIO", label="Planar Noh problem -- 1-D (serial) with Sidre")
#ATS:t11 = testif(t10, SELF, "--graphics None --clearDirectories False --checkError False  --dataDir 'dumps-planar-sidre' --restartStep 20 --restartFileConstructor SidreFileIO --restoreCycle 20 --steps 20 --checkRestart True", label="Planar Noh problem -- 1-D (serial) RESTART CHECK with Sidre")
<<<<<<< HEAD
#ATS:t12 = test(       SELF, "--graphics None --clearDirectories True  --checkError True  --dataDir 'dumps-planar-sidre-parallel' --restartStep 20 --restartFileConstructor SidreFileIO", np=2, label="Planar Noh problem -- 1-D (parallel)")
#ATS:t13 = testif(t12, SELF, "--graphics None --clearDirectories False --checkError False --dataDir 'dumps-planar-sidre-parallel' --restartStep 20 --restartFileConstructor SidreFileIO --restoreCycle 20 --steps 20 --checkRestart True", np=2, label="Planar Noh problem -- 1-D (parallel) RESTART CHECK")
=======
#ATS:t12 = test(       SELF, "--graphics None --clearDirectories True  --checkError True  --dataDir 'dumps-planar-sidre-parrallel' --restartStep 20 --restartFileConstructor SidreFileIO", np=2, label="Planar Noh problem -- 1-D (parallel) with Sidre")
#ATS:t13 = testif(t12, SELF, "--graphics None --clearDirectories False --checkError False --dataDir 'dumps-planar-sidre-parrallel' --restartStep 20 --restartFileConstructor SidreFileIO --restoreCycle 20 --steps 20 --checkRestart True", np=2, label="Planar Noh problem -- 1-D (parallel) RESTART CHECK with Sidre")
#ATS:t14 = test(       SELF, "--graphics None --clearDirectories True  --checkError True  --dataDir 'dumps-planar-spio' --restartStep 20 --restartFileConstructor SidreFileIO --SPIOFileCountPerTimeslice 1", np=6, label="Planar Noh problem -- 1-D (parallel) with Sidre (SPIO check)")
#ATS:t15 = testif(t14, SELF, "--graphics None --clearDirectories False --checkError False --dataDir 'dumps-planar-spio' --restartStep 20 --restartFileConstructor SidreFileIO --SPIOFileCountPerTimeslice 1 --restoreCycle 20 --steps 20 --checkRestart True", np=6, label="Planar Noh problem -- 1-D (parallel) RESTART CHECK with Sidre (SPIO check)")
>>>>>>> 3e1082a7
#
# Ordinary solid SPH
#
#ATS:t100 = test(        SELF, "--solid True --graphics None --clearDirectories True  --checkError True   --restartStep 20", label="Planar Noh problem with solid SPH -- 1-D (serial)")
#ATS:t101 = testif(t100, SELF, "--solid True --graphics None --clearDirectories False --checkError False  --restartStep 20 --restoreCycle 20 --steps 20 --checkRestart True", label="Planar Noh problem with solid SPH -- 1-D (serial) RESTART CHECK")
#ATS:t102 = test(        SELF, "--solid True --graphics None --clearDirectories True  --checkError True  --dataDirBase 'dumps-planar-restartcheck' --restartStep 20", np=2, label="Planar Noh problem with solid SPH -- 1-D (parallel)")
#ATS:t103 = testif(t102, SELF, "--solid True --graphics None --clearDirectories False --checkError False --dataDirBase 'dumps-planar-restartcheck' --restartStep 20 --restoreCycle 20 --steps 20 --checkRestart True", np=2, label="Planar Noh problem with solid SPH -- 1-D (parallel) RESTART CHECK")
#ATS:t104 = test(        SELF, "--solid True --graphics None --clearDirectories True  --checkError True  --dataDirBase 'dumps-planar-reproducing' --domainIndependent True --outputFile 'Noh-planar-1proc-reproducing.txt'", label="Planar Noh problem with solid SPH -- 1-D (serial reproducing test setup)")
#ATS:t105 = testif(t104, SELF, "--solid True --graphics None --clearDirectories False  --checkError True  --dataDirBase 'dumps-planar-reproducing' --domainIndependent True --outputFile 'Noh-planar-4proc-reproducing.txt' --comparisonFile 'Noh-planar-1proc-reproducing.txt'", np=4, label="Planar Noh  problem with solid SPH -- 1-D (4 proc reproducing test)")
#
# CRK
#
#ATS:t200 = test(        SELF, "--crksph True --cfl 0.25 --KernelConstructor NBSplineKernel --order 7 --nPerh 1.01 --Cl 2.0 --Cq 1.0 --graphics None --clearDirectories True --checkError False --restartStep 20 --steps 40", label="Planar Noh problem with CRK -- 1-D (serial)")
#ATS:t201 = testif(t200, SELF, "--crksph True --cfl 0.25 --KernelConstructor NBSplineKernel --order 7 --nPerh 1.01 --Cl 2.0 --Cq 1.0 --graphics None --clearDirectories False --checkError False --restartStep 20 --restoreCycle 20 --steps 20 --checkRestart True", label="Planar Noh problem with CRK -- 1-D (serial) RESTART CHECK")
#ATS:t202 = test(        SELF, "--crksph True --cfl 0.25 --KernelConstructor NBSplineKernel --order 7 --nPerh 1.01 --Cl 2.0 --Cq 1.0 --graphics None --clearDirectories True  --checkError False  --dataDirBase 'dumps-planar-CRK-reproducing' --domainIndependent True --outputFile 'Noh-planar-1proc-reproducing.txt' --steps 100", label="Planar Noh problem with CRK -- 1-D (serial reproducing test setup)")
#ATS:t203 = testif(t202, SELF, "--crksph True --cfl 0.25 --KernelConstructor NBSplineKernel --order 7 --nPerh 1.01 --Cl 2.0 --Cq 1.0 --graphics None --clearDirectories False  --checkError False  --dataDirBase 'dumps-planar-CRK-reproducing' --domainIndependent True --outputFile 'Noh-planar-4proc-reproducing.txt' --steps 100 --comparisonFile 'Noh-planar-1proc-reproducing.txt'", np=4, label="Planar Noh problem with CRK -- 1-D (4 proc reproducing test)")
#
# PSPH
#
#ATS:t300 = test(        SELF, "--psph True --graphics None --clearDirectories True --checkError False --restartStep 20 --steps 40", label="Planar Noh problem with PSPH -- 1-D (serial)")
#ATS:t301 = testif(t300, SELF, "--psph True --graphics None --clearDirectories False --checkError False --restartStep 20 --restoreCycle 20 --steps 20 --checkRestart True", label="Planar Noh problem with PSPH -- 1-D (serial) RESTART CHECK")
#
# Solid FSISPH
#
#ATS:t400 = test(        SELF, "--fsisph True --solid True --graphics None --clearDirectories True --checkError True --restartStep 20", label="Planar Noh problem with FSISPH -- 1-D (serial)")
#ATS:t401 = testif(t400, SELF, "--fsisph True --solid True --graphics None --clearDirectories False --checkError False --restartStep 20 --restoreCycle 20 --steps 20 --checkRestart True", label="Planar Noh problem with FSISPH -- 1-D (serial) RESTART CHECK")
#
# GSPH
#
#ATS:t500 = test(        SELF, "--gsph True --gsphReconstructionGradient=RiemannGradient --graphics None --clearDirectories True --checkError True --restartStep 20", label="Planar Noh problem with GSPH and RiemannGradient -- 1-D (serial)")
#ATS:t501 = testif(t500, SELF, "--gsph True --gsphReconstructionGradient=RiemannGradient --graphics None --clearDirectories False --checkError False --restartStep 20 --restoreCycle 20 --steps 20 --checkRestart True", label="Planar Noh problem with GSPH and RiemannGradient -- 1-D (serial) RESTART CHECK")
#ATS:t502 = test(        SELF, "--gsph True --gsphReconstructionGradient=HydroAccelerationGradient --graphics None --clearDirectories True --checkError True --restartStep 20", label="Planar Noh problem with GSPH and and HydroAccelerationGradient -- 1-D (serial)")
#ATS:t503 = testif(t502, SELF, "--gsph True --gsphReconstructionGradient=HydroAccelerationGradient --graphics None --clearDirectories False --checkError False --restartStep 20 --restoreCycle 20 --steps 20 --checkRestart True", label="Planar Noh problem with GSPH and HydroAccelerationGradient -- 1-D (serial) RESTART CHECK")
#ATS:t504 = test(        SELF, "--gsph True --gsphReconstructionGradient=SPHGradient --graphics None --clearDirectories True --checkError True --restartStep 20", label="Planar Noh problem with GSPH and SPHGradient -- 1-D (serial)")
#ATS:t505 = testif(t504, SELF, "--gsph True --gsphReconstructionGradient=SPHGradient --graphics None --clearDirectories False --checkError False --restartStep 20 --restoreCycle 20 --steps 20 --checkRestart True", label="Planar Noh problem with GSPH and SPHGradient -- 1-D (serial) RESTART CHECK")
#
# MFM
#
#ATS:t600 = test(        SELF, "--mfm True --gsphReconstructionGradient=RiemannGradient --graphics None --clearDirectories True --checkError False --restartStep 20", label="Planar Noh problem with MFM  -- 1-D (serial)")
#ATS:t601 = testif(t600, SELF, "--mfm True --gsphReconstructionGradient=RiemannGradient --graphics None --clearDirectories False --checkError False --restartStep 20 --restoreCycle 20 --steps 20 --checkRestart True", label="Planar Noh problem with MFM -- 1-D (serial) RESTART CHECK")

import os, shutil, sys
from SolidSpheral1d import *
from SpheralTestUtilities import *

from GenerateNodeDistribution1d import GenerateNodeDistribution1d
from SortAndDivideRedistributeNodes import distributeNodes1d

title("1-D integrated hydro test -- planar Noh problem")

#-------------------------------------------------------------------------------
# Generic problem parameters
#-------------------------------------------------------------------------------
commandLine(KernelConstructor = NBSplineKernel,
            order = 5,

            nx1 = 100,
            rho1 = 1.0,
            eps1 = 0.0,
            smallPressure = False, #If set to True eps is not zero but small. 
            x0 = 0.0,
            x1 = 1.0,
            xwall = 0.0,
            nPerh = 1.35,

            vr0 = -1.0, 
            vrSlope = 0.0,

            gamma = 5.0/3.0,
            mu = 1.0,

            solid = False,    # If true, use the fluid limit of the solid hydro option
            inflow = False,   # Should we impose inflow boundaries?

            svph = False,
            crksph = False,
            psph = False,
            fsisph = False,
            gsph = False,
            mfm = False,
            crktype = "default",        # one of ("default", "variant")
            gsphReconstructionGradient = RiemannGradient, #one of (RiemannGradient, HydroAccelerationGradient, SPHGradient, MixedGradient, OnlyDvDxGradient)
            evolveTotalEnergy = False,  # Only for SPH variants -- evolve total rather than specific energy
            boolReduceViscosity = False,
            HopkinsConductivity = False,     # For PSPH
            nhQ = 5.0,
            nhL = 10.0,
            aMin = 0.1,
            aMax = 2.0,
            boolCullenViscosity = False,
            cullenUseHydroDerivatives = True,  # Reuse the hydro calculation of DvDx.
            alphMax = 2.0,
            alphMin = 0.02,
            betaC = 0.7,
            betaD = 0.05,
            betaE = 1.0,
            fKern = 1.0/3.0,
            boolHopkinsCorrection = True,
            linearConsistent = False,
            fcentroidal = 0.0,
            fcellPressure = 0.0,
            Qhmult = 1.0,
            Cl = None, 
            Cq = None,
            etaCritFrac = None,
            linearInExpansion = None,
            quadraticInExpansion = None,
            Qlimiter = None,
            balsaraCorrection = None,
            epsilon2 = None,
            QcorrectionOrder = None,
            hmin = 0.0001, 
            hmax = 0.1,
            cfl = 0.5,
            useVelocityMagnitudeForDt = False,
            XSPH = False,
            epsilonTensile = 0.0,
            nTensile = 4.0,
            hourglass = None,
            hourglassOrder = 0,
            hourglassLimiter = 0,
            hourglassFraction = 0.5,
            filter = 0.0,

            IntegratorConstructor = CheapSynchronousRK2Integrator,
            goalTime = 0.6,
            steps = None,
            dt = 0.0001,
            dtMin = 1.0e-5, 
            dtMax = 0.1,
            dtGrowth = 2.0,
            dtverbose = False,
            rigorousBoundaries = False,
            updateBoundaryFrequency = 1,
            maxSteps = None,
            statsStep = 1,
            smoothIters = 0,
            HUpdate = IdealH,
            correctionOrder = LinearOrder,
            volumeType = RKSumVolume,
            densityUpdate = RigorousSumDensity, # VolumeScaledDensity,
            compatibleEnergy = True,
            gradhCorrection = True,
            correctVelocityGradient = True,
            domainIndependent = True,
            cullGhostNodes = True,
            
            bArtificialConduction = False,
            arCondAlpha = 0.5,

            clearDirectories = True,
            checkError = False,
            checkRestart = False,
            restoreCycle = None,
            restartStep = 10000,
            dataDirBase = "dumps-planar-Noh",
            restartBaseName = "Noh-planar-1d",
            restartFileConstructor = SiloFileIO,
            SPIOFileCountPerTimeslice = None,
            outputFile = "None",
            comparisonFile = "None",
            normOutputFile = "None",
            writeOutputLabel = True,

            # Parameters for the test acceptance.,
            L1rho =   0.0537214,   
            L2rho =   0.0147186,   
            Linfrho = 1.65537,     
                                   
            L1P =     0.018076,    
            L2P =     0.005431,    
            LinfP =   0.628838,    
                                   
            L1v =     0.0244616,   
            L2v =     0.00841887,  
            Linfv =   0.856119,    
                                   
            L1eps =   0.0105579,   
            L2eps =   0.00336606,  
            Linfeps = 0.355227,    
                                   
            L1h =     0.000436001, 
            L2h =     0.00011995,  
            Linfh =   0.0084786,   

            tol = 1.0e-5,

            graphics = True,

            timerName = ""
            )

assert not(boolReduceViscosity and boolCullenViscosity)
assert not(gsph and (boolReduceViscosity or boolCullenViscosity))
assert not(fsisph and not solid)
if smallPressure:
    P0 = 1.0e-6
    eps1 = P0/((gamma - 1.0)*rho1)
   
if svph:
    hydroname = "SVPH"
elif crksph:
    hydroname = os.path.join("CRKSPH",
                             str(volumeType),
                             str(correctionOrder))
elif fsisph:
    hydroname = "FSISPH"
elif gsph:
    hydroname = os.path.join("GSPH",str(gsphReconstructionGradient))
elif mfm:
    hydroname = os.path.join("MFM",str(gsphReconstructionGradient))
elif psph:
    hydroname = "PSPH"
else:
    hydroname = "SPH"
if solid:
    hydroname = "Solid" + hydroname

dataDir = os.path.join(dataDirBase,
                       hydroname,
                       "nPerh=%f" % nPerh,
                       "compatibleEnergy=%s" % compatibleEnergy,
                       "Cullen=%s" % boolCullenViscosity,
                       "filter=%f" % filter)
restartDir = os.path.join(dataDir, "restarts")
restartBaseName = os.path.join(restartDir, "Noh-planar-1d-%i" % nx1)

dx = (x1 - x0)/nx1

#-------------------------------------------------------------------------------
# Check if the necessary output directories exist.  If not, create them.
#-------------------------------------------------------------------------------
if mpi.rank == 0:
    if clearDirectories and os.path.exists(dataDir):
        shutil.rmtree(dataDir)
    if not os.path.exists(restartDir):
        os.makedirs(restartDir)
mpi.barrier()

#-------------------------------------------------------------------------------
# Material properties.
#-------------------------------------------------------------------------------
eos = GammaLawGasMKS(gamma, mu)

#-------------------------------------------------------------------------------
# Interpolation kernels.
#-------------------------------------------------------------------------------
if KernelConstructor==NBSplineKernel:
    Wbase = NBSplineKernel(order)
else:
    Wbase = KernelConstructor()
WT = TableKernel(Wbase, 1000)
kernelExtent = WT.kernelExtent
output("WT")

#-------------------------------------------------------------------------------
# Make the NodeList.
#-------------------------------------------------------------------------------
if solid:
    nodes1 = makeSolidNodeList("nodes1", eos, 
                               hmin = hmin,
                               hmax = hmax,
                               nPerh = nPerh,
                               kernelExtent = kernelExtent)
else:
    nodes1 = makeFluidNodeList("nodes1", eos, 
                               hmin = hmin,
                               hmax = hmax,
                               nPerh = nPerh,
                               kernelExtent = kernelExtent)
    
output("nodes1")
output("nodes1.hmin")
output("nodes1.hmax")
output("nodes1.nodesPerSmoothingScale")

#-------------------------------------------------------------------------------
# Set the node properties.
#-------------------------------------------------------------------------------
gen = GenerateNodeDistribution1d(n = nx1,
                                 rho = rho1,
                                 xmin = x0,
                                 xmax = x1,
                                 nNodePerh = nPerh)
distributeNodes1d((nodes1, gen))
output("nodes1.numNodes")

# Set node specific thermal energies
nodes1.specificThermalEnergy(ScalarField("tmp", nodes1, eps1))
nodes1.massDensity(ScalarField("tmp", nodes1, rho1))

# Set node velocities
pos = nodes1.positions()
vel = nodes1.velocity()
for ix in xrange(nodes1.numNodes):
    if pos[ix].x > xwall:
        vel[ix].x = vr0 + vrSlope*pos[ix].x
    else:
        vel[ix].x = -vr0 + vrSlope*pos[ix].x

#-------------------------------------------------------------------------------
# Construct a DataBase to hold our node list
#-------------------------------------------------------------------------------
db = DataBase()
output("db")
output("db.appendNodeList(nodes1)")
output("db.numNodeLists")
output("db.numFluidNodeLists")

#-------------------------------------------------------------------------------
# Construct the hydro physics object.
#-------------------------------------------------------------------------------
if svph:
    hydro = SVPH(dataBase = db,
                 W = WT,
                 cfl = cfl,
                 useVelocityMagnitudeForDt = useVelocityMagnitudeForDt,
                 compatibleEnergyEvolution = compatibleEnergy,
                 densityUpdate = densityUpdate,
                 XSVPH = XSPH,
                 linearConsistent = linearConsistent,
                 generateVoid = False,
                 HUpdate = HUpdate,
                 fcentroidal = fcentroidal,
                 fcellPressure = fcellPressure,
                 xmin = Vector(-100.0),
                 xmax = Vector( 100.0))
elif crksph:
    hydro = CRKSPH(dataBase = db,
                   order = correctionOrder,
                   filter = filter,
                   cfl = cfl,
                   useVelocityMagnitudeForDt = useVelocityMagnitudeForDt,
                   compatibleEnergyEvolution = compatibleEnergy,
                   evolveTotalEnergy = evolveTotalEnergy,
                   XSPH = XSPH,
                   densityUpdate = densityUpdate,
                   HUpdate = HUpdate,
                   crktype = crktype)
elif psph:
    hydro = PSPH(dataBase = db,
                 W = WT,
                 filter = filter,
                 cfl = cfl,
                 useVelocityMagnitudeForDt = useVelocityMagnitudeForDt,
                 compatibleEnergyEvolution = compatibleEnergy,
                 evolveTotalEnergy = evolveTotalEnergy,
                 correctVelocityGradient = correctVelocityGradient,
                 densityUpdate = densityUpdate,
                 HUpdate = HUpdate,
                 XSPH = XSPH)

elif fsisph:
    hydro = FSISPH(dataBase = db,
                   W = WT,
                   filter = filter,
                   cfl = cfl,
                   interfaceMethod = ModulusInterface,
                   sumDensityNodeLists=[nodes1],                       
                   densityStabilizationCoefficient = 0.00,
                   useVelocityMagnitudeForDt = useVelocityMagnitudeForDt,
                   compatibleEnergyEvolution = compatibleEnergy,
                   evolveTotalEnergy = evolveTotalEnergy,
                   correctVelocityGradient = correctVelocityGradient,
                   HUpdate = HUpdate)
elif gsph:
    limiter = VanLeerLimiter()
    waveSpeed = DavisWaveSpeed()
    solver = HLLC(limiter,
                  waveSpeed,
                  True)
    hydro = GSPH(dataBase = db,
                riemannSolver = solver,
                W = WT,
                cfl=cfl,
                useVelocityMagnitudeForDt = useVelocityMagnitudeForDt,
                compatibleEnergyEvolution = compatibleEnergy,
                correctVelocityGradient=correctVelocityGradient,
                evolveTotalEnergy = evolveTotalEnergy,
                XSPH = XSPH,
                gradientType = gsphReconstructionGradient,
                densityUpdate=densityUpdate,
                HUpdate = IdealH,
                epsTensile = epsilonTensile,
                nTensile = nTensile)
elif mfm:
    limiter = VanLeerLimiter()
    waveSpeed = DavisWaveSpeed()
    solver = HLLC(limiter,
                  waveSpeed,
                  True)
    hydro = MFM(dataBase = db,
                riemannSolver = solver,
                W = WT,
                cfl=cfl,
                useVelocityMagnitudeForDt = useVelocityMagnitudeForDt,
                compatibleEnergyEvolution = compatibleEnergy,
                correctVelocityGradient=correctVelocityGradient,
                evolveTotalEnergy = evolveTotalEnergy,
                XSPH = XSPH,
                gradientType = gsphReconstructionGradient,
                densityUpdate=densityUpdate,
                HUpdate = IdealH,
                epsTensile = epsilonTensile,
                nTensile = nTensile)
else:
    hydro = SPH(dataBase = db,
                W = WT,
                filter = filter,
                cfl = cfl,
                useVelocityMagnitudeForDt = useVelocityMagnitudeForDt,
                compatibleEnergyEvolution = compatibleEnergy,
                evolveTotalEnergy = evolveTotalEnergy,
                gradhCorrection = gradhCorrection,
                correctVelocityGradient = correctVelocityGradient,
                densityUpdate = densityUpdate,
                HUpdate = HUpdate,
                XSPH = XSPH,
                epsTensile = epsilonTensile,
                nTensile = nTensile)
output("hydro")
try:
    output("hydro.kernel")
    output("hydro.PiKernel")
except:
    pass
output("hydro.cfl")
output("hydro.compatibleEnergyEvolution")
output("hydro.densityUpdate")
output("hydro.XSPH")

packages = [hydro]

#-------------------------------------------------------------------------------
# Set the artificial viscosity parameters.
#-------------------------------------------------------------------------------
if not (gsph or mfm):
    q = hydro.Q
    if not Cl is None:
        q.Cl = Cl
    if not Cq is None:
        q.Cq = Cq
    if not epsilon2 is None:
        q.epsilon2 = epsilon2
    if not Qlimiter is None:
        q.limiter = Qlimiter
    if not balsaraCorrection is None:
        q.balsaraShearCorrection = balsaraCorrection
    if not QcorrectionOrder is None:
        q.QcorrectionOrder = QcorrectionOrder
    output("q")
    output("q.Cl")
    output("q.Cq")
    output("q.epsilon2")
    output("q.limiter")
    output("q.balsaraShearCorrection")
    if hasattr(q, "linearInExpansion") and not linearInExpansion is None:
        q.linearInExpansion = linearInExpansion
        output("q.linearInExpansion")
    if hasattr(q, "quadraticInExpansion") and not quadraticInExpansion is None:
        q.quadraticInExpansion = quadraticInExpansion
        output("q.quadraticInExpansion")
    if hasattr(q, "etaCritFrac") and not etaCritFrac is None:
        q.etaCritFrac = etaCritFrac
        output("q.etaCritFrac")

#-------------------------------------------------------------------------------
# Construct the MMRV physics object.
#-------------------------------------------------------------------------------
if boolReduceViscosity:
    evolveReducingViscosityMultiplier = MorrisMonaghanReducingViscosity(q,nhQ,nhL,aMin,aMax)
    packages.append(evolveReducingViscosityMultiplier)
elif boolCullenViscosity:
    evolveCullenViscosityMultiplier = CullenDehnenViscosity(q,WT,alphMax,alphMin,betaC,betaD,betaE,fKern,boolHopkinsCorrection,cullenUseHydroDerivatives)
    packages.append(evolveCullenViscosityMultiplier)

#-------------------------------------------------------------------------------
# Construct the Artificial Conduction physics object.
#-------------------------------------------------------------------------------
if bArtificialConduction:
    #q.reducingViscosityCorrection = True
    ArtyCond = ArtificialConduction(WT,arCondAlpha)
    
    packages.append(ArtyCond)

#-------------------------------------------------------------------------------
# Optionally construct an hourglass control object.
#-------------------------------------------------------------------------------
if hourglass:
    mask = db.newFluidIntFieldList(1, "mask")
    pos = nodes1.positions()
    for i in xrange(nodes1.numInternalNodes):
        if pos[i].x > (x1 - dx):
            mask[0][i] = 0
    hg = hourglass(WT,
                   order = hourglassOrder,
                   limiter = hourglassLimiter,
                   fraction = hourglassFraction,
                   mask = mask)
    output("hg")
    output("hg.order")
    output("hg.limiter")
    output("hg.fraction")
    packages.append(hg)

#-------------------------------------------------------------------------------
# Create boundary conditions.
#-------------------------------------------------------------------------------
bcs = []
if x0 == xwall:
    xPlane0 = Plane(Vector(0.0), Vector(1.0))
    xbc0 = ReflectingBoundary(xPlane0)
    bcs = [xbc0]

if inflow:
    right_inflow = InflowOutflowBoundary(db, Plane(Vector(x1), Vector(-1)))
    bcs.append(right_inflow)
    packages.append(right_inflow)
    if x0 != xwall:
        left_inflow = InflowOutflowBoundary(db, Plane(Vector(x0), Vector(1)))
        bcs.append(left_inflow)
        packages.append(left_inflow)

for p in packages:
    for bc in bcs:
        p.appendBoundary(bc)

#-------------------------------------------------------------------------------
# Construct an integrator.
#-------------------------------------------------------------------------------
integrator = IntegratorConstructor(db)
for p in packages:
    integrator.appendPhysicsPackage(p)
del p
integrator.lastDt = dt
integrator.dtMin = dtMin
integrator.dtMax = dtMax
integrator.dtGrowth = dtGrowth
integrator.rigorousBoundaries = rigorousBoundaries
integrator.updateBoundaryFrequency = updateBoundaryFrequency
integrator.domainDecompositionIndependent = domainIndependent
integrator.cullGhostNodes = cullGhostNodes
integrator.verbose = dtverbose
output("integrator")
output("integrator.lastDt")
output("integrator.dtMin")
output("integrator.dtMax")
output("integrator.dtGrowth")
output("integrator.rigorousBoundaries")
output("integrator.updateBoundaryFrequency")
output("integrator.domainDecompositionIndependent")
output("integrator.cullGhostNodes")
output("integrator.verbose")

#-------------------------------------------------------------------------------
# Make the problem controller.
#-------------------------------------------------------------------------------
control = SpheralController(integrator,
                            kernel = WT,
                            volumeType = volumeType,
                            statsStep = statsStep,
                            restartStep = restartStep,
                            restartBaseName = restartBaseName,
                            restartFileConstructor = restartFileConstructor,
                            SPIOFileCountPerTimeslice = SPIOFileCountPerTimeslice,
                            restoreCycle = restoreCycle,
                            timerName = timerName
                            )
output("control")

#-------------------------------------------------------------------------------
# Advance to the end time.
#-------------------------------------------------------------------------------
if not steps is None:
    if checkRestart:
        control.setRestartBaseName(restartBaseName + "_CHECK")
    control.step(steps)
    if checkRestart:
        control.setRestartBaseName(restartBaseName)

    # Are we doing the restart test?
    if checkRestart:
        state0 = State(db, integrator.physicsPackages())
        state0.copyState()
        print control.totalSteps
        control.loadRestartFile(control.totalSteps)
        state1 = State(db, integrator.physicsPackages())
        if not state1 == state0:
            raise ValueError, "The restarted state does not match!"
        else:
            print "Restart check PASSED."

else:
    if control.time() < goalTime:
        control.step(5)
        control.advance(goalTime, maxSteps)


#-------------------------------------------------------------------------------
# Compute the analytic answer.
#-------------------------------------------------------------------------------
import mpi
import NohAnalyticSolution
rlocal = [pos.x for pos in nodes1.positions().internalValues()]
r = mpi.reduce(rlocal, mpi.SUM)
h1 = 1.0/(nPerh*dx)
answer = NohAnalyticSolution.NohSolution(1,
                                         r = r,
                                         v0 = -1.0,
                                         h0 = 1.0/h1)

# Compute the simulated specific entropy.
rho = mpi.allreduce(nodes1.massDensity().internalValues(), mpi.SUM)
Pf = ScalarField("pressure", nodes1)
nodes1.pressure(Pf)
P = mpi.allreduce(Pf.internalValues(), mpi.SUM)
A = [Pi/rhoi**gamma for (Pi, rhoi) in zip(P, rho)]

# The analytic solution for the simulated entropy.
xprof = mpi.allreduce([x.x for x in nodes1.positions().internalValues()], mpi.SUM)
xans, vans, uans, rhoans, Pans, hans = answer.solution(control.time(), xprof)
Aans = [Pi/rhoi**gamma for (Pi, rhoi) in zip(Pans,  rhoans)]
L1 = 0.0
for i in xrange(len(rho)):
  L1 = L1 + abs(rho[i]-rhoans[i])
L1_tot = L1 / len(rho)
if mpi.rank == 0 and outputFile != "None":
 print "L1=",L1_tot,"\n"
 with open("Converge.txt", "a") as myfile:
    myfile.write("%s %s\n" % (nx1, L1_tot))

#-------------------------------------------------------------------------------
# Plot the final state.
#-------------------------------------------------------------------------------
if graphics:
    from SpheralGnuPlotUtilities import *
    rhoPlot, velPlot, epsPlot, PPlot, HPlot = plotState(db)
    plotAnswer(answer, control.time(), rhoPlot, velPlot, epsPlot, PPlot, HPlot = HPlot)
    EPlot = plotEHistory(control.conserve)
    plots = [(rhoPlot, "Noh-planar-rho.png"),
             (velPlot, "Noh-planar-vel.png"),
             (epsPlot, "Noh-planar-eps.png"),
             (PPlot, "Noh-planar-P.png"),
             (HPlot, "Noh-planar-h.png")]

    # Plot the specific entropy.
    Aplot = generateNewGnuPlot()
    AsimData = Gnuplot.Data(xprof, A,
                            with_ = "points",
                            title = "Simulation",
                            inline = True)
    AansData = Gnuplot.Data(xprof, Aans,
                            with_ = "lines",
                            title = "Solution",
                            inline = True)
    Aplot.plot(AsimData)
    Aplot.replot(AansData)
    Aplot.title("Specific entropy")
    Aplot.refresh()
    plots.append((Aplot, "Noh-planar-A.png"))
    
    if crksph:
        volPlot = plotFieldList(control.RKCorrections.volume, 
                                winTitle = "volume",
                                colorNodeLists = False, plotGhosts = False)
        splot = plotFieldList(control.RKCorrections.surfacePoint,
                              winTitle = "surface point",
                              colorNodeLists = False)
        plots += [(volPlot, "Noh-planar-vol.png"),
                  (splot, "Noh-planar-surfacePoint.png")]

    if boolCullenViscosity:
        cullAlphaPlot = plotFieldList(q.ClMultiplier(),
                                      winTitle = "Cullen alpha")
        cullDalphaPlot = plotFieldList(evolveCullenViscosityMultiplier.DalphaDt(),
                                       winTitle = "Cullen DalphaDt")
        plots += [(cullAlphaPlot, "Noh-planar-Cullen-alpha.png"),
                  (cullDalphaPlot, "Noh-planar-Cullen-DalphaDt.png")]

    if boolReduceViscosity:
        alphaPlotQ = plotFieldList(q.reducingViscosityMultiplierQ(),
                                  winTitle = "rvAlphaQ",
                                  colorNodeLists = False, plotGhosts = False)
        alphaPlotL = plotFieldList(q.reducingViscosityMultiplierL(),
                                   winTitle = "rvAlphaL",
                                   colorNodeLists = False, plotGhosts = False)

    # # Plot the grad h correction term (omega)
    # omegaPlot = plotFieldList(hydro.omegaGradh(),
    #                           winTitle = "grad h correction",
    #                           colorNodeLists = False)

    # Make hardcopies of the plots.
    for p, filename in plots:
        p.hardcopy(os.path.join(dataDir, filename), terminal="png")


#-------------------------------------------------------------------------------
# Measure the difference between the simulation and analytic answer.
#-------------------------------------------------------------------------------
rmin, rmax = 0.05, 0.35   # Throw away anything with r < rwall to avoid wall heating.
rhoprof = mpi.reduce(nodes1.massDensity().internalValues(), mpi.SUM)
P = ScalarField("pressure", nodes1)
nodes1.pressure(P)
Pprof = mpi.reduce(P.internalValues(), mpi.SUM)
vprof = mpi.reduce([v.x for v in nodes1.velocity().internalValues()], mpi.SUM)
epsprof = mpi.reduce(nodes1.specificThermalEnergy().internalValues(), mpi.SUM)
hprof = mpi.reduce([1.0/H.xx for H in nodes1.Hfield().internalValues()], mpi.SUM)
xprof = mpi.reduce([x.x for x in nodes1.positions().internalValues()], mpi.SUM)

#-------------------------------------------------------------------------------
# If requested, write out the state in a global ordering to a file.
#-------------------------------------------------------------------------------
if outputFile != "None":
    outputFile = os.path.join(dataDir, outputFile)
    from SpheralGnuPlotUtilities import multiSort
    mof = mortonOrderIndices(db)
    mo = mpi.reduce(mof[0].internalValues(), mpi.SUM)
    mprof = mpi.reduce(nodes1.mass().internalValues(), mpi.SUM)
    rhoprof = mpi.reduce(nodes1.massDensity().internalValues(), mpi.SUM)
    P = ScalarField("pressure", nodes1)
    nodes1.pressure(P)
    Pprof = mpi.reduce(P.internalValues(), mpi.SUM)
    vprof = mpi.reduce([v.x for v in nodes1.velocity().internalValues()], mpi.SUM)
    epsprof = mpi.reduce(nodes1.specificThermalEnergy().internalValues(), mpi.SUM)
    hprof = mpi.reduce([1.0/H.xx for H in nodes1.Hfield().internalValues()], mpi.SUM)
    if mpi.rank == 0:
        multiSort(mo, xprof, rhoprof, Pprof, vprof, epsprof, hprof)
        f = open(outputFile, "w")
        f.write(("#  " + 20*"'%s' " + "\n") % ("x", "m", "rho", "P", "v", "eps", "h", "mo",
                                               "rhoans", "Pans", "vans", "epsans", "hans",
                                               "x_UU", "m_UU", "rho_UU", "P_UU", "v_UU", "eps_UU", "h_UU"))
        for (xi, mi, rhoi, Pi, vi, epsi, hi, moi,
             rhoansi, Pansi, vansi, uansi, hansi) in zip(xprof, mprof, rhoprof, Pprof, vprof, epsprof, hprof, mo,
                                                         rhoans, Pans, vans, uans, hans):
            f.write((7*"%16.12e " + "%i " + 5*"%16.12e " + 7*"%i " + '\n') % 
                    (xi, mi, rhoi, Pi, vi, epsi, hi, moi,
                     rhoansi, Pansi, vansi, uansi, hansi,
                     unpackElementUL(packElementDouble(xi)),
                     unpackElementUL(packElementDouble(mi)),
                     unpackElementUL(packElementDouble(rhoi)),
                     unpackElementUL(packElementDouble(Pi)),
                     unpackElementUL(packElementDouble(vi)),
                     unpackElementUL(packElementDouble(epsi)),
                     unpackElementUL(packElementDouble(hi))))
        f.close()

        #---------------------------------------------------------------------------
        # Also we can optionally compare the current results with another file.
        #---------------------------------------------------------------------------
        if comparisonFile != "None":
            comparisonFile = os.path.join(dataDir, comparisonFile)
            import filecmp
            assert filecmp.cmp(outputFile, comparisonFile)

#------------------------------------------------------------------------------
# Compute the error.
#------------------------------------------------------------------------------
if mpi.rank == 0 :
    xans, vans, epsans, rhoans, Pans, hans = answer.solution(control.time(), xprof)
    import Pnorm
    print "\tQuantity \t\tL1 \t\t\tL2 \t\t\tLinf"
    failure = False
    hD = []

    if normOutputFile != "None":
       f = open(normOutputFile, "a")
       if writeOutputLabel:
          f.write(("#" + 13*"%17s " + "\n") % ('"nx"',
                                               '"rho L1"', '"rho L2"', '"rho Linf"',
                                               '"P L1"',   '"P L2"',   '"P Linf"',
                                               '"vel L1"', '"vel L2"', '"vel Linf"',
                                               '"E L1"', '"E L2"', '"E Linf"',
                                               '"h L1"',   '"h L2"',   '"h Linf"'))
       f.write("%5i " % nx1)
    for (name, data, ans,
         L1expect, L2expect, Linfexpect) in [("Mass Density", rhoprof, rhoans, L1rho, L2rho, Linfrho),
                                             ("Pressure", Pprof, Pans, L1P, L2P, LinfP),
                                             ("Velocity", vprof, vans, L1v, L2v, Linfv),
                                             ("Thermal E", epsprof, epsans, L1eps, L2eps, Linfeps),
                                             ("h       ", hprof, hans, L1h, L2h, Linfh)]:
        assert len(data) == len(ans)
        error = [data[i] - ans[i] for i in xrange(len(data))]
        Pn = Pnorm.Pnorm(error, xprof)
        L1 = Pn.gridpnorm(1, rmin, rmax)
        L2 = Pn.gridpnorm(2, rmin, rmax)
        Linf = Pn.gridpnorm("inf", rmin, rmax)
        print "\t%s \t\t%g \t\t%g \t\t%g" % (name, L1, L2, Linf)
        if normOutputFile != "None":
           f.write((3*"%16.12e ") % (L1, L2, Linf))
        hD.append([L1,L2,Linf])

        if checkError:
            if not crksph and not psph and not fsisph and not gsph and not mfm: # if sph use the known error norms
                if not fuzzyEqual(L1, L1expect, tol):
                    print "L1 error estimate for %s outside expected bounds: %g != %g" % (name,
                                                                                          L1,
                                                                                          L1expect)
                    failure = True
                if not fuzzyEqual(L2, L2expect, tol):
                    print "L2 error estimate for %s outside expected bounds: %g != %g" % (name,
                                                                                          L2,
                                                                                          L2expect)
                    failure = True
                if not fuzzyEqual(Linf, Linfexpect, tol):
                    print "Linf error estimate for %s outside expected bounds: %g != %g" % (name,
                                                                                            Linf,
                                                                                            Linfexpect)
                    failure = True

            if fsisph or gsph or mfm: # for fsi check if the norms are order of mag same as sph 
            
                if L1 > 2.0*L1expect:
                    print "L1 error estimate for %s outside expected bounds: %g != %g" % (name,
                                                                                          L1,
                                                                                          L1expect)
                    failure = True
                if L2 > 2.0*L2expect:
                    print "L2 error estimate for %s outside expected bounds: %g != %g" % (name,
                                                                                          L2,
                                                                                          L2expect)
                    failure = True
                if Linf > 2.0 * Linfexpect:
                    print "Linf error estimate for %s outside expected bounds: %g != %g" % (name,
                                                                                            Linf,
                                                                                            Linfexpect)
                    failure = True

    if checkError and failure:
        raise ValueError, "Error bounds violated."
  
    if normOutputFile != "None":
       f.write("\n")
                                             
    # print "%d\t %g\t %g\t %g\t %g\t %g\t %g\t %g\t %g\t %g\t %g\t %g\t %g\t" % (nx1,hD[0][0],hD[1][0],hD[2][0],hD[3][0],
    #                                                                             hD[0][1],hD[1][1],hD[2][1],hD[3][1],
    #                                                                             hD[0][2],hD[1][2],hD[2][2],hD[3][2])






Eerror = (control.conserve.EHistory[-1] - control.conserve.EHistory[0])/control.conserve.EHistory[0]
print "Total energy error: %g" % Eerror
if compatibleEnergy and abs(Eerror) > 1e-13:
    raise ValueError, "Energy error outside allowed bounds."


# Check that SPIO is writing the expected amount of files also need to check if mpi is enabled to see if we are using Spio
if control.restartFileConstructor is SidreFileIO and mpi.rank is 0 and not mpi.is_fake_mpi() and control.SPIOFileCountPerTimeslice is not None:
    if not control.SPIOFileCountPerTimeslice is len(os.listdir(os.path.join(os.getcwd(), control.restartBaseName + "_cycle%i" % control.totalSteps))):
        raise ValueError, "The amount of restart files written does not match the amount expected based on input!"<|MERGE_RESOLUTION|>--- conflicted
+++ resolved
@@ -17,15 +17,10 @@
 #
 #ATS:t10 = test(       SELF, "--graphics None --clearDirectories True  --checkError True   --dataDir 'dumps-planar-sidre' --restartStep 20 --restartFileConstructor SidreFileIO", label="Planar Noh problem -- 1-D (serial) with Sidre")
 #ATS:t11 = testif(t10, SELF, "--graphics None --clearDirectories False --checkError False  --dataDir 'dumps-planar-sidre' --restartStep 20 --restartFileConstructor SidreFileIO --restoreCycle 20 --steps 20 --checkRestart True", label="Planar Noh problem -- 1-D (serial) RESTART CHECK with Sidre")
-<<<<<<< HEAD
-#ATS:t12 = test(       SELF, "--graphics None --clearDirectories True  --checkError True  --dataDir 'dumps-planar-sidre-parallel' --restartStep 20 --restartFileConstructor SidreFileIO", np=2, label="Planar Noh problem -- 1-D (parallel)")
-#ATS:t13 = testif(t12, SELF, "--graphics None --clearDirectories False --checkError False --dataDir 'dumps-planar-sidre-parallel' --restartStep 20 --restartFileConstructor SidreFileIO --restoreCycle 20 --steps 20 --checkRestart True", np=2, label="Planar Noh problem -- 1-D (parallel) RESTART CHECK")
-=======
 #ATS:t12 = test(       SELF, "--graphics None --clearDirectories True  --checkError True  --dataDir 'dumps-planar-sidre-parrallel' --restartStep 20 --restartFileConstructor SidreFileIO", np=2, label="Planar Noh problem -- 1-D (parallel) with Sidre")
 #ATS:t13 = testif(t12, SELF, "--graphics None --clearDirectories False --checkError False --dataDir 'dumps-planar-sidre-parrallel' --restartStep 20 --restartFileConstructor SidreFileIO --restoreCycle 20 --steps 20 --checkRestart True", np=2, label="Planar Noh problem -- 1-D (parallel) RESTART CHECK with Sidre")
 #ATS:t14 = test(       SELF, "--graphics None --clearDirectories True  --checkError True  --dataDir 'dumps-planar-spio' --restartStep 20 --restartFileConstructor SidreFileIO --SPIOFileCountPerTimeslice 1", np=6, label="Planar Noh problem -- 1-D (parallel) with Sidre (SPIO check)")
 #ATS:t15 = testif(t14, SELF, "--graphics None --clearDirectories False --checkError False --dataDir 'dumps-planar-spio' --restartStep 20 --restartFileConstructor SidreFileIO --SPIOFileCountPerTimeslice 1 --restoreCycle 20 --steps 20 --checkRestart True", np=6, label="Planar Noh problem -- 1-D (parallel) RESTART CHECK with Sidre (SPIO check)")
->>>>>>> 3e1082a7
 #
 # Ordinary solid SPH
 #
