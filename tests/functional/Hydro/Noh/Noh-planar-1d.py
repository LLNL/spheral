--- conflicted
+++ resolved
@@ -45,13 +45,8 @@
 #
 # Solid FSISPH
 #
-<<<<<<< HEAD
-#ATS:t400 = test(        SELF, "--hydroType FSISPH --solid True --graphics None --clearDirectories True --checkError True --restartStep 20", label="Planar Noh problem with FSISPH -- 1-D (serial)")
-#ATS:t401 = testif(t400, SELF, "--hydroType FSISPH --solid True --graphics None --clearDirectories False --checkError False --restartStep 20 --restoreCycle 20 --steps 20 --checkRestart True", label="Planar Noh problem with FSISPH -- 1-D (serial) RESTART CHECK")
-=======
-#ATS:t400 = test(        SELF, "--fsisph True --solid True --graphics None --clearDirectories True --checkError True --restartStep 20", label="Planar Noh problem with FSISPH -- 1-D (serial)", fsisph=True)
-#ATS:t401 = testif(t400, SELF, "--fsisph True --solid True --graphics None --clearDirectories False --checkError False --restartStep 20 --restoreCycle 20 --steps 20 --checkRestart True", label="Planar Noh problem with FSISPH -- 1-D (serial) RESTART CHECK", fsisph=True)
->>>>>>> c1100a32
+#ATS:t400 = test(        SELF, "--hydroType FSISPH --solid True --graphics None --clearDirectories True --checkError True --restartStep 20", label="Planar Noh problem with FSISPH -- 1-D (serial)", fsisph=True)
+#ATS:t401 = testif(t400, SELF, "--hydroType FSISPH --solid True --graphics None --clearDirectories False --checkError False --restartStep 20 --restoreCycle 20 --steps 20 --checkRestart True", label="Planar Noh problem with FSISPH -- 1-D (serial) RESTART CHECK", fsisph=True)
 #
 # GSPH
 #
