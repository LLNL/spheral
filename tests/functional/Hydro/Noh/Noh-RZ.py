#-------------------------------------------------------------------------------
# The Noh test case run in RZ symmetry.
#
# W.F. Noh 1987, JCP, 72, 78-120.
#-------------------------------------------------------------------------------
#
# Ordinary SPH
#
#ATS:t0 = test(      SELF, "--graphics None --clearDirectories True  --checkError True   --restartStep 20", label="Planar RZ Noh problem (serial, SPH)")
#ATS:t1 = testif(t0, SELF, "--graphics None --clearDirectories False --checkError False  --restartStep 20 --restoreCycle 20 --steps 20 --checkRestart True", label="Planar RZ Noh problem (serial, SPH) RESTART CHECK")
#ATS:t2 = test(      SELF, "--graphics None --clearDirectories True  --checkError True  --dataDirBase 'dumps-rz-planar-restartcheck' --restartStep 20", np=2, label="Planar Noh RZ problem (parallel, SPH)")
#ATS:t3 = testif(t2, SELF, "--graphics None --clearDirectories False --checkError False --dataDirBase 'dumps-rz-planar-restartcheck' --restartStep 20 --restoreCycle 20 --steps 20 --checkRestart True", np=2, label="Planar RZ Noh problem -- (parallel, SPH) RESTART CHECK")
<<<<<<< HEAD

# Suspending reproducing tests until we're happy with the discretizations
##ATS:t4 = test(      SELF, "--graphics None --clearDirectories True  --checkError True  --dataDirBase 'dumps-rz-planar-reproducing' --domainIndependent True --outputFile 'Noh-rz-planar-1proc-reproducing.txt'", label="Planar RZ Noh problem -- (serial SPH reproducing test setup)")
##ATS:t5 = testif(t4, SELF, "--graphics None --clearDirectories False  --checkError True  --dataDirBase 'dumps-rz-planar-reproducing' --domainIndependent True --outputFile 'Noh-rz-planar-4proc-reproducing.txt' --comparisonFile 'Noh-rz-planar-1proc-reproducing.txt'", np=4, label="Planar RZ Noh problem (4 proc SPH reproducing test)")

=======
#
# Suspending reproducing tests until we're happy with the discretizations
####ATS:t4 = test(      SELF, "--graphics None --clearDirectories True  --checkError True  --dataDirBase 'dumps-rz-planar-reproducing' --domainIndependent True --outputFile 'Noh-rz-planar-1proc-reproducing.txt'", label="Planar RZ Noh problem -- (serial SPH reproducing test setup)")
####ATS:t5 = testif(t4, SELF, "--graphics None --clearDirectories False  --checkError True  --dataDirBase 'dumps-rz-planar-reproducing' --domainIndependent True --outputFile 'Noh-rz-planar-4proc-reproducing.txt' --comparisonFile 'Noh-rz-planar-1proc-reproducing.txt'", np=4, label="Planar RZ Noh problem (4 proc SPH reproducing test)")
#
>>>>>>> 35eb2dd8
#
# CRKSPH
#
#ATS:t10 = test(      SELF, "--crksph True --graphics None --clearDirectories True  --checkError True   --restartStep 20", label="Planar RZ Noh problem (serial, CRK)")
<<<<<<< HEAD
#ATS:t11 = testif(t0, SELF, "--crksph True --graphics None --clearDirectories False --checkError False  --restartStep 20 --restoreCycle 20 --steps 20 --checkRestart True", label="Planar RZ Noh problem (serial, CRK) RESTART CHECK")
#ATS:t12 = test(      SELF, "--crksph True --graphics None --clearDirectories True  --checkError True  --dataDirBase 'dumps-rz-planar-restartcheck' --restartStep 20", np=2, label="Planar Noh RZ problem (parallel, CRK)")
#ATS:t13 = testif(t2, SELF, "--crksph True --graphics None --clearDirectories False --checkError False --dataDirBase 'dumps-rz-planar-restartcheck' --restartStep 20 --restoreCycle 20 --steps 20 --checkRestart True", np=2, label="Planar RZ Noh problem -- (parallel, CRK) RESTART CHECK")

import os, shutil, mpi
=======
#ATS:t11 = testif(t10, SELF, "--crksph True --graphics None --clearDirectories False --checkError False  --restartStep 20 --restoreCycle 20 --steps 20 --checkRestart True", label="Planar RZ Noh problem (serial, CRK) RESTART CHECK")
#ATS:t12 = test(      SELF, "--crksph True --graphics None --clearDirectories True  --checkError True  --dataDirBase 'dumps-rz-planar-crk-restartcheck' --restartStep 20", np=2, label="Planar Noh RZ problem (parallel, CRK)")
#ATS:t13 = testif(t12, SELF, "--crksph True --graphics None --clearDirectories False --checkError False --dataDirBase 'dumps-rz-planar-crk-restartcheck' --restartStep 20 --restoreCycle 20 --steps 20 --checkRestart True", np=2, label="Planar RZ Noh problem -- (parallel, CRK) RESTART CHECK")

import os, sys, shutil, mpi
>>>>>>> 35eb2dd8
from SpheralRZ import *
from SpheralTestUtilities import *

from GenerateNodeDistribution2d import *
if mpi.procs > 1:
    from VoronoiDistributeNodes import distributeNodes2d
else:
    from DistributeNodes import distributeNodes2d

title("RZ hydro test -- Noh problem")

#-------------------------------------------------------------------------------
# Generic problem parameters
#-------------------------------------------------------------------------------
commandLine(problem = "planar",     # one of (planar, cylindrical, spherical)
            KernelConstructor = NBSplineKernel,
            order = 5,

            n1 = 100,
            n2 = 20,

            nPerh = 1.35,

            gamma = 5.0/3.0,
            mu = 1.0,

            solid = False,    # If true, use the fluid limit of the solid hydro option

            crksph = False,
            sph = True,       # Choose the H advancement
            evolveTotalEnergy = False,  # Only for SPH variants -- evolve total rather than specific energy
            boolReduceViscosity = False,
            nhQ = 5.0,
            nhL = 10.0,
            aMin = 0.1,
            aMax = 2.0,
            boolCullenViscosity = False,
            cullenUseHydroDerivatives = True,  # Reuse the hydro calculation of DvDx.
            alphMax = 2.0,
            alphMin = 0.02,
            betaC = 0.7,
            betaD = 0.05,
            betaE = 1.0,
            fKern = 1.0/3.0,
            boolHopkinsCorrection = True,
            linearConsistent = False,
            fcentroidal = 0.0,
            fcellPressure = 0.0,
            Qhmult = 1.0,
            Cl = None,
            Cq = None,
<<<<<<< HEAD
            Qself = None,
=======
>>>>>>> 35eb2dd8
            Qlimiter = None,
            balsaraCorrection = None,
            epsilon2 = None,
            hmin = 0.0001, 
            hmax = 0.1,
            hminratio = 0.1,
            cfl = 0.25,
            useVelocityMagnitudeForDt = False,
            XSPH = False,
            epsilonTensile = 0.0,
            nTensile = 4.0,
            hourglass = None,
            hourglassOrder = 0,
            hourglassLimiter = 0,
            hourglassFraction = 0.5,
            filter = 0.0,

            IntegratorConstructor = CheapSynchronousRK2Integrator,
            goalTime = 0.6,
            steps = None,
            dt = 0.0001,
            dtMin = 1.0e-8, 
            dtMax = 0.1,
            dtGrowth = 2.0,
            dtverbose = False,
            rigorousBoundaries = False,
            maxSteps = None,
            statsStep = 1,
            vizCycle = None,
            vizTime = 0.1,
            vizDerivs = False,
            HUpdate = IdealH,
            correctionOrder = LinearOrder,
            QcorrectionOrder = LinearOrder,
            volumeType = RKSumVolume,
            densityUpdate = RigorousSumDensity, # VolumeScaledDensity,
            compatibleEnergy = True,
            gradhCorrection = False,
            correctVelocityGradient = True,
            domainIndependent = False,
            cullGhostNodes = True,
            
            bArtificialConduction = False,
            arCondAlpha = 0.5,

            clearDirectories = True,
            checkError = False,
            checkRestart = False,
            restoreCycle = -1,
            restartStep = 10000,
            dataDirBase = "dumps-rz-Noh",
            outputFile = "Noh-RZ.gnu",
            comparisonFile = "None",
            tol = 1.0e-5,

            graphics = True,
            )

assert not(boolReduceViscosity and boolCullenViscosity)
   
assert problem in ("planar", "cylindrical", "spherical")
rho0 = 1.0
eps0 = 0.0

if crksph:
    hydroname = "CRKSPH"
    gradhCorrection = False
else:
    hydroname = "SPH"
if solid:
    hydroname = "Solid" + hydroname

dataDir = os.path.join(dataDirBase,
                       problem,
                       hydroname,
                       "nPerh=%f" % nPerh,
                       "compatibleEnergy=%s" % compatibleEnergy,
                       "Cullen=%s" % boolCullenViscosity,
                       "filter=%f" % filter)
restartDir = os.path.join(dataDir, "restarts")
restartBaseName = os.path.join(restartDir, "Noh-%s-RZ" % problem)

vizDir = os.path.join(dataDir, "visit")
if vizTime is None and vizCycle is None:
    vizBaseName = None
else:
    vizBaseName = "Noh-%s-RZ" % problem

# Store reference L-norms for use in testing
# Indexed by [crksph][norm_name]
<<<<<<< HEAD
refLnorms = {False:  {"L1rho" :   0.0944907,     # SPH
                      "L2rho" :   0.0147596,  
                      "Linfrho" : 2.25826,    
                                            
                      "L1P" :     0.0310651,  
                      "L2P" :     0.00558612, 
                      "LinfP" :   0.978213,   
                                            
                      "L1v" :     0.037834,   
                      "L2v" :     0.00752133, 
                      "Linfv" :   0.957683,   
                                            
                      "L1eps" :   0.0163973,  
                      "L2eps" :   0.0030983,  
                      "Linfeps" : 0.450338},
=======
refLnorms = {False:  {"L1rho" :   0.0944916,     # SPH
                      "L2rho" :   0.0147597,  
                      "Linfrho" : 2.25827,    
                                             
                      "L1P" :     0.0310652,  
                      "L2P" :     0.00558614, 
                      "LinfP" :   0.978214,   
                                             
                      "L1v" :     0.037834,   
                      "L2v" :     0.00752133, 
                      "Linfv" :   0.957683,   
                                             
                      "L1eps" :   0.0163973,  
                      "L2eps" :   0.0030983,  
                      "Linfeps" : 0.450338},  
>>>>>>> 35eb2dd8

             True:   {"L1rho" :   0.0822529,     # CRKSPH
                      "L2rho" :   0.0117581,  
                      "Linfrho" : 1.32663,    
                                              
                      "L1P" :     0.0253906,  
                      "L2P" :     0.00416766, 
                      "LinfP" :   0.561896,   
                                              
                      "L1v" :     0.0254307,  
                      "L2v" :     0.00571978, 
                      "Linfv" :   0.745805,   
                                              
                      "L1eps" :   0.011791,   
                      "L2eps" :   0.00263351, 
                      "Linfeps" : 0.36226}
             }

#-------------------------------------------------------------------------------
# Check if the necessary output directories exist.  If not, create them.
#-------------------------------------------------------------------------------
if mpi.rank == 0:
    if clearDirectories and os.path.exists(dataDir):
        shutil.rmtree(dataDir)
    if not os.path.exists(restartDir):
        os.makedirs(restartDir)
    if not os.path.exists(vizDir):
        os.makedirs(vizDir)
mpi.barrier()

#-------------------------------------------------------------------------------
# Material properties.
#-------------------------------------------------------------------------------
eos = GammaLawGasMKS(gamma, mu, minimumPressure=0.0)
strength = NullStrength()

#-------------------------------------------------------------------------------
# Interpolation kernels.
#-------------------------------------------------------------------------------
if KernelConstructor==NBSplineKernel:
    Wbase = NBSplineKernel(order)
else:
    Wbase = KernelConstructor()
WT = TableKernel(Wbase, 1000)
kernelExtent = WT.kernelExtent
output("Wbase")
output("WT")

#-------------------------------------------------------------------------------
# Make the NodeList.
#-------------------------------------------------------------------------------
if solid:
    nodes1 = makeSolidNodeList("nodes1", eos, strength,
                               hmin = hmin,
                               hmax = hmax,
                               hminratio = hminratio,
                               nPerh = nPerh,
                               kernelExtent = kernelExtent)
else:
    nodes1 = makeFluidNodeList("nodes1", eos, 
                               hmin = hmin,
                               hmax = hmax,
                               hminratio = hminratio,
                               nPerh = nPerh,
                               kernelExtent = kernelExtent)
    
output("nodes1")
output("nodes1.hmin")
output("nodes1.hmax")
output("nodes1.nodesPerSmoothingScale")

#-------------------------------------------------------------------------------
# Set the node properties.
#-------------------------------------------------------------------------------
if problem == "planar":
    nz = n1
    nr = n2
    z0, z1 = 0.0, 1.0
    r0, r1 = 0.0, 0.2
    rmin, rmax = None, None
    vz0 = -1.0
    vr0 = 0.0
elif problem == "cylindrical":
    nz = n2
    nr = n1
    z0, z1 = 0.0, 0.2
    r0, r1 = 0.0, 1.0
    rmin, rmax = None, None
    vz0 = 0.0
    vr0 = -1.0
else:
    assert problem == "spherical"
    nz = n1
    nr = n1
    rmin, rmax = 0.0, 1.0
    z0, z1 = 0.0, 1.0
    r0, r1 = 0.0, 1.0

generator = RZGenerator(GenerateNodeDistribution2d(nz, nr, rho0, "lattice",
                                                   xmin = (z0, r0),
                                                   xmax = (z1, r1),
                                                   rmin = rmin,
                                                   rmax = rmax,
                                                   nNodePerh = nPerh,
                                                   SPH = SPH))

distributeNodes2d((nodes1, generator))
output("mpi.reduce(nodes1.numInternalNodes, mpi.MIN)")
output("mpi.reduce(nodes1.numInternalNodes, mpi.MAX)")
output("mpi.reduce(nodes1.numInternalNodes, mpi.SUM)")

# Set node specific thermal energies
nodes1.specificThermalEnergy(ScalarField("tmp", nodes1, eps0))
nodes1.massDensity(ScalarField("tmp", nodes1, rho0))

# Set node velocities
pos = nodes1.positions()
vel = nodes1.velocity()
if problem == "spherical":
    for i in range(nodes1.numNodes):
        vel[i] = -1.0 * pos[i].unitVector()
else:
    for i in range(nodes1.numNodes):
        vel[i] = Vector(vz0, vr0)

#-------------------------------------------------------------------------------
# Construct a DataBase to hold our node list
#-------------------------------------------------------------------------------
db = DataBase()
output("db")
output("db.appendNodeList(nodes1)")
output("db.numNodeLists")
output("db.numFluidNodeLists")

#-------------------------------------------------------------------------------
# Construct the hydro physics object.
#-------------------------------------------------------------------------------
if crksph:
    hydro = CRKSPH(dataBase = db,
                   order = correctionOrder,
                   filter = filter,
                   cfl = cfl,
                   useVelocityMagnitudeForDt = useVelocityMagnitudeForDt,
                   compatibleEnergyEvolution = compatibleEnergy,
                   evolveTotalEnergy = evolveTotalEnergy,
                   XSPH = XSPH,
                   densityUpdate = densityUpdate,
                   HUpdate = HUpdate)
else:
    hydro = SPH(dataBase = db,
                W = WT,
                filter = filter,
                cfl = cfl,
                useVelocityMagnitudeForDt = useVelocityMagnitudeForDt,
                compatibleEnergyEvolution = compatibleEnergy,
                evolveTotalEnergy = evolveTotalEnergy,
                gradhCorrection = gradhCorrection,
                correctVelocityGradient = correctVelocityGradient,
                densityUpdate = densityUpdate,
                HUpdate = HUpdate,
                XSPH = XSPH,
                epsTensile = epsilonTensile,
                nTensile = nTensile)
output("hydro")
output("hydro.cfl")
output("hydro.compatibleEnergyEvolution")
output("hydro.densityUpdate")
output("hydro.HEvolution")
output("hydro.XSPH")

packages = [hydro]

#-------------------------------------------------------------------------------
# Set the artificial viscosity parameters.
#-------------------------------------------------------------------------------
q = hydro.Q
if not Cl is None:
    q.Cl = Cl
if not Cq is None:
    q.Cq = Cq
<<<<<<< HEAD
if not crksph and not Qself is None:
    hydro.Qself = Qself
=======
>>>>>>> 35eb2dd8
if not epsilon2 is None:
    q.epsilon2 = epsilon2
if not Qlimiter is None:
    q.limiter = Qlimiter
if not balsaraCorrection is None:
    q.balsaraShearCorrection = balsaraCorrection
if not QcorrectionOrder is None:
    q.QcorrectionOrder = QcorrectionOrder
output("q")
output("q.Cl")
output("q.Cq")
if not crksph:
    output("hydro.Qself")
output("q.epsilon2")
output("q.limiter")
output("q.balsaraShearCorrection")
output("q.QcorrectionOrder")

#-------------------------------------------------------------------------------
# Construct the MMRV physics object.
#-------------------------------------------------------------------------------
if boolReduceViscosity:
    evolveReducingViscosityMultiplier = MorrisMonaghanReducingViscosity(q,nhQ,nhL,aMin,aMax)
    packages.append(evolveReducingViscosityMultiplier)
elif boolCullenViscosity:
    evolveCullenViscosityMultiplier = CullenDehnenViscosity(q,WT,alphMax,alphMin,betaC,betaD,betaE,fKern,boolHopkinsCorrection,cullenUseHydroDerivatives)
    packages.append(evolveCullenViscosityMultiplier)

#-------------------------------------------------------------------------------
# Construct the Artificial Conduction physics object.
#-------------------------------------------------------------------------------
if bArtificialConduction:
    #q.reducingViscosityCorrection = True
    ArtyCond = ArtificialConduction(WT,arCondAlpha)
    
    packages.append(ArtyCond)

#-------------------------------------------------------------------------------
# Create boundary conditions.
#-------------------------------------------------------------------------------
if problem == "planar":
    bcs = [ReflectingBoundary(Plane(Vector(z0, r0), Vector( 1.0,  0.0))),
           ReflectingBoundary(Plane(Vector(z1, r0), Vector(-1.0,  0.0))),
           ReflectingBoundary(Plane(Vector(z0, r1), Vector( 0.0, -1.0)))]
    if r0 != 0.0:
        bcs.append(ReflectingBoundary(Plane(Vector(z0, r0), Vector( 0.0, 1.0))))
elif problem == "cylindrical":
    bcs = [ReflectingBoundary(Plane(Vector(z0, r0), Vector( 1.0,  0.0))),
           ReflectingBoundary(Plane(Vector(z1, r0), Vector(-1.0,  0.0)))]
else:
    assert problem == "spherical"
    bcs = [ReflectingBoundary(Plane(Vector(z0, r0), Vector( 1.0,  0.0)))]

for bc in bcs:
    for p in packages:
        p.appendBoundary(bc)

#-------------------------------------------------------------------------------
# Construct an integrator.
#-------------------------------------------------------------------------------
integrator = IntegratorConstructor(db)
for p in packages:
    integrator.appendPhysicsPackage(p)
del p
integrator.lastDt = dt
integrator.dtMin = dtMin
integrator.dtMax = dtMax
integrator.dtGrowth = dtGrowth
integrator.rigorousBoundaries = rigorousBoundaries
integrator.domainDecompositionIndependent = domainIndependent
integrator.verbose = dtverbose
output("integrator")
output("integrator.lastDt")
output("integrator.dtMin")
output("integrator.dtMax")
output("integrator.dtGrowth")
output("integrator.rigorousBoundaries")
output("integrator.domainDecompositionIndependent")
output("integrator.verbose")

#-------------------------------------------------------------------------------
# Make the problem controller.
#-------------------------------------------------------------------------------
control = SpheralController(integrator, WT,
                            volumeType = volumeType,
                            statsStep = statsStep,
                            restartStep = restartStep,
                            restartBaseName = restartBaseName,
                            restoreCycle = restoreCycle,
                            vizBaseName = vizBaseName,
                            vizDir = vizDir,
                            vizStep = vizCycle,
                            vizTime = vizTime,
                            vizDerivs = vizDerivs,
                            SPH = SPH)
output("control")

#-------------------------------------------------------------------------------
# Advance to the end time.
#-------------------------------------------------------------------------------
if not steps is None:
    control.step(steps)

else:
   control.advance(goalTime, maxSteps)

#-------------------------------------------------------------------------------
# Compute the analytic answer.
#-------------------------------------------------------------------------------
import mpi
import NohAnalyticSolution
if problem == "planar":
    xprof = mpi.allreduce([x.x for x in nodes1.positions().internalValues()], mpi.SUM)
    h1 = 1.0/(nPerh/n1)
    answer = NohAnalyticSolution.NohSolution(1,
                                             r = xprof,
                                             v0 = -1.0,
                                             h0 = 1.0/h1)
elif problem == "cylindrical":
    xprof = mpi.allreduce([x.y for x in nodes1.positions().internalValues()], mpi.SUM)
    h1 = 1.0/(nPerh/n1)
    answer = NohAnalyticSolution.NohSolution(2,
                                             r = xprof,
                                             v0 = -1.0,
                                             h0 = 1.0/h1)
else:
    xprof = mpi.allreduce([x.magnitude() for x in nodes1.positions().internalValues()], mpi.SUM)
    h1 = 1.0/(nPerh/n1)
    answer = NohAnalyticSolution.NohSolution(3,
                                             r = xprof,
                                             v0 = -1.0,
                                             h0 = 1.0/h1)

# Compute the simulated specific entropy.
rho = mpi.allreduce(nodes1.massDensity().internalValues(), mpi.SUM)
Pf = ScalarField("pressure", nodes1)
nodes1.pressure(Pf)
P = mpi.allreduce(Pf.internalValues(), mpi.SUM)
A = [Pi/rhoi**gamma for (Pi, rhoi) in zip(P, rho)]

# Solution profiles.
xans, vans, epsans, rhoans, Pans, hans = answer.solution(control.time(), xprof)
Aans = [Pi/rhoi**gamma for (Pi, rhoi) in zip(Pans,  rhoans)]
L1 = 0.0
for i in range(len(rho)):
    L1 = L1 + abs(rho[i]-rhoans[i])
L1_tot = L1 / len(rho)
# if mpi.rank == 0 and outputFile != "None":
#     print("L1=",L1_tot,"\n")
#     with open("Converge.txt", "a") as myfile:
#         myfile.write("%s %s\n" % (nz, L1_tot))

#-------------------------------------------------------------------------------
# Plot the final state.
#-------------------------------------------------------------------------------
if graphics:
    from SpheralMatplotlib import *
    if problem == "planar":
        rhoPlot, velPlot, epsPlot, PPlot, HPlot = plotState(db, xFunction="%s.x", vecyFunction="%s.x", tenyFunction="1.0/%s.xx")
    elif problem == "cylindrical":
        rhoPlot, velPlot, epsPlot, PPlot, HPlot = plotState(db, xFunction="%s.y", vecyFunction="%s.y", tenyFunction="1.0/%s.yy")
    else:
        rhoPlot, velPlot, epsPlot, PPlot, HPlot = plotRadialState(db)
    plotAnswer(answer, control.time(), rhoPlot=rhoPlot, velPlot=velPlot, epsPlot=epsPlot, PPlot=PPlot, HPlot=HPlot,
               plotStyle = "kx")
    EPlot = plotEHistory(control.conserve)
    plots = [(rhoPlot, "Noh-%s-rho-RZ.png" % problem),
             (velPlot, "Noh-%s-vel-RZ.png" % problem),
             (epsPlot, "Noh-%s-eps-RZ.png" % problem),
             (PPlot, "Noh-%s-P-RZ.png" % problem),
             (HPlot, "Noh-%s-h-RZ.png" % problem)]

    # Plot the specific entropy.
    Aplot = newFigure()
    Aplot.plot(xprof, A, "ro")
    Aplot.plot(xprof, Aans, "kx")
    plt.title("Specific entropy")
    plots.append((Aplot, "Noh-%s-A.png" % problem))
    
    # Throw the positions out there too.
    posPlot = plotNodePositions2d(db)
    plt.xlabel("z")
    plt.ylabel("r")
    plt.title("Node positions @ t=%g" % control.time())
    plots.append((posPlot, "Noh-%s-positions.png" % problem))

    if crksph:
        volPlot = plotFieldList(control.RKCorrections.volume,
                                xFunction = "%s.y",
                                winTitle = "volume",
                                colorNodeLists = False, plotGhosts = False)
        plots.append((volPlot, "Noh-%s-vol.png" % problem))

    if boolCullenViscosity:
        cullAlphaPlot = plotFieldList(q.ClMultiplier(),
                                      xFunction = "%s.y",
                                      winTitle = "Cullen alpha")
        cullDalphaPlot = plotFieldList(evolveCullenViscosityMultiplier.DalphaDt(),
                                       xFunction = "%s.y",
                                       winTitle = "Cullen DalphaDt")
        plots += [(cullAlphaPlot, "Noh-%s-Cullen-alpha.png" % problem),
                  (cullDalphaPlot, "Noh-%s-Cullen-DalphaDt.png" % problem)]

    if boolReduceViscosity:
        alphaPlotQ = plotFieldList(q.reducingViscosityMultiplierQ(),
                                   xFunction = "%s.y",
                                  winTitle = "rvAlphaQ",
                                  colorNodeLists = False, plotGhosts = False)
        alphaPlotL = plotFieldList(q.reducingViscosityMultiplierL(),
                                   xFunction = "%s.y",
                                   winTitle = "rvAlphaL",
                                   colorNodeLists = False, plotGhosts = False)

    # Make hardcopies of the plots.
    for p, filename in plots:
        p.figure.savefig(os.path.join(dataDir, filename))

#-------------------------------------------------------------------------------
# Measure the difference between the simulation and analytic answer.
#-------------------------------------------------------------------------------
rmin, rmax = 0.05, 0.35   # Throw away anything with r < rwall to avoid wall heating.
rhoprof = mpi.reduce(nodes1.massDensity().internalValues(), mpi.SUM)
P = ScalarField("pressure", nodes1)
nodes1.pressure(P)
Pprof = mpi.reduce(P.internalValues(), mpi.SUM)
vprof = mpi.reduce([v.x for v in nodes1.velocity().internalValues()], mpi.SUM)
epsprof = mpi.reduce(nodes1.specificThermalEnergy().internalValues(), mpi.SUM)
hprof = mpi.reduce([1.0/H.xx for H in nodes1.Hfield().internalValues()], mpi.SUM)

#-------------------------------------------------------------------------------
# If requested, write out the state in a global ordering to a file.
#-------------------------------------------------------------------------------
if outputFile:
    outputFile = os.path.join(dataDir, outputFile)
    from SpheralTestUtilities import multiSort
    mprof = mpi.reduce(nodes1.mass().internalValues(), mpi.SUM)
    rhoprof = mpi.reduce(nodes1.massDensity().internalValues(), mpi.SUM)
    P = ScalarField("pressure", nodes1)
    nodes1.pressure(P)
    Pprof = mpi.reduce(P.internalValues(), mpi.SUM)
    vprof = mpi.reduce([v.x for v in nodes1.velocity().internalValues()], mpi.SUM)
    epsprof = mpi.reduce(nodes1.specificThermalEnergy().internalValues(), mpi.SUM)
    hprof = mpi.reduce([1.0/H.xx for H in nodes1.Hfield().internalValues()], mpi.SUM)
    if mpi.rank == 0:
        multiSort(xprof, rhoprof, Pprof, vprof, epsprof, hprof,
                  rhoans, Pans, vans, epsans, hans)
        f = open(outputFile, "w")
        f.write(("#  " + 12*"'%s' " + "\n") % ("x", "m", "rho", "P", "v", "eps", "h",
                                               "rhoans", "Pans", "vans", "epsans", "hans"))
        for (xi, mi, rhoi, Pi, vi, epsi, hi, 
             rhoansi, Pansi, vansi, uansi, hansi) in zip(xprof, mprof, rhoprof, Pprof, vprof, epsprof, hprof, 
                                                         rhoans, Pans, vans, epsans, hans):
            f.write((12*"%16.12e " + '\n') % 
                    (xi, mi, rhoi, Pi, vi, epsi, hi, 
                     rhoansi, Pansi, vansi, uansi, hansi))
        f.close()

        #---------------------------------------------------------------------------
        # Also we can optionally compare the current results with another file.
        #---------------------------------------------------------------------------
        if comparisonFile != "None":
            comparisonFile = os.path.join(dataDir, comparisonFile)
            import filecmp
            assert filecmp.cmp(outputFile, comparisonFile)

#------------------------------------------------------------------------------
# Compute the error.
#------------------------------------------------------------------------------
if mpi.rank == 0:
    import Pnorm
    print("\tQuantity \t\tL1 \t\t\tL2 \t\t\tLinf")
    failure = False

    # Report the error norms.
    rmin, rmax = 0.05, 0.35
    from SpheralTestUtilities import multiSort
    import Pnorm
    #rans, vans, epsans, rhoans, Pans, hans = answer.solution(control.time(), r)
    print("\tQuantity \t\tL1 \t\t\tL2 \t\t\tLinf")
    Lnorms = refLnorms[crksph]
    for (name, data, ans, L1expect, L2expect, Linfexpect) in [("Mass Density", rhoprof, rhoans, Lnorms["L1rho"], Lnorms["L2rho"], Lnorms["Linfrho"]),
                                                              ("Pressure",     Pprof,   Pans,   Lnorms["L1P"],   Lnorms["L2P"],   Lnorms["LinfP"]),
                                                              ("Velocity",     vprof,   vans,   Lnorms["L1v"],   Lnorms["L2v"],   Lnorms["Linfv"]),
                                                              ("Thermal E",    epsprof, epsans, Lnorms["L1eps"], Lnorms["L2eps"], Lnorms["Linfeps"])]:
        assert len(data) == len(ans)
        error = [data[i] - ans[i] for i in range(len(data))]
        Pn = Pnorm.Pnorm(error, xprof)
        L1 = Pn.gridpnorm(1, rmin, rmax)
        L2 = Pn.gridpnorm(2, rmin, rmax)
        Linf = Pn.gridpnorm("inf", rmin, rmax)
        print("\t%s \t\t%g \t\t%g \t\t%g" % (name, L1, L2, Linf))

        if checkError:
            if not fuzzyEqual(L1, L1expect, tol):
                print("L1 error estimate for %s outside expected bounds: %g != %g" % (name,
                                                                                      L1,
                                                                                      L1expect))
                failure = True
            if not fuzzyEqual(L2, L2expect, tol):
                print("L2 error estimate for %s outside expected bounds: %g != %g" % (name,
                                                                                      L2,
                                                                                      L2expect))
                failure = True
            if not fuzzyEqual(Linf, Linfexpect, tol):
                print("Linf error estimate for %s outside expected bounds: %g != %g" % (name,
                                                                                        Linf,
                                                                                        Linfexpect))
                failure = True
            if failure:
                raise ValueError("Error bounds violated.")

Eerror = (control.conserve.EHistory[-1] - control.conserve.EHistory[0])/control.conserve.EHistory[0]
print("Total energy error: %g" % Eerror)<|MERGE_RESOLUTION|>--- conflicted
+++ resolved
@@ -10,36 +10,15 @@
 #ATS:t1 = testif(t0, SELF, "--graphics None --clearDirectories False --checkError False  --restartStep 20 --restoreCycle 20 --steps 20 --checkRestart True", label="Planar RZ Noh problem (serial, SPH) RESTART CHECK")
 #ATS:t2 = test(      SELF, "--graphics None --clearDirectories True  --checkError True  --dataDirBase 'dumps-rz-planar-restartcheck' --restartStep 20", np=2, label="Planar Noh RZ problem (parallel, SPH)")
 #ATS:t3 = testif(t2, SELF, "--graphics None --clearDirectories False --checkError False --dataDirBase 'dumps-rz-planar-restartcheck' --restartStep 20 --restoreCycle 20 --steps 20 --checkRestart True", np=2, label="Planar RZ Noh problem -- (parallel, SPH) RESTART CHECK")
-<<<<<<< HEAD
-
-# Suspending reproducing tests until we're happy with the discretizations
-##ATS:t4 = test(      SELF, "--graphics None --clearDirectories True  --checkError True  --dataDirBase 'dumps-rz-planar-reproducing' --domainIndependent True --outputFile 'Noh-rz-planar-1proc-reproducing.txt'", label="Planar RZ Noh problem -- (serial SPH reproducing test setup)")
-##ATS:t5 = testif(t4, SELF, "--graphics None --clearDirectories False  --checkError True  --dataDirBase 'dumps-rz-planar-reproducing' --domainIndependent True --outputFile 'Noh-rz-planar-4proc-reproducing.txt' --comparisonFile 'Noh-rz-planar-1proc-reproducing.txt'", np=4, label="Planar RZ Noh problem (4 proc SPH reproducing test)")
-
-=======
-#
-# Suspending reproducing tests until we're happy with the discretizations
-####ATS:t4 = test(      SELF, "--graphics None --clearDirectories True  --checkError True  --dataDirBase 'dumps-rz-planar-reproducing' --domainIndependent True --outputFile 'Noh-rz-planar-1proc-reproducing.txt'", label="Planar RZ Noh problem -- (serial SPH reproducing test setup)")
-####ATS:t5 = testif(t4, SELF, "--graphics None --clearDirectories False  --checkError True  --dataDirBase 'dumps-rz-planar-reproducing' --domainIndependent True --outputFile 'Noh-rz-planar-4proc-reproducing.txt' --comparisonFile 'Noh-rz-planar-1proc-reproducing.txt'", np=4, label="Planar RZ Noh problem (4 proc SPH reproducing test)")
-#
->>>>>>> 35eb2dd8
 #
 # CRKSPH
 #
 #ATS:t10 = test(      SELF, "--crksph True --graphics None --clearDirectories True  --checkError True   --restartStep 20", label="Planar RZ Noh problem (serial, CRK)")
-<<<<<<< HEAD
-#ATS:t11 = testif(t0, SELF, "--crksph True --graphics None --clearDirectories False --checkError False  --restartStep 20 --restoreCycle 20 --steps 20 --checkRestart True", label="Planar RZ Noh problem (serial, CRK) RESTART CHECK")
-#ATS:t12 = test(      SELF, "--crksph True --graphics None --clearDirectories True  --checkError True  --dataDirBase 'dumps-rz-planar-restartcheck' --restartStep 20", np=2, label="Planar Noh RZ problem (parallel, CRK)")
-#ATS:t13 = testif(t2, SELF, "--crksph True --graphics None --clearDirectories False --checkError False --dataDirBase 'dumps-rz-planar-restartcheck' --restartStep 20 --restoreCycle 20 --steps 20 --checkRestart True", np=2, label="Planar RZ Noh problem -- (parallel, CRK) RESTART CHECK")
-
-import os, shutil, mpi
-=======
 #ATS:t11 = testif(t10, SELF, "--crksph True --graphics None --clearDirectories False --checkError False  --restartStep 20 --restoreCycle 20 --steps 20 --checkRestart True", label="Planar RZ Noh problem (serial, CRK) RESTART CHECK")
 #ATS:t12 = test(      SELF, "--crksph True --graphics None --clearDirectories True  --checkError True  --dataDirBase 'dumps-rz-planar-crk-restartcheck' --restartStep 20", np=2, label="Planar Noh RZ problem (parallel, CRK)")
 #ATS:t13 = testif(t12, SELF, "--crksph True --graphics None --clearDirectories False --checkError False --dataDirBase 'dumps-rz-planar-crk-restartcheck' --restartStep 20 --restoreCycle 20 --steps 20 --checkRestart True", np=2, label="Planar RZ Noh problem -- (parallel, CRK) RESTART CHECK")
 
 import os, sys, shutil, mpi
->>>>>>> 35eb2dd8
 from SpheralRZ import *
 from SpheralTestUtilities import *
 
@@ -91,10 +70,7 @@
             Qhmult = 1.0,
             Cl = None,
             Cq = None,
-<<<<<<< HEAD
             Qself = None,
-=======
->>>>>>> 35eb2dd8
             Qlimiter = None,
             balsaraCorrection = None,
             epsilon2 = None,
@@ -185,23 +161,6 @@
 
 # Store reference L-norms for use in testing
 # Indexed by [crksph][norm_name]
-<<<<<<< HEAD
-refLnorms = {False:  {"L1rho" :   0.0944907,     # SPH
-                      "L2rho" :   0.0147596,  
-                      "Linfrho" : 2.25826,    
-                                            
-                      "L1P" :     0.0310651,  
-                      "L2P" :     0.00558612, 
-                      "LinfP" :   0.978213,   
-                                            
-                      "L1v" :     0.037834,   
-                      "L2v" :     0.00752133, 
-                      "Linfv" :   0.957683,   
-                                            
-                      "L1eps" :   0.0163973,  
-                      "L2eps" :   0.0030983,  
-                      "Linfeps" : 0.450338},
-=======
 refLnorms = {False:  {"L1rho" :   0.0944916,     # SPH
                       "L2rho" :   0.0147597,  
                       "Linfrho" : 2.25827,    
@@ -217,7 +176,6 @@
                       "L1eps" :   0.0163973,  
                       "L2eps" :   0.0030983,  
                       "Linfeps" : 0.450338},  
->>>>>>> 35eb2dd8
 
              True:   {"L1rho" :   0.0822529,     # CRKSPH
                       "L2rho" :   0.0117581,  
@@ -398,11 +356,8 @@
     q.Cl = Cl
 if not Cq is None:
     q.Cq = Cq
-<<<<<<< HEAD
 if not crksph and not Qself is None:
     hydro.Qself = Qself
-=======
->>>>>>> 35eb2dd8
 if not epsilon2 is None:
     q.epsilon2 = epsilon2
 if not Qlimiter is None:
