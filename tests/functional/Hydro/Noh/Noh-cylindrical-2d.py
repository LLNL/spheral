--- conflicted
+++ resolved
@@ -220,14 +220,14 @@
 if solid:
     hydroname = "Solid" + hydroname
 
-<<<<<<< HEAD
 if dataDir:
     dataDir = os.path.join(dataDir,
                            hydroname,
                            "nPerh=%f" % nPerh,
                            "compatibleEnergy=%s" % compatibleEnergy,
                            "Cullen=%s" % boolCullenViscosity,
-                           "filter=%f" % filter,
+                           "xfilter=%f" % xfilter,
+                           "fhourglass=%f" % fhourglass,
                            "%s" % nodeMotion,
                            "nrad=%i_ntheta=%i" % (nRadial, nTheta))
     restartDir = os.path.join(dataDir, "restarts")
@@ -235,22 +235,8 @@
     vizDir = os.path.join(dataDir, "visit")
 else:
     restartBaseName = None
-    vizDir = None
-=======
-dataDir = os.path.join(dataDir,
-                       hydroname,
-                       "nPerh=%f" % nPerh,
-                       "compatibleEnergy=%s" % compatibleEnergy,
-                       "Cullen=%s" % boolCullenViscosity,
-                       "xfilter=%f" % xfilter,
-                       "fhourglass=%f" % fhourglass,
-                       "%s" % nodeMotion,
-                       "nrad=%i_ntheta=%i" % (nRadial, nTheta))
-restartDir = os.path.join(dataDir, "restarts")
-restartBaseName = os.path.join(restartDir, "Noh-cylindrical-2d-%ix%i" % (nRadial, nTheta))
-
-vizDir = os.path.join(dataDir, "visit")
->>>>>>> 6210f6d7
+    vizDir = None    
+
 if vizTime is None and vizCycle is None:
     vizBaseName = None
 else:
