#-------------------------------------------------------------------------------
# This file contains the acceptance tests for committing changes to the 
# SolidSpheral code to the main repository.  Please verify these all pass 
# (using the ATS) before pushing changes to that public repo!
#-------------------------------------------------------------------------------

<<<<<<< HEAD
glue(fsisph = False)
=======
glue(gsph = False)
>>>>>>> 1abb8bc2
glue(svph = False)

# Geometry unit tests
source("unit/Geometry/testVector.py")
source("unit/Geometry/testTensor.py")
source("unit/Geometry/testInnerOuterProduct.py")
source("unit/Geometry/testEigen3d.py")
source("unit/Geometry/testPolygon.py")
source("unit/Geometry/testPolyhedron.py")
source("unit/Geometry/testPolyClipper2d.py")
source("unit/Geometry/testPolyClipper3d.py")

# Kernel unit tests
source("unit/Kernel/testTableKernel.py")
source("unit/Kernel/testBicubicSphericalKernel.py")

# Boundary unit tests
source("unit/Boundary/testPeriodicBoundary-1d.py")
source("unit/Boundary/testPeriodicBoundary-2d.py")

# SPH unit tests
source("unit/SPH/testLinearVelocityGradient.py")

# SVPH unit tests
source("unit/SVPH/testSVPHInterpolation-1d.py")
# source("unit/SVPH/testSVPHInterpolation-2d.py")

# Field unit tests
source("unit/Field/testField.py")

# Neighbor unit tests
source("unit/Neighbor/testNestedGridNeighbor.py")
source("unit/Neighbor/testTreeNeighbor.py")
source("unit/Neighbor/testDistributedConnectivity.py")

# Distributed unit tests
source("unit/Distributed/distributedUnitTests.py")

# Material unit tests.
source("unit/Material/testEOS.py")
source("unit/SolidMaterial/testTillotsonEquationOfState.py")
source("unit/SolidMaterial/testANEOS.py")
source("functional/Material/UnitConversion.py")

# Test the sampling to lattice method.
source("unit/FieldOperations/testSampleMultipleFields2Lattice1d.py")
source("unit/FieldOperations/testSampleMultipleFields2Lattice2d.py")
source("unit/FieldOperations/testSampleMultipleFields2Lattice3d.py")

# FileIO tests
source("unit/FileIO/testGzipFileIO.py")
source("unit/FileIO/testSiloFileIO.py")
source("unit/FileIO/testSidreFileIO.py")

# Utilities tests
source("unit/Utilities/testSegmentSegmentIntersection.py")
source("unit/Utilities/testDistances3d.py")
source("unit/Utilities/testSegmentIntersectPolygonEdges.py")
source("unit/Utilities/testSegmentIntersectPolyhedronEdges.py")
source("unit/Utilities/testSimpsonsIntegration.py")
source("unit/Utilities/test_uniform_random.py")
source("unit/Utilities/testCubicHermiteInterpolator.py")
source("unit/Utilities/testBiLinearInterpolator.py")
source("unit/Utilities/testBiQuadraticInterpolator.py")
source("unit/Utilities/testBiCubicInterpolator.py")

# Mesh tests.
source("unit/Mesh/testLineMesh.py")
# source("unit/Mesh/testPolygonalMesh.py")   # Suspended until we fix the polytope with Spheral issues.
# source("unit/Mesh/testPolyhedralMesh.py")  # Suspended until we fix the polytope with Spheral issues.

# MPI python interface unit tests
source("unit/Distributed/testMPI4PYasPYMPI.py")

# C++ unit tests.
source("functional/CXXTests/test_r3d_utils.py")
source("unit/CXXTests/runCXXTests.ats")

# Hydro tests
source("functional/Hydro/HydroTests.ats")

# DEM tests
source("functional/DEM/DEMTests.ats") 

# Gravity tests
source("functional/Gravity/CollisionlessSphereCollapse.py")
source("functional/Gravity/ApproximatePolyhedralGravityModel.py")

# Strength tests.
#source("functional/Strength/PlateImpact/PlateImpact-1d.py")
source("functional/Strength/TaylorImpact/TaylorImpact.py")
source("functional/Strength/CollidingPlates/CollidingPlates-1d.py")
source("functional/Strength/DiametralCompression/DiametralCompression.py")
source("functional/Strength/Verney/Verney-spherical.py")

# Damage tests.
source("functional/Damage/TensileRod/TensileRod-1d.py")

# Porosity tests
source("functional/Porosity/PlanarCompaction/PlanarCompaction-1d.py")

# Surface detection test
# Susending this until we fix the test for the up to date surface detection method.
# source("functional/Surfaces/Surface.py")

# RK tests
source("functional/RK/RKInterpolation.py")
source("functional/RK/testVoronoiVolume.py")

# KernelIntegrator tests
source("unit/KernelIntegrator/TestIntegrator.py")<|MERGE_RESOLUTION|>--- conflicted
+++ resolved
@@ -4,11 +4,8 @@
 # (using the ATS) before pushing changes to that public repo!
 #-------------------------------------------------------------------------------
 
-<<<<<<< HEAD
 glue(fsisph = False)
-=======
 glue(gsph = False)
->>>>>>> 1abb8bc2
 glue(svph = False)
 
 # Geometry unit tests
