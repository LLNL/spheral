# ------------------------------------------------------------------------------
# SPEC TEMPLATES

.gcc_mvapich2_cxxonly:
  variables:
    SPEC: 'gcc@$GCC_VERSION^mvapich2'
    EXTRA_CMAKE_ARGS: '-DENABLE_CXXONLY=On -DENABLE_WARNINGS_AS_ERRORS=On'

.gcc_mvapich2:
  variables:
    SPEC: 'gcc@$GCC_VERSION^mvapich2'
    EXTRA_CMAKE_ARGS: '-DENABLE_DOCS=On -DENABLE_WARNINGS_AS_ERRORS=On'

.gcc_~mpi:
  variables:
    SPEC: 'gcc@$GCC_VERSION~mpi'
    EXTRA_CMAKE_ARGS: '-DENABLE_DOCS=On -DENABLE_WARNINGS_AS_ERRORS=On'

.gcc_~mpi_Debug:
  variables:
    SPEC: 'gcc@$GCC_VERSION~mpi'
    EXTRA_CMAKE_ARGS: '-DCMAKE_BUILD_TYPE=Debug -DENABLE_WARNINGS_AS_ERRORS=On'

.gcc_spectrum:
  variables:
    SPEC: 'gcc@$GCC_VERSION^spectrum-mpi'

.clang_mvapich2:
  variables:
    SPEC: 'clang@$CLANG_VERSION^mvapich2'
<<<<<<< HEAD
    EXTRA_CMAKE_ARGS: '-DENABLE_DEV_BUILD=On'
=======
    EXTRA_CMAKE_ARGS: '-DENABLE_WARNINGS_AS_ERRORS=On -DENABLE_DEV_BUILD=On'
>>>>>>> 50eec5f3

.cuda_11_gcc_~mpi:
  variables:
    SPEC: 'gcc@$GCC_VERSION+cuda~mpi cuda_arch=70'

.cuda_11_gcc_spectrum:
  variables:
    SPEC: 'gcc@$GCC_VERSION+cuda cuda_arch=70'
    EXTRA_CMAKE_ARGS: '-DENABLE_TIMER=On -DSPHERAL_ENABLE_VVI=On'

.oneapi_2022_1_mvapich2:
  variables:
    SPEC: 'oneapi@2022.1^mvapich2'
<|MERGE_RESOLUTION|>--- conflicted
+++ resolved
@@ -28,11 +28,7 @@
 .clang_mvapich2:
   variables:
     SPEC: 'clang@$CLANG_VERSION^mvapich2'
-<<<<<<< HEAD
-    EXTRA_CMAKE_ARGS: '-DENABLE_DEV_BUILD=On'
-=======
     EXTRA_CMAKE_ARGS: '-DENABLE_WARNINGS_AS_ERRORS=On -DENABLE_DEV_BUILD=On'
->>>>>>> 50eec5f3
 
 .cuda_11_gcc_~mpi:
   variables:
