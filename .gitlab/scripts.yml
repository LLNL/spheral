# ------------------------------------------------------------------------------
# JOB TEMPLATES

.blueos_build_and_test:
  script:
    - whoami
    - ml load python/3.8.2
    - ml load $LC_MODULES
    - lalloc 1 ./$SCRIPT_DIR/gitlab/build_and_install.py --spec="$SPEC" --lc-modules="$LC_MODULES" --extra-cmake-args="$EXTRA_CMAKE_ARGS"
    - cat build_gitlab/install/spheral-lcatstest
    - lalloc 1 ./build_gitlab/install/spheral-lcatstest --logs test-logs build_gitlab/install/$ATS_FILE
    - ./build_gitlab/install/spheral scripts/gitlab/report_results.py
  artifacts:
    when: always
    paths:
      - test-logs/

.toss_build_and_test:
  script:
    - whoami
    - ml load $LC_MODULES
<<<<<<< HEAD
    - srun -N 1 -c 36 -p pdebug -t 60 $SCRIPT_DIR/gitlab/build_and_install.py --spec="$SPEC" --lc-modules="$LC_MODULES" --extra-cmake-args="$EXTRA_CMAKE_ARGS"
    - cat build_gitlab/install/spheral-lcatstest
    - ./build_gitlab/install/spheral-lcatstest --logs test-logs build_gitlab/install/$ATS_FILE
=======
    - srun -N 1 -c 36 -p pbatch -t 60 $SCRIPT_DIR/gitlab/build_and_install.py --spec="$SPEC" --lc-modules="$LC_MODULES" --extra-cmake-args="$EXTRA_CMAKE_ARGS"
    - cat build_gitlab/install/spheral-atstest
    - ./build_gitlab/install/spheral-atstest --logs test-logs build_gitlab/install/$ATS_FILE
>>>>>>> 8eb4dbf6
    - ./build_gitlab/install/spheral scripts/gitlab/report_results.py
  artifacts:
    when: always
    paths:
      - test-logs/

.blueos_update_tpls:
  script:
    - lalloc 1 ./$SCRIPT_DIR/devtools/tpl-manager.py --spec-list="$SCRIPT_DIR/devtools/spec-list.json" --spheral-spack-dir=/usr/WS2/wciuser/Spheral/spheral-spack-tpls

.toss_update_tpls:      
  script:
    - srun -N 1 -c 36 -p pbatch -t 60 $SCRIPT_DIR/devtools/tpl-manager.py --spec-list="$SCRIPT_DIR/devtools/spec-list.json" --spheral-spack-dir=/usr/WS2/wciuser/Spheral/spheral-spack-tpls

.toss_update_permissions:
  script:
    - ml load mpifileutils
    - srun -N 1 -p pbatch -n 20 -t 10 dchmod --mode go+rx /usr/WS2/wciuser/Spheral/spheral-spack-tpls/
.merge_pr_rule:
  rules:
    - if: '$CI_COMMIT_REF_NAME == "develop"'
      when: always

<|MERGE_RESOLUTION|>--- conflicted
+++ resolved
@@ -19,15 +19,9 @@
   script:
     - whoami
     - ml load $LC_MODULES
-<<<<<<< HEAD
-    - srun -N 1 -c 36 -p pdebug -t 60 $SCRIPT_DIR/gitlab/build_and_install.py --spec="$SPEC" --lc-modules="$LC_MODULES" --extra-cmake-args="$EXTRA_CMAKE_ARGS"
+    - srun -N 1 -c 36 -p pbatch -t 60 $SCRIPT_DIR/gitlab/build_and_install.py --spec="$SPEC" --lc-modules="$LC_MODULES" --extra-cmake-args="$EXTRA_CMAKE_ARGS"
     - cat build_gitlab/install/spheral-lcatstest
     - ./build_gitlab/install/spheral-lcatstest --logs test-logs build_gitlab/install/$ATS_FILE
-=======
-    - srun -N 1 -c 36 -p pbatch -t 60 $SCRIPT_DIR/gitlab/build_and_install.py --spec="$SPEC" --lc-modules="$LC_MODULES" --extra-cmake-args="$EXTRA_CMAKE_ARGS"
-    - cat build_gitlab/install/spheral-atstest
-    - ./build_gitlab/install/spheral-atstest --logs test-logs build_gitlab/install/$ATS_FILE
->>>>>>> 8eb4dbf6
     - ./build_gitlab/install/spheral scripts/gitlab/report_results.py
   artifacts:
     when: always
