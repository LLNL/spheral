# ------------------------------------------------------------------------------
# JOB TEMPLATES

.blueos_build_and_test:
  script:
    - whoami
    - ml load python/3.8.2
    - ml load $LC_MODULES
    - lalloc 1 ./$SCRIPT_DIR/gitlab/build_and_install.py --spec="$SPEC" --lc-modules="$LC_MODULES" --extra-cmake-args="$EXTRA_CMAKE_ARGS"
    - cat build_gitlab/install/spheral-atstest
    - lalloc 1 ./build_gitlab/install/spheral-atstest --logs test-logs build_gitlab/install/$ATS_FILE
    - ./build_gitlab/install/spheral scripts/gitlab/report_results.py
  artifacts:
    when: always
    paths:
      - test-logs/

.toss_build_and_test:
  script:
    - whoami
<<<<<<< HEAD
    - ml load $LC_MODULES
    - srun -N 1 -c 36 -p pdebug -t 60 $SCRIPT_DIR/gitlab/build_and_install.py --spec="$SPEC" --lc-modules="$LC_MODULES" --extra-cmake-args="$EXTRA_CMAKE_ARGS"
    - cat build_gitlab/install/spheral-atstest
    - ./build_gitlab/install/spheral-atstest --logs test-logs build_gitlab/install/$ATS_FILE
    - ./build_gitlab/install/spheral scripts/gitlab/report_results.py
=======
    - ml load "$LC_MODULES"
    - srun -N 1 -c 36 -p pbatch -t 60 $SCRIPT_DIR/gitlab/build_and_install.py --spec="$SPEC" --lc-modules="$LC_MODULES" --extra-cmake-args="$EXTRA_CMAKE_ARGS"
    - ./build_"$ARCH"-"$SPEC"/install/spheral-atstest --logs test-logs --atsExe /usr/gapps/ats/"$ARCH"/7.0.5/bin/ats "$EXTRA_TEST_ARGS" build_"$ARCH"-"$SPEC"/install/$ATS_FILE
>>>>>>> eb7b3e54
  artifacts:
    when: always
    paths:
      - test-logs/

.blueos_update_tpls:
  script:
    - lalloc 1 ./$SCRIPT_DIR/devtools/tpl-manager.py --spec-list="$SCRIPT_DIR/devtools/spec-list.json" --spheral-spack-dir=/usr/WS2/wciuser/Spheral/spheral-spack-tpls

.toss_update_tpls:      
  script:
    - srun -N 1 -c 36 -p pbatch -t 60 $SCRIPT_DIR/devtools/tpl-manager.py --spec-list="$SCRIPT_DIR/devtools/spec-list.json" --spheral-spack-dir=/usr/WS2/wciuser/Spheral/spheral-spack-tpls

.toss_update_permissions:
  script:
    - ml load mpifileutils
    - srun -N 1 -p pbatch -n 20 -t 10 dchmod --mode go+rx /usr/WS2/wciuser/Spheral/spheral-spack-tpls/
.merge_pr_rule:
  rules:
    - if: '$CI_COMMIT_REF_NAME == "develop"'
      when: always

<|MERGE_RESOLUTION|>--- conflicted
+++ resolved
@@ -18,17 +18,11 @@
 .toss_build_and_test:
   script:
     - whoami
-<<<<<<< HEAD
     - ml load $LC_MODULES
-    - srun -N 1 -c 36 -p pdebug -t 60 $SCRIPT_DIR/gitlab/build_and_install.py --spec="$SPEC" --lc-modules="$LC_MODULES" --extra-cmake-args="$EXTRA_CMAKE_ARGS"
+    - srun -N 1 -c 36 -p pbatch -t 60 $SCRIPT_DIR/gitlab/build_and_install.py --spec="$SPEC" --lc-modules="$LC_MODULES" --extra-cmake-args="$EXTRA_CMAKE_ARGS"
     - cat build_gitlab/install/spheral-atstest
     - ./build_gitlab/install/spheral-atstest --logs test-logs build_gitlab/install/$ATS_FILE
     - ./build_gitlab/install/spheral scripts/gitlab/report_results.py
-=======
-    - ml load "$LC_MODULES"
-    - srun -N 1 -c 36 -p pbatch -t 60 $SCRIPT_DIR/gitlab/build_and_install.py --spec="$SPEC" --lc-modules="$LC_MODULES" --extra-cmake-args="$EXTRA_CMAKE_ARGS"
-    - ./build_"$ARCH"-"$SPEC"/install/spheral-atstest --logs test-logs --atsExe /usr/gapps/ats/"$ARCH"/7.0.5/bin/ats "$EXTRA_TEST_ARGS" build_"$ARCH"-"$SPEC"/install/$ATS_FILE
->>>>>>> eb7b3e54
   artifacts:
     when: always
     paths:
