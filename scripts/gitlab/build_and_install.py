#!/usr/bin/env python

from string import digits
import os
import sys
import argparse
import subprocess

#------------------------------------------------------------------------------

project_dir=os.path.abspath(os.path.join(os.path.realpath(__file__), "../../../"))
default_spheral_spack_dir=os.path.join(project_dir, "../spheral-spack-tpls")

tpl_manager_cmd=os.path.join(project_dir, "scripts/devtools/tpl-manager.py")
host_congfig_build_cmd=os.path.join(project_dir, "scripts/devtools/host-config-build.py")

host=os.environ.get("LCSCHEDCLUSTER")
sys_type=os.environ.get("SYS_TYPE")

#------------------------------------------------------------------------------

def parse_args():
  parser = argparse.ArgumentParser()

  # Control stage flow
  parser.add_argument('--build-only', action='store_true',
      help='Only build the project from a spack generated host-config.')
  parser.add_argument('--host-config', type=str, default="",
      help='host-config path.')

  # Spec args
  parser.add_argument('--spec', type=str, default="", required=True,
      help='Spack spec to use.')
  parser.add_argument('--lc-modules', type=str, default="",
      help='LC Modules to use during build, install and smoke test.')

  parser.add_argument('--extra-cmake-args', type=str, default="",
      help='CMake args to pass to the build stage in the host-config-build script.')

  return parser.parse_args()


# Helper function for executing commands stolen from uberenv
def sexe(cmd,ret_output=False,echo=False):
    """ Helper for executing shell commands. """
    if echo:
        print("[exe: {0}]".format(cmd))
    if ret_output:
        p = subprocess.Popen(cmd,
                             shell=True,
                             stdout=subprocess.PIPE,
                             stderr=subprocess.STDOUT)
        out = p.communicate()[0]
        out = out.decode('utf8')
        return p.returncode,out
    else:
        return subprocess.call(cmd,shell=True)


#------------------------------------------------------------------------------

def main():
  args = parse_args()

  # Build out our TPLs for this spec if we need to.
  if not args.build_only:
    print("** Building spec TPLs : {0}".format(args.spec))
    sexe("{0} --spheral-spack-dir spheral-spack-tpls --spec=\"{1}\"".format(tpl_manager_cmd, args.spec))

  # Get the host-config name and path.
  if not args.build_only and not args.host_config:
    hostconfig="{1}-{2}.cmake".format(host, sys_type, (args.spec).replace(" ","_"))
    sexe("cp {0} gitlab.cmake".format(hostconfig))
    hostconfig_path=os.path.join(os.getcwd(), "gitlab.cmake")
  else:
    hostconfig=(args.host_config).split("/")[-1].split(".cmake")[0]
    hostconfig_path=args.host_config
  print(hostconfig)

  if sexe("{0} --host-config=\"{1}\" --lc-modules=\"{2}\" --build {3}".format(host_congfig_build_cmd, hostconfig_path, args.lc_modules, args.extra_cmake_args)) : sys.exit(1)
<<<<<<< HEAD

=======
>>>>>>> 63c36ef5

if __name__ == "__main__":
  main()<|MERGE_RESOLUTION|>--- conflicted
+++ resolved
@@ -78,10 +78,6 @@
   print(hostconfig)
 
   if sexe("{0} --host-config=\"{1}\" --lc-modules=\"{2}\" --build {3}".format(host_congfig_build_cmd, hostconfig_path, args.lc_modules, args.extra_cmake_args)) : sys.exit(1)
-<<<<<<< HEAD
-
-=======
->>>>>>> 63c36ef5
 
 if __name__ == "__main__":
   main()