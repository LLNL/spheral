# Copyright 2013-2021 Lawrence Livermore National Security, LLC and other
# Spack Project Developers. See the top-level COPYRIGHT file for details.
#
# SPDX-License-Identifier: (Apache-2.0 OR MIT)

from spack.package import *
import socket
import os

class Spheral(CachedCMakePackage, CudaPackage):
    """Spheral++ provides a steerable parallel environment for performing coupled hydrodynamical and gravitational numerical simulations."""

    homepage = "https://spheral.readthedocs.io/"
    git      = "https://github.com/llnl/spheral.git"
    tags     = ['radiuss', 'simulations', 'hydrodynamics']

    maintainers = ['mdavis36','jmikeowen']

    # -------------------------------------------------------------------------
    # VERSIONS
    # -------------------------------------------------------------------------
    version('develop', branch='develop', submodules=True)
    version('1.0', tag='FSISPH-v1.0', submodules=True)

    # -------------------------------------------------------------------------
    # VARIANTS
    # -------------------------------------------------------------------------
    variant('mpi', default=True, description='Enable MPI Support.')
    variant('openmp', default=True, description='Enable OpenMP Support.')
    variant('docs', default=False, description='Enable building Docs.')
    variant('shared', default=True, description='Build C++ libs as shared.')

    # -------------------------------------------------------------------------
    # DEPENDS
    # -------------------------------------------------------------------------
    depends_on('mpi', when='+mpi')
<<<<<<< HEAD
    depends_on('cmake@3.18.0:', type='build')
=======
    depends_on('cmake@3.21.0:', type='build')
>>>>>>> 2171122a

    depends_on('boost@1.74.0 +system +filesystem -atomic -container -coroutine -chrono -context -date_time -exception -fiber -graph -iostreams -locale -log -math -mpi -program_options -python -random -regex -test -thread -timer -wave +pic', type='build')

    depends_on('zlib@1.3 +shared +pic', type='build')

    depends_on('qhull@2020.2 +pic', type='build')
    depends_on('m-aneos@1.0')
    depends_on('eigen@3.4.0', type='build')
    depends_on('hdf5@1.8.19 ~mpi +hl', type='build', when='~mpi')
    depends_on('hdf5@1.8.19 +mpi +hl', type='build', when='+mpi')

    depends_on('silo@4.10.2 +hdf5', type='build')

    # Zlib fix has been merged into conduit, using develop until next release.
<<<<<<< HEAD
    depends_on('conduit@0.8.2 +shared +mpi +hdf5~hdf5_compat -test ~parmetis', type='build', when='+mpi')
    depends_on('conduit@0.8.2 +shared ~mpi +hdf5~hdf5_compat -test ~parmetis', type='build', when='~mpi')
    depends_on('conduit@0.8.2 +shared +mpi +hdf5 -test ~parmetis', type='build', when='+mpi^hdf5@1.8.0:1.8')
    depends_on('conduit@0.8.2 +shared ~mpi +hdf5 -test ~parmetis', type='build', when='~mpi^hdf5@1.8.0:1.8')
=======
    depends_on('conduit +shared +mpi +hdf5~hdf5_compat -test ~parmetis', type='build', when='+mpi')
    depends_on('conduit +shared ~mpi +hdf5~hdf5_compat -test ~parmetis', type='build', when='~mpi')
    depends_on('conduit +shared +mpi +hdf5 -test ~parmetis', type='build', when='+mpi^hdf5@1.8.0:1.8')
    depends_on('conduit +shared ~mpi +hdf5 -test ~parmetis', type='build', when='~mpi^hdf5@1.8.0:1.8')

    depends_on('raja@2024.02.0 +cuda cuda_arch=70', when='+cuda')
    depends_on('umpire  +cuda cuda_arch=70', when='+cuda')
>>>>>>> 2171122a

    depends_on('raja@2024.02.0 ~cuda', when='~cuda')
    depends_on('umpire  ~cuda', when='~cuda')

    depends_on('axom@0.9.0 ~shared +cuda +mpi +hdf5 -lua -examples -python -fortran', type='build', when='+mpi+cuda')
    depends_on('axom@0.9.0 ~shared +cuda ~mpi +hdf5 -lua -examples -python -fortran', type='build', when='~mpi+cuda')
    depends_on('axom@0.9.0 ~shared ~cuda +mpi +hdf5 -lua -examples -python -fortran', type='build', when='+mpi~cuda')
    depends_on('axom@0.9.0 ~shared ~cuda ~mpi +hdf5 -lua -examples -python -fortran', type='build', when='~mpi~cuda')

    depends_on('caliper@2.8.0 ~shared ~adiak ~libdw ~papi ~libunwind +pic', type='build')

    depends_on('opensubdiv@3.4.3', type='build')
    depends_on('polytope@0.7.3 +python', type='build')

    extends('python@3.9.10 +zlib +shared +ssl +tkinter', type='build')

    depends_on('py-numpy@1.23.4', type='build')
    depends_on('py-numpy-stl@3.0.0', type='build')
    depends_on('py-pillow@9.5.0', type='build')
    depends_on('py-matplotlib@3.7.4 backend=tkagg +fonts', type='build')
    depends_on('py-h5py@3.9.0', type='build')
    depends_on('py-docutils@0.18.1', type='build')
    depends_on('py-scipy@1.12.0', type='build')
    depends_on('py-ats@exit', type='build')
    depends_on('py-mpi4py@3.1.5', type='build', when='+mpi')

    depends_on('py-sphinx', type='build')
    depends_on('py-sphinx-rtd-theme', type='build')

    depends_on('netlib-lapack', type='build')

    # -------------------------------------------------------------------------
    # DEPENDS
    # -------------------------------------------------------------------------
    conflicts('cuda_arch=none', when='+cuda', msg='CUDA architecture is required')

    def _get_sys_type(self, spec):
        sys_type = spec.architecture
        if "SYS_TYPE" in env:
            sys_type = env["SYS_TYPE"]
        return sys_type

    @property
    def cache_name(self):

        hostname = socket.gethostname()
        if "SYS_TYPE" in env:
            hostname = hostname.rstrip('1234567890')

        envspec = os.environ.get("SPEC")
        spec = self.spec
        if envspec:
          cache_spec = envspec
        else:
          cache_spec = str(spec.compiler.name) + "@" + str(spec.compiler.version)
        return "{0}-{1}.cmake".format(
            str(self._get_sys_type(spec)),
            cache_spec.replace(" ", "_")
        )

    def initconfig_compiler_entries(self):
        spec = self.spec
        entries = super(Spheral, self).initconfig_compiler_entries()
        return entries
    
    def initconfig_mpi_entries(self):
        spec = self.spec
        entries = []
        if "+mpi" in spec:
          entries = super(Spheral, self).initconfig_mpi_entries()
        return entries

    def initconfig_hardware_entries(self):
        spec = self.spec
        entries = super(Spheral, self).initconfig_hardware_entries()

        if '+cuda' in spec:
            entries.append(cmake_cache_option("ENABLE_CUDA", True))

            if not spec.satisfies('cuda_arch=none'):
                cuda_arch = spec.variants['cuda_arch'].value
                entries.append(cmake_cache_string(
                    "CUDA_ARCH", 'sm_{0}'.format(cuda_arch[0])))
                entries.append(cmake_cache_string(
                    "CMAKE_CUDA_ARCHITECTURES", '{0}'.format(cuda_arch[0])))
                flag = '-arch sm_{0}'.format(cuda_arch[0])
                entries.append(cmake_cache_string(
                    "CMAKE_CUDA_FLAGS", '{0}'.format(flag)))

            entries.append(cmake_cache_option(
                "ENABLE_DEVICE_CONST", spec.satisfies('+deviceconst')))
        else:
            entries.append(cmake_cache_option("ENABLE_CUDA", False))

        return entries

    def initconfig_package_entries(self):
        spec = self.spec
        entries = []

        entries.append(cmake_cache_option('ENABLE_CXXONLY', False))
        entries.append(cmake_cache_option('TPL_VERBOSE', False))
        entries.append(cmake_cache_option('BUILD_TPL', True))

        # TPL locations
        entries.append(cmake_cache_path('caliper_DIR', spec['caliper'].prefix))

        entries.append(cmake_cache_path('python_DIR', spec['python'].prefix))

        entries.append(cmake_cache_path('boost_DIR', spec['boost'].prefix))

        entries.append(cmake_cache_path('qhull_DIR', spec['qhull'].prefix))

        entries.append(cmake_cache_path('aneos_DIR', spec['m-aneos'].prefix))

        entries.append(cmake_cache_path('hdf5_DIR', spec['hdf5'].prefix))
    
        entries.append(cmake_cache_path('conduit_DIR', spec['conduit'].prefix))

        entries.append(cmake_cache_path('axom_DIR', spec['axom'].prefix))

        entries.append(cmake_cache_path('silo_DIR', spec['silo'].prefix))

        entries.append(cmake_cache_path('eigen_DIR', spec['eigen'].prefix))
        entries.append(cmake_cache_path('eigen_INCLUDES',spec['eigen'].prefix.include.eigen3))

        entries.append(cmake_cache_path('opensubdiv_DIR', spec['opensubdiv'].prefix))

        entries.append(cmake_cache_path('polytope_DIR', spec['polytope'].prefix))

        entries.append(cmake_cache_option('ENABLE_MPI', '+mpi' in spec))
        if "+mpi" in spec:
            entries.append(cmake_cache_path('-DMPI_C_COMPILER', spec['mpi'].mpicc) )
            entries.append(cmake_cache_path('-DMPI_CXX_COMPILER', spec['mpi'].mpicxx) )

        if "~shared" in spec and "~cuda" in spec:
            entries.append(cmake_cache_option('ENABLE_SHARED', False))

        entries.append(cmake_cache_option('ENABLE_OPENMP', '+openmp' in spec))
        entries.append(cmake_cache_option('ENABLE_DOCS', '+docs' in spec))

        entries.append(cmake_cache_path('SPACK_PYTHONPATH', os.environ.get('PYTHONPATH')))

        return entries


    def cmake_args(self):
        options = []
        spec = self.spec

        return options

    @property
    def build_dirname(self):
        """Directory name to use when building the package."""
        return "spack-build-%s" % self.pkg.spec.dag_hash(7)

    @property
    def build_directory(self):
        """Full-path to the directory to use when building the package."""
        spec = self.spec
        if spec.satisfies("@develop"):
            dev_build_dir = "spack-build-" + str(spec.compiler.name) + "-" + str(spec.compiler.version)
            return os.path.join(self.pkg.stage.source_path, build_dirname)
        else:
            return os.path.join(self.pkg.stage.path, self.build_dirname)
<|MERGE_RESOLUTION|>--- conflicted
+++ resolved
@@ -34,11 +34,7 @@
     # DEPENDS
     # -------------------------------------------------------------------------
     depends_on('mpi', when='+mpi')
-<<<<<<< HEAD
-    depends_on('cmake@3.18.0:', type='build')
-=======
     depends_on('cmake@3.21.0:', type='build')
->>>>>>> 2171122a
 
     depends_on('boost@1.74.0 +system +filesystem -atomic -container -coroutine -chrono -context -date_time -exception -fiber -graph -iostreams -locale -log -math -mpi -program_options -python -random -regex -test -thread -timer -wave +pic', type='build')
 
@@ -53,12 +49,6 @@
     depends_on('silo@4.10.2 +hdf5', type='build')
 
     # Zlib fix has been merged into conduit, using develop until next release.
-<<<<<<< HEAD
-    depends_on('conduit@0.8.2 +shared +mpi +hdf5~hdf5_compat -test ~parmetis', type='build', when='+mpi')
-    depends_on('conduit@0.8.2 +shared ~mpi +hdf5~hdf5_compat -test ~parmetis', type='build', when='~mpi')
-    depends_on('conduit@0.8.2 +shared +mpi +hdf5 -test ~parmetis', type='build', when='+mpi^hdf5@1.8.0:1.8')
-    depends_on('conduit@0.8.2 +shared ~mpi +hdf5 -test ~parmetis', type='build', when='~mpi^hdf5@1.8.0:1.8')
-=======
     depends_on('conduit +shared +mpi +hdf5~hdf5_compat -test ~parmetis', type='build', when='+mpi')
     depends_on('conduit +shared ~mpi +hdf5~hdf5_compat -test ~parmetis', type='build', when='~mpi')
     depends_on('conduit +shared +mpi +hdf5 -test ~parmetis', type='build', when='+mpi^hdf5@1.8.0:1.8')
@@ -66,7 +56,6 @@
 
     depends_on('raja@2024.02.0 +cuda cuda_arch=70', when='+cuda')
     depends_on('umpire  +cuda cuda_arch=70', when='+cuda')
->>>>>>> 2171122a
 
     depends_on('raja@2024.02.0 ~cuda', when='~cuda')
     depends_on('umpire  ~cuda', when='~cuda')
