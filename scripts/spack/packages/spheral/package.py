# Copyright 2013-2024 Lawrence Livermore National Security, LLC and other
# Spack Project Developers. See the top-level COPYRIGHT file for details.
#
# SPDX-License-Identifier: (Apache-2.0 OR MIT)

from spack.package import *
import spack
import socket
import os

class Spheral(CachedCMakePackage, CudaPackage, ROCmPackage):
    """Spheral++ provides a steerable parallel environment for performing coupled hydrodynamical and gravitational numerical simulations."""

    homepage = "https://spheral.readthedocs.io/"
    git      = "https://github.com/llnl/spheral.git"
    tags     = ['radiuss', 'simulations', 'hydrodynamics']

    maintainers = ['mdavis36','jmikeowen','owen32']

    # -------------------------------------------------------------------------
    # VERSIONS
    # -------------------------------------------------------------------------
    version('develop', branch='develop', submodules=True)
    version('1.0', tag='FSISPH-v1.0', submodules=True)

    # -------------------------------------------------------------------------
    # VARIANTS
    # -------------------------------------------------------------------------
    variant('mpi', default=True, description='Enable MPI Support.')
    variant('openmp', default=True, description='Enable OpenMP Support.')
    variant('docs', default=False, description='Enable building Docs.')
    variant('shared', default=True, description='Build C++ libs as shared.')
    variant('python', default=True, description='Build Python Dependencies.')
<<<<<<< HEAD
    variant('sundials', default=True, description='Build Sundials package.')
=======
    variant('caliper', default=True, description='Enable Caliper timers.')
    variant('opensubdiv', default=True, description='Enable use of opensubdiv to do refinement.')
    variant('network', default=True, description='Disable to build Spheral from a local buildcache.')
>>>>>>> c319bd32

    # -------------------------------------------------------------------------
    # DEPENDS
    # -------------------------------------------------------------------------
    depends_on('mpi', when='+mpi')

    depends_on('cmake@3.21.0:', type='build')

    depends_on('boost@1.74.0 +system +filesystem -atomic -container -coroutine -chrono -context -date_time -exception -fiber -graph -iostreams -locale -log -math -mpi -program_options -python -random -regex -test -thread -timer -wave +pic', type='build')

    depends_on('zlib@1.3 +shared +pic', type='build')

    depends_on('qhull@2020.2 +pic', type='build')

    depends_on('m-aneos@1.0')

    depends_on('eigen@3.4.0', type='build')

    depends_on('hdf5 +hl', type='build')

    depends_on('silo +hdf5', type='build')

    depends_on('conduit@0.9.1 +shared +hdf5~hdf5_compat -test ~parmetis', type='build')

    depends_on('axom@0.9.0 +hdf5 -lua -examples -python -fortran', type='build')
    depends_on('axom +shared', when='~cuda', type='build')
    depends_on('axom ~shared', when='+cuda', type='build')

    with when("+caliper"):
        depends_on("caliper@2.11 ~shared +adiak +gotcha ~libdw ~papi ~libunwind +pic", type="build")
        depends_on("caliper+mpi", type="build", when="+mpi")
        depends_on("caliper~mpi", type="build", when="~mpi")

    depends_on("raja@2024.02.0", type="build")

    depends_on('opensubdiv@3.4.3+pic', type='build', when="+opensubdiv")

    depends_on('polytope +python', type='build')

    depends_on('sundials@7.0.0', type='build', when='+sundials')

    # Forward MPI Variants
    mpi_tpl_list = ["hdf5", "conduit", "axom", "adiak~shared"]
    for ctpl in mpi_tpl_list:
        for mpiv in ["+mpi", "~mpi"]:
            depends_on(f"{ctpl} {mpiv}", type='build', when=f"{mpiv}")

    # Forward CUDA/ROCM Variants
    gpu_tpl_list = ["raja", "umpire", "axom"]
    for ctpl in gpu_tpl_list:
        for val in CudaPackage.cuda_arch_values:
            depends_on(f"{ctpl} +cuda cuda_arch={val}", type='build', when=f"+cuda cuda_arch={val}")
        for val in ROCmPackage.amdgpu_targets:
            depends_on(f"{ctpl} +rocm amdgpu_target={val}", type='build', when=f"+rocm amdgpu_target={val}")

    # -------------------------------------------------------------------------
    # Conflicts
    # -------------------------------------------------------------------------
    conflicts("+cuda", when="+rocm")

    def _get_sys_type(self, spec):
        sys_type = spec.architecture
        if "SYS_TYPE" in env:
            sys_type = env["SYS_TYPE"]
        return sys_type

    # Create a name for the specific configuration being built
    # This name is used to differentiate timings during performance testing
    def _get_config_name(self, spec):
        sys_type = self._get_sys_type(spec)
        config_name = f"{sys_type}_{spec.compiler.name}_{spec.compiler.version}"
        if (spec.satisfies("+mpi")):
            config_name += "_" + spec.format("{^mpi.name}_{^mpi.version}")
        if (spec.satisfies("+cuda")):
            config_name += "_" + spec.format("{^cuda.name}{^cuda.version}")
        if (spec.satisfies("+rocm")):
            config_name += "_rocm"
        return config_name.replace(" ", "_")

    @property
    def cache_name(self):
        hostname = socket.gethostname()
        if "SYS_TYPE" in env:
            hostname = hostname.rstrip('1234567890')
        envspec = os.environ.get("SPEC")
        spec = self.spec
        if envspec:
            cache_spec = envspec
        else:
            cache_spec = str(spec.compiler.name) + "@" + str(spec.compiler.version)
            if spec.satisfies("~mpi"):
                cache_spec += "~mpi"
            if spec.satisfies("+cuda"):
                cache_spec += "+cuda"
            if spec.satisfies("+rocm"):
                cache_spec += "+rocm"
        return f"{self._get_sys_type(spec)}-{cache_spec.replace(' ', '_')}.cmake"

    def initconfig_compiler_entries(self):
        spec = self.spec
        entries = super(Spheral, self).initconfig_compiler_entries()
        return entries
    
    def initconfig_mpi_entries(self):
        spec = self.spec
        entries = []
        if "+mpi" in spec:
          entries = super(Spheral, self).initconfig_mpi_entries()
          # When on cray / flux systems we need to tell CMAKE the mpi flag explicitly
          if "cray-mpich" in spec:
            for e in entries:
                if 'MPIEXEC_NUMPROC_FLAG' in e:
                    entries.remove(e)
            entries.append(cmake_cache_string('MPIEXEC_NUMPROC_FLAG', '-n'))
        return entries

    def initconfig_hardware_entries(self):
        spec = self.spec
        entries = super(Spheral, self).initconfig_hardware_entries()

        if '+rocm' in spec:
            entries.append(cmake_cache_option("ENABLE_HIP", True))
            entries.append(cmake_cache_string("ROCM_PATH", spec["hip"].prefix))

        if '+cuda' in spec:
            entries.append(cmake_cache_option("ENABLE_CUDA", True))

            if not spec.satisfies('cuda_arch=none'):
                cuda_arch = spec.variants['cuda_arch'].value
                entries.append(cmake_cache_string(
                    "CUDA_ARCH", 'sm_{0}'.format(cuda_arch[0])))
                entries.append(cmake_cache_string(
                    "CMAKE_CUDA_ARCHITECTURES", '{0}'.format(cuda_arch[0])))
                flag = '-arch sm_{0}'.format(cuda_arch[0])
                entries.append(cmake_cache_string(
                    "CMAKE_CUDA_FLAGS", '{0}'.format(flag)))

            entries.append(cmake_cache_option(
                "ENABLE_DEVICE_CONST", spec.satisfies('+deviceconst')))
        else:
            entries.append(cmake_cache_option("ENABLE_CUDA", False))

        return entries

    def initconfig_package_entries(self):
        spec = self.spec
        entries = []

        entries.append(cmake_cache_option('ENABLE_CXXONLY', not spec.satisfies("+python")))
        entries.append(cmake_cache_option('TPL_VERBOSE', False))
        entries.append(cmake_cache_option('BUILD_TPL', True))

        entries.append(cmake_cache_string('SPHERAL_SYS_ARCH', self._get_sys_type(spec)))
        entries.append(cmake_cache_string('SPHERAL_CONFIGURATION', self._get_config_name(spec)))

        # TPL locations
        if (spec.satisfies("+caliper")):
            entries.append(cmake_cache_path('caliper_DIR', spec['caliper'].prefix))
            entries.append(cmake_cache_option('ENABLE_TIMER', True))

        entries.append(cmake_cache_path('adiak_DIR', spec['adiak'].prefix))

        entries.append(cmake_cache_path('boost_DIR', spec['boost'].prefix))

        entries.append(cmake_cache_path('qhull_DIR', spec['qhull'].prefix))

        entries.append(cmake_cache_path('aneos_DIR', spec['m-aneos'].prefix))

        entries.append(cmake_cache_path('hdf5_DIR', spec['hdf5'].prefix))
    
        entries.append(cmake_cache_path('conduit_DIR', spec['conduit'].prefix))

        entries.append(cmake_cache_path('raja_DIR', spec['raja'].prefix))

        entries.append(cmake_cache_path('umpire_DIR', spec['umpire'].prefix))

        entries.append(cmake_cache_path('axom_DIR', spec['axom'].prefix))

        entries.append(cmake_cache_path('silo_DIR', spec['silo'].prefix))

        entries.append(cmake_cache_path('eigen_DIR', spec['eigen'].prefix))
        entries.append(cmake_cache_path('eigen_INCLUDES',spec['eigen'].prefix.include.eigen3))

        if (spec.satisfies("+opensubdiv")):
            entries.append(cmake_cache_path('opensubdiv_DIR', spec['opensubdiv'].prefix))
            entries.append(cmake_cache_path('ENABLE_OPENSUBDIV', True))

        if (spec.satisfies("~network")):
            entries.append(cmake_cache_path('SPHERAL_NETWORK_CONNECTED', False))

        entries.append(cmake_cache_path('polytope_DIR', spec['polytope'].prefix))

        entries.append(cmake_cache_option('ENABLE_MPI', '+mpi' in spec))
        if "+mpi" in spec:
            entries.append(cmake_cache_path('-DMPI_C_COMPILER', spec['mpi'].mpicc) )
            entries.append(cmake_cache_path('-DMPI_CXX_COMPILER', spec['mpi'].mpicxx) )

        if "~shared" in spec and "~cuda" in spec:
            entries.append(cmake_cache_option('ENABLE_SHARED', False))

        entries.append(cmake_cache_option('ENABLE_OPENMP', '+openmp' in spec))
        entries.append(cmake_cache_option('ENABLE_DOCS', '+docs' in spec))

        if "+python" in spec:
            entries.append(cmake_cache_path('python_DIR', spec['python'].prefix))

        entries.append(cmake_cache_option('ENABLE_SUNDIALS', '+sundials' in spec))
        if "+sundials" in spec:
            entries.append(cmake_cache_path('sundials_DIR', spec['sundials'].prefix))

        return entries


    def cmake_args(self):
        options = []
        spec = self.spec

        return options

    @property
    def build_dirname(self):
        """Directory name to use when building the package."""
        return "spack-build-%s" % self.pkg.spec.dag_hash(7)

    @property
    def build_directory(self):
        """Full-path to the directory to use when building the package."""
        spec = self.spec
        if spec.satisfies("@develop"):
            dev_build_dir = "spack-build-" + str(spec.compiler.name) + "-" + str(spec.compiler.version)
            return os.path.join(self.pkg.stage.source_path, dev_build_dirname)
        else:
            return os.path.join(self.pkg.stage.path, self.build_dirname)
<|MERGE_RESOLUTION|>--- conflicted
+++ resolved
@@ -31,13 +31,10 @@
     variant('docs', default=False, description='Enable building Docs.')
     variant('shared', default=True, description='Build C++ libs as shared.')
     variant('python', default=True, description='Build Python Dependencies.')
-<<<<<<< HEAD
-    variant('sundials', default=True, description='Build Sundials package.')
-=======
     variant('caliper', default=True, description='Enable Caliper timers.')
     variant('opensubdiv', default=True, description='Enable use of opensubdiv to do refinement.')
     variant('network', default=True, description='Disable to build Spheral from a local buildcache.')
->>>>>>> c319bd32
+    variant('sundials', default=True, description='Build Sundials package.')
 
     # -------------------------------------------------------------------------
     # DEPENDS
