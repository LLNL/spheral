--- conflicted
+++ resolved
@@ -194,10 +194,6 @@
         # TPL locations
         if (spec.satisfies("+caliper")):
             entries.append(cmake_cache_path('caliper_DIR', spec['caliper'].prefix))
-<<<<<<< HEAD
-=======
-            #entries.append(cmake_cache_option('ENABLE_TIMER', True))
->>>>>>> 8103e153
 
         entries.append(cmake_cache_path('adiak_DIR', spec['adiak'].prefix))
 
