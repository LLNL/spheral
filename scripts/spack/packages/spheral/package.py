--- conflicted
+++ resolved
@@ -70,14 +70,11 @@
     depends_on('py-sphinx@1.8.5', type='build', when='+docs')
     depends_on('py-sphinx-rtd-theme@0.5.0', type='build', when='+docs')
 
-<<<<<<< HEAD
     depends_on('caliper', type='build')
-=======
     # -------------------------------------------------------------------------
     # DEPENDS
     # -------------------------------------------------------------------------
     conflicts('cuda_arch=none', when='+cuda', msg='CUDA architecture is required')
->>>>>>> 8eb4dbf6
 
     def _get_sys_type(self, spec):
         sys_type = spec.architecture
