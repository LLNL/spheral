--- conflicted
+++ resolved
@@ -163,12 +163,8 @@
         entries.append(cmake_cache_option('BUILD_TPL', True))
 
         # TPL locations
-<<<<<<< HEAD
-        entries.append(cmake_cache_option('python_BUILD', False))
-=======
         entries.append(cmake_cache_path('caliper_DIR', spec['caliper'].prefix))
 
->>>>>>> 1885407f
         entries.append(cmake_cache_path('python_DIR', spec['python'].prefix))
 
         entries.append(cmake_cache_path('zlib_DIR', spec['zlib'].prefix))
