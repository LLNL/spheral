--- conflicted
+++ resolved
@@ -74,26 +74,7 @@
 
     depends_on('opensubdiv@3.4.3', type='build')
 
-<<<<<<< HEAD
     depends_on('polytope@0.7.3 +python', type='build', when='+python')
-=======
-    extends('python@3.9.10 +zlib +shared +ssl +tkinter', type='build')
-
-    depends_on('py-numpy@1.23.4', type='build')
-    depends_on('py-numpy-stl@3.0.0', type='build')
-    depends_on('py-pillow@9.5.0', type='build')
-    depends_on('py-matplotlib@3.7.4 backend=tkagg +fonts', type='build')
-    depends_on('py-h5py@3.9.0', type='build')
-    depends_on('py-docutils@0.18.1', type='build')
-    depends_on('py-scipy@1.12.0', type='build')
-    depends_on('py-ats@7.0.117', type='build')
-    depends_on('py-mpi4py@3.1.5', type='build', when='+mpi')
-
-    depends_on('py-sphinx', type='build')
-    depends_on('py-sphinx-rtd-theme', type='build')
-
-    depends_on('netlib-lapack', type='build')
->>>>>>> e2825943
 
     # -------------------------------------------------------------------------
     # DEPENDS
