# Copyright 2013-2021 Lawrence Livermore National Security, LLC and other
# Spack Project Developers. See the top-level COPYRIGHT file for details.
#
# SPDX-License-Identifier: (Apache-2.0 OR MIT)

from spack import *
import socket
import os

class Spheral(CachedCMakePackage, CudaPackage, PythonPackage):
    """Spheral++ provides a steerable parallel environment for performing coupled hydrodynamical and gravitational numerical simulations."""

    homepage = "https://spheral.readthedocs.io/"
    git      = "https://github.com/llnl/spheral.git"
    tags     = ['radiuss', 'simulations', 'hydrodynamics']

    maintainers = ['mdavis36','jmikeowen']

    # -------------------------------------------------------------------------
    # VERSIONS
    # -------------------------------------------------------------------------
    version('develop', branch='feature/spack', submodules=True)
    version('1.0', tag='FSISPH-v1.0', submodules=True)

    # -------------------------------------------------------------------------
    # VARIANTS
    # -------------------------------------------------------------------------
    variant('mpi', default=True, description='Enable MPI Support.')
    variant('openmp', default=True, description='Enable OpenMP Support.')
    variant('docs', default=False, description='Enable building Docs.')
    variant('shared', default=True, description='Build C++ libs as shared.')
    variant('caliper', default=False, description='Build Caliper support.')

    # -------------------------------------------------------------------------
    # DEPENDS
    # -------------------------------------------------------------------------
    depends_on('mpi', when='+mpi')
    depends_on('cmake@3.10.0:', type='build')

    depends_on('zlib@1.2.11 -shared +pic', type='build')

    depends_on('boost@1.74.0 -atomic -container -coroutine -chrono -context -date_time -exception -fiber -graph -iostreams -locale -log -math -mpi -program_options -python -random -regex -test -thread -timer -wave +pic', type='build')

    depends_on('qhull@2020.1 +pic', type='build')
    depends_on('m-aneos')
    depends_on('py-polyclipper')
    depends_on('eigen@3.4.0', type='build')
    depends_on('hdf5@1.8.19 ~mpi +hl', type='build', when='~mpi')
    depends_on('hdf5@1.8.19 +mpi +hl', type='build', when='+mpi')

    depends_on('silo@4.10.2 +hdf5', type='build')

    # Zlib fix has been merged into conduit, using develop until next release.
    depends_on('conduit@0.8.2 +shared +mpi +hdf5 -test', type='build', when='+mpi')
    depends_on('conduit@0.8.2 +shared ~mpi +hdf5 -test', type='build', when='~mpi')

    depends_on('axom@0.5.0 ~shared +mpi +hdf5 -lua -examples -python -fortran -umpire -raja', type='build', when='+mpi')
    depends_on('axom@0.5.0 ~shared ~mpi +hdf5 -lua -examples -python -fortran -umpire -raja', type='build', when='~mpi')

    depends_on('caliper ~shared ~adiak ~libdw ~papi ~libunwind +pic', type='build', when='+caliper')

    depends_on('opensubdiv@3.4.3', type='build')
    depends_on('polytope', type='build')

    extends('python@2.7.16 +zlib +shared +ssl', type='build')

    depends_on('py-pip@20.2', type='build')
    depends_on('py-setuptools@44.1.0', type='build')
    depends_on('py-pybind11@2.4.3', type='build')
    depends_on('py-pyb11generator@1.0.12', type='build')
    depends_on('py-virtualenv', type='build')

    depends_on('py-numpy@1.16.5', type='build')
    depends_on('py-numpy-stl@2.11.2', type='build')
    depends_on('py-enum34', type='build')
    depends_on('py-python-utils@2.4.0', type='build')
    depends_on('py-matplotlib@2.2.5', type='build')
    depends_on('py-pillow@6.2.2', type='build')
    depends_on('py-decorator@4.4.2', type='build')
    depends_on('py-h5py@2.10.0', type='build')
    depends_on('py-docutils@0.17.1', type='build')
    depends_on('py-cython@0.29.21', type='build')
    depends_on('py-scipy@1.2.3', type='build')
    depends_on('py-pipreqs@0.4.10', type='build')
    depends_on('py-importlib-metadata@2.0.0', type='build')
    depends_on('py-gnuplot@1.8', type='build')
    depends_on('py-ats@7.0.9', type='build')
    depends_on('py-mpi4py@3.0.3', type='build', when='+mpi')

    depends_on('py-sphinx@1.8.5', type='build')
    depends_on('py-sphinx-rtd-theme@0.5.0', type='build')
    # -------------------------------------------------------------------------
    # DEPENDS
    # -------------------------------------------------------------------------
    conflicts('cuda_arch=none', when='+cuda', msg='CUDA architecture is required')

    def _get_sys_type(self, spec):
        sys_type = spec.architecture
        if "SYS_TYPE" in env:
            sys_type = env["SYS_TYPE"]
        return sys_type

    @property
    def cache_name(self):

        hostname = socket.gethostname()
        if "SYS_TYPE" in env:
            hostname = hostname.rstrip('1234567890')

        envspec = os.environ.get("SPEC")
        if envspec:
          cache_spec = envspec
        else:
          cache_spec = self.spec.compiler.name + "@" + self.spec.compiler.version
        return "{1}-{2}.cmake".format(
            hostname,
            self._get_sys_type(self.spec),
            cache_spec.replace(" ", "_")
        )

    def initconfig_compiler_entries(self):
        spec = self.spec
        entries = super(Spheral, self).initconfig_compiler_entries()
        return entries
    
    def initconfig_mpi_entries(self):
        spec = self.spec
        entries = []
        if "+mpi" in spec:
          entries = super(Spheral, self).initconfig_mpi_entries()
        return entries

    def initconfig_hardware_entries(self):
        spec = self.spec
        entries = super(Spheral, self).initconfig_hardware_entries()

        if '+cuda' in spec:
            entries.append(cmake_cache_option("ENABLE_CUDA", True))

            if not spec.satisfies('cuda_arch=none'):
                cuda_arch = spec.variants['cuda_arch'].value
                entries.append(cmake_cache_string(
                    "CUDA_ARCH", 'sm_{0}'.format(cuda_arch[0])))
                entries.append(cmake_cache_string(
                    "CMAKE_CUDA_ARCHITECTURES", '{0}'.format(cuda_arch[0])))
                flag = '-arch sm_{0}'.format(cuda_arch[0])
                entries.append(cmake_cache_string(
                    "CMAKE_CUDA_FLAGS", '{0}'.format(flag)))

            entries.append(cmake_cache_option(
                "ENABLE_DEVICE_CONST", spec.satisfies('+deviceconst')))
        else:
            entries.append(cmake_cache_option("ENABLE_CUDA", False))

        return entries

    def initconfig_package_entries(self):
        spec = self.spec
        entries = []

        entries.append(cmake_cache_option('ENABLE_CXXONLY', False))
        entries.append(cmake_cache_option('TPL_VERBOSE', False))
        entries.append(cmake_cache_option('BUILD_TPL', True))

        # TPL locations
<<<<<<< HEAD
        entries.append(cmake_cache_option('python_BUILD', False))
=======
        entries.append(cmake_cache_path('caliper_DIR', spec['caliper'].prefix))

>>>>>>> 3508b54d
        entries.append(cmake_cache_path('python_DIR', spec['python'].prefix))

        entries.append(cmake_cache_path('zlib_DIR', spec['zlib'].prefix))

        entries.append(cmake_cache_path('boost_DIR', spec['boost'].prefix))

        entries.append(cmake_cache_path('qhull_DIR', spec['qhull'].prefix))

        entries.append(cmake_cache_path('aneos_DIR', spec['m-aneos'].prefix))

        entries.append(cmake_cache_path('hdf5_DIR', spec['hdf5'].prefix))
    
        entries.append(cmake_cache_path('conduit_DIR', spec['conduit'].prefix))

        entries.append(cmake_cache_path('axom_DIR', spec['axom'].prefix))

        entries.append(cmake_cache_path('silo_DIR', spec['silo'].prefix))

        entries.append(cmake_cache_path('eigen_DIR', spec['eigen'].prefix))
        entries.append(cmake_cache_path('eigen_INCLUDES','$<BUILD_INTERFACE:' + spec['eigen'].prefix.include.eigen3 + '>'))

        entries.append(cmake_cache_path('opensubdiv_DIR', spec['opensubdiv'].prefix))

        entries.append(cmake_cache_path('pybind11_DIR', spec['py-pybind11'].prefix))

        entries.append(cmake_cache_path('polyclipper_DIR', spec['py-polyclipper'].prefix))

        entries.append(cmake_cache_path('polytope_DIR', spec['polytope'].prefix))
        os.environ['PYTHONPATH'] += ':' + spec['polytope'].prefix + '/lib/python2.7/site-packages/polytope/'

        entries.append(cmake_cache_option('ENABLE_TIMER', '+caliper' in spec))
        if "+caliper" in spec:
            entries.append(cmake_cache_path('caliper_DIR', spec['caliper'].prefix))

        entries.append(cmake_cache_option('ENABLE_MPI', '+mpi' in spec))
        if "+mpi" in spec:
            entries.append(cmake_cache_path('-DMPI_C_COMPILER', spec['mpi'].mpicc) )
            entries.append(cmake_cache_path('-DMPI_CXX_COMPILER', spec['mpi'].mpicxx) )

        if "~shared" in spec and "~cuda" in spec:
            entries.append(cmake_cache_option('ENABLE_SHARED', False))

        entries.append(cmake_cache_option('ENABLE_OPENMP', '+openmp' in spec))
        entries.append(cmake_cache_option('ENABLE_DOCS', '+docs' in spec))

        entries.append(cmake_cache_path('SPACK_PYTHONPATH', os.environ.get('PYTHONPATH')))

        return entries


    def cmake_args(self):
        options = []
        spec = self.spec

        return options<|MERGE_RESOLUTION|>--- conflicted
+++ resolved
@@ -163,12 +163,7 @@
         entries.append(cmake_cache_option('BUILD_TPL', True))
 
         # TPL locations
-<<<<<<< HEAD
         entries.append(cmake_cache_option('python_BUILD', False))
-=======
-        entries.append(cmake_cache_path('caliper_DIR', spec['caliper'].prefix))
-
->>>>>>> 3508b54d
         entries.append(cmake_cache_path('python_DIR', spec['python'].prefix))
 
         entries.append(cmake_cache_path('zlib_DIR', spec['zlib'].prefix))
