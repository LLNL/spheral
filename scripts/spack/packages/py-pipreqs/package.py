# Copyright 2013-2021 Lawrence Livermore National Security, LLC and other
# Spack Project Developers. See the top-level COPYRIGHT file for details.
#
# SPDX-License-Identifier: (Apache-2.0 OR MIT)

from spack import *


class PyPipreqs(PythonPackage):
    """"""

    homepage = "https://pypi.org/project/pipreqs/"
    pypi = "pipreqs/pipreqs-0.4.10.tar.gz" 

    #maintainers = ['mdavis36','jmikeowen']

    version('0.4.11', sha256='c793b4e147ac437871b3a962c5ce467e129c859ece5ba79aca83c20f4d9c3aef')

<<<<<<< HEAD
    extends('python@3:', type=['build', 'run'])
=======
    depends_on('python@2.7:2.8', type=['build', 'run'])
    depends_on("py-setuptools", type="build")
>>>>>>> 183ecb57
<|MERGE_RESOLUTION|>--- conflicted
+++ resolved
@@ -16,9 +16,5 @@
 
     version('0.4.11', sha256='c793b4e147ac437871b3a962c5ce467e129c859ece5ba79aca83c20f4d9c3aef')
 
-<<<<<<< HEAD
     extends('python@3:', type=['build', 'run'])
-=======
-    depends_on('python@2.7:2.8', type=['build', 'run'])
-    depends_on("py-setuptools", type="build")
->>>>>>> 183ecb57
+    depends_on("py-setuptools", type="build")