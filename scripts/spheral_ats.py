--- conflicted
+++ resolved
@@ -1,11 +1,4 @@
-<<<<<<< HEAD
-import os, time, sys
-import argparse
-=======
-#!/usr/bin/env python3
-
 import os, time, sys, subprocess, argparse
->>>>>>> 0f8e3e77
 import ats.util.generic_utils as ats_utils
 import SpheralConfigs
 
@@ -88,15 +81,9 @@
 def install_ats_args():
     install_args = []
     if (SpheralConfigs.build_type() == "Debug"):
-<<<<<<< HEAD
-        install_args.append('--level 99')
+        install_args.append("--level 99")
     if (not SpheralConfigs.spheral_enable_mpi()):
-        install_args.append('--filter="np<2"')
-=======
-        install_args.append("--level 99")
-    if (mpi.is_fake_mpi()):
         install_args.append("--filter='np<2'")
->>>>>>> 0f8e3e77
     comp_configs = SpheralConfigs.component_configs()
     test_comps = ["FSISPH", "GSPH", "SVPH"]
     for ts in test_comps:
@@ -109,12 +96,12 @@
 #---------------------------------------------------------------------------
 def main():
     test_log_name = "test-logs"
-    toss_machine_names = ["rzgenie", "rzwhippet", "rzhound", "ruby"]
-    toss_cray_machine_names = ["rzadams", "tioga"]
-    blueos_machine_names = ["rzansel", "lassen"]
-    ci_launch_flags = {"ruby": "--res=ci", "lassen": "-q pci"}
+    toss_machine_names = ["rzgenie", "rzwhippet", "rzhound", "ruby"] # Machines using Slurm scheduler
+    toss_cray_machine_names = ["rzadams", "rzvernal", "tioga"] # Machines using Flux scheduler
+    np_max_dict = {"rzadams": 84, "rzvernal": 64, "tioga": 64} # Maximum number of processors for ATS to use per node
+    ci_launch_flags = {"ruby": "--res=ci", "rzadams": "-q pdebug"}
     temp_uname = os.uname()
-    hostname = temp_uname[1]
+    hostname = temp_uname[1].rstrip("0123456789")
     sys_type = os.getenv("SYS_TYPE")
     # Use ATS to for some machine specific functions
     if "MACHINE_TYPE" not in os.environ:
@@ -156,41 +143,26 @@
     numNodes = options.numNodes
     timeLimit = options.timeLimit
     launch_cmd = ""
-    blueOS = False
     # These are environment variables to suggest we are in an allocation already
     # NOTE: CI runs should already be in an allocation so the launch cmd is
     # unused in those cases
     inAllocVars = []
 
     if hostname:
-        mac_args = []
+        mac_args = [] # Machine specific arguments to give to ATS
         if any(x in hostname for x in toss_machine_names):
             numNodes = numNodes if numNodes else 2
-            mac_args = [f"--numNodes {numNodes}"]
             timeLimit = timeLimit if timeLimit else 120
             inAllocVars = ["SLURM_JOB_NUM_NODES", "SLURM_NNODES"]
             launch_cmd = f"salloc --exclusive -N {numNodes} -t {timeLimit} "
-<<<<<<< HEAD
-            if (options.ciRun):
-                launch_cmd += "-p pdebug "
+            mac_args.append(f"--numNodes {numNodes}")
         elif any(x in hostname for x in toss_cray_machine_names):
             os.environ['MACHINE_TYPE'] = 'flux00'
             numNodes = numNodes if numNodes else 2
-            timeLimit = timeLimit if timeLimit else 60
-            #mac_args = [f"--nn={numNodes} --gpus_per_task=1 -n=64 --timelimit={timeLimit}m"]
-            inAllocVars = ["CENTER_JOB_ID"]
-            launch_cmd = f"flux alloc --exclusive -N {numNodes}"
-            if (options.ciRun):
-                launch_cmd += "-p pdebug "
-=======
->>>>>>> 0f8e3e77
-        elif any(x in hostname for x in blueos_machine_names):
-            blueOS = True
-            numNodes = numNodes if numNodes else 2
-            mac_args = ["--smpi_off", f"--numNodes {numNodes}"]
-            inAllocVars = ["LSB_MAX_NUM_PROCESSORS"]
             timeLimit = timeLimit if timeLimit else 120
-            launch_cmd = f"bsub -nnodes {numNodes} -Is -XF -core_isolation 2 -alloc_flags atsdisable -W {timeLimit} "
+            inAllocVars = ["FLUX_JOB_ID", "FLUX_CONNECTOR_PATH", "FLUX_TERMINUS_SESSION"]
+            launch_cmd = f"flux alloc -xN {numNodes} -t {timeLimit} "
+            mac_args.append(f"--npMax {np_max_dict[hostname]}")
         if (options.ciRun):
             for i, j in ci_launch_flags.items():
                 if (i in hostname):
@@ -224,15 +196,7 @@
     if inAlloc:
         run_command = cmd
     else:
-        if blueOS:
-            # Launches using Bsub requires quoting the whole command
-            # This causes issues for the glue='benchmark_dir... line
-            # unless we escape the characters
-            run_command = f'{launch_cmd} "{cmd}"'
-            run_command = run_command.replace('="', '=\\"')
-            run_command = run_command.replace('"\'', '\\"\'')
-        else:
-            run_command = f"{launch_cmd}{cmd}"
+        run_command = f"{launch_cmd} {cmd}"
     print(f"\nRunning: {run_command}\n")
     if (options.ciRun):
         run_and_report(run_command, log_name, 0)
