# To build and spheral-build-env:
#   sudo env DOCKERBUILDKIT=1 docker build . --target spheral-build-env-local --tag spheral-build-env (--progress=plain)
#   Optional Arguments:
#     --progress=plain        : Prints plain output to terminal instead of windowed version.
#     --build-args SPEC=...   : Specify optional build argument to override. Default = gcc
#                               e.g. --build-args SPEC=clang 

# To build and run a spheral test:
#   sudo env DOCKERBUILDKIT=1 docker build . --target spheral --tag spheral (--progress=plain) (--network none)
#   Optional Arguments:
#     --progress=plain        : Prints plain output to terminal instead of windowed version.
#     --network none          : Simulate a build and run on a system with installed dependencies but no network.
#     --build-args SPEC=...   : Specify the SPEC (must be the same as the spec for spheral-build-env) Default = gcc
#                  JCXX=N     : Specify number of threads to build C++ portion of Spheral build. Default = 8
#                  JPY=N      : Specify number of threads to build python portion of Spheral build. Default = 1

# To use an interactive terminal with built spheral-build-env or spheral img :
#   sudo docker run -it (spheral-build-env/spheral)



# -----------------------------------------------------------------------------
# SPHERAL-BUILD-ENV
# -----------------------------------------------------------------------------
FROM ubuntu:20.04 AS spheral-build-env-local

ARG SPEC=gcc
ARG HOST_CONFIG=docker-$SPEC

# Update Ubuntu and install necessary packages.
ENV DEBIAN_FRONTEND=noninteractive
RUN apt-get update -y
RUN apt-get upgrade -y
RUN apt-get install -y build-essential git gfortran mpich autotools-dev autoconf sqlite pkg-config uuid gettext cmake libncurses-dev libgdbm-dev libffi-dev libssl-dev libexpat-dev libreadline-dev libbz2-dev locales python python3 unzip libtool wget curl tk-dev
RUN apt-get install -y python3-dev python3-venv python3-pip
RUN apt-get install -y iputils-ping

# Setup system locale for pip package encoding/decoding 
RUN locale-gen en_US.UTF-8

# Set up TPLs for SPEC
WORKDIR /home/spheral/workspace/
COPY scripts scripts
COPY .uberenv_config.json .

RUN python3 scripts/devtools/tpl-manager.py --spec $SPEC --spheral-spack-dir /home

COPY . .

# Configure Spheral with SPEC TPLs.
RUN mv *.cmake $HOST_CONFIG.cmake
RUN python3 scripts/devtools/host-config-build.py --host-config $HOST_CONFIG.cmake

# First time install of Spheral pip dependencies
WORKDIR build_$HOST_CONFIG/build
RUN make python_build_env
RUN make python_runtime_env

# Clean workspace once dependencies are installed
WORKDIR /home/spheral/workspace/

RUN rm -rf /home/spheral/workspace/*
# -----------------------------------------------------------------------------



# -----------------------------------------------------------------------------
# SPHERAL BUILD & TEST
# -----------------------------------------------------------------------------
FROM spheral-build-env AS spheral

ARG SPEC=gcc
ARG HOST_CONFIG=docker-$SPEC
ARG JCXX=8
ARG JPY=1

WORKDIR /home/spheral/workspace/

# Copy Spheral source and generate host config from tpl-manager (all dependencies should already be installed).
COPY . .
RUN python3 scripts/devtools/tpl-manager.py --spec $SPEC --upstream-dir /home/spack/opt/spack/__spack_path_placeholder__/__spack_path_placeholder__/__spack_path_placeholder__/__spack_path_placeholder_ --spack-url /home/spack

# Configure Spheral with SPEC TPLs.
RUN mv *.cmake $HOST_CONFIG.cmake
RUN python3 scripts/devtools/host-config-build.py --host-config $HOST_CONFIG.cmake -DSPHERAL_NETWORK_CONNECTED=Off

# Build Spheral
WORKDIR build_$HOST_CONFIG/build
RUN make python_build_env
RUN make python_runtime_env
RUN make -j $JCXX Spheral_CXX
RUN make -j $JPY
RUN make install

# Run ATS testing suite.
WORKDIR ../install
<<<<<<< HEAD
RUN ./spheral-atstest --filter="level<100" tests/integration.ats
=======
ENV MPLBACKEND=agg

# ATS currently does not allow us to run in parallel for regular linux machines
# If it did, we would need some of the following commands
#RUN export OMP_NUM_THREADS=1
#RUN export MACHINE_TYPE="winParallel"
#RUN ./spheral-ats --level 99 --mpiexe mpiexec --npMax $JCXX tests/integration.ats

# Instead, we will just run it normally
RUN ./spheral-ats --level 99 tests/integration.ats
>>>>>>> e2825943
# -----------------------------------------------------------------------------<|MERGE_RESOLUTION|>--- conflicted
+++ resolved
@@ -94,10 +94,6 @@
 
 # Run ATS testing suite.
 WORKDIR ../install
-<<<<<<< HEAD
-RUN ./spheral-atstest --filter="level<100" tests/integration.ats
-=======
-ENV MPLBACKEND=agg
 
 # ATS currently does not allow us to run in parallel for regular linux machines
 # If it did, we would need some of the following commands
@@ -107,5 +103,4 @@
 
 # Instead, we will just run it normally
 RUN ./spheral-ats --level 99 tests/integration.ats
->>>>>>> e2825943
 # -----------------------------------------------------------------------------