--- conflicted
+++ resolved
@@ -8,9 +8,5 @@
    :maxdepth: 1
 
    design/python_module_install.rst
-<<<<<<< HEAD
-   design/spack_uberenv_design.rst
    design/value_view_interface.rst
-=======
->>>>>>> c319bd32
 
