--- conflicted
+++ resolved
@@ -12,11 +12,7 @@
 	path = extern/chai
 	url = https://github.com/llnl/chai
 	branch = feature/ManagedSharedPtr
-<<<<<<< HEAD
-  ignore = all
-=======
 	ignore = all
->>>>>>> 1edf186c
 [submodule "extern/ATS"]
 	path = extern/ATS
 	url = https://github.com/LLNL/ATS