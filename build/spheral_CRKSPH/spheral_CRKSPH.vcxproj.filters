--- conflicted
+++ resolved
@@ -72,6 +72,12 @@
     <ClCompile Include="..\..\src\CRKSPH\detectSurfaceInst.cc.3.cc">
       <Filter>Source Files</Filter>
     </ClCompile>
+    <ClCompile Include="..\..\src\CRKSPH\editMultimaterialSurfaceTopologyInst.cc.2.cc">
+      <Filter>Source Files</Filter>
+    </ClCompile>
+    <ClCompile Include="..\..\src\CRKSPH\editMultimaterialSurfaceTopologyInst.cc.3.cc">
+      <Filter>Source Files</Filter>
+    </ClCompile>
     <ClCompile Include="..\..\src\CRKSPH\gradientCRKSPHInst.cc.2.cc">
       <Filter>Source Files</Filter>
     </ClCompile>
@@ -179,6 +185,9 @@
     <None Include="..\..\src\CRKSPH\detectSurface.hh">
       <Filter>Header Files</Filter>
     </None>
+    <None Include="..\..\src\CRKSPH\editMultimaterialSurfaceTopology.hh">
+      <Filter>Header Files</Filter>
+    </None>
     <None Include="..\..\src\CRKSPH\SolidCRKSPHHydroBase.hh">
       <Filter>Header Files</Filter>
     </None>
@@ -221,16 +230,8 @@
     <None Include="..\..\src\CRKSPH\computeVoronoiVolumes.hh">
       <Filter>Header Files</Filter>
     </None>
-<<<<<<< HEAD
     <None Include="..\..\src\CRKSPH\zerothOrderSurfaceCorrections.hh">
       <Filter>Header Files</Filter>
-=======
-    <None Include="..\..\src\CRKSPH\editMultimaterialSurfaceTopologyInst.cc.py">
-      <Filter>Inst Files</Filter>
-    </None>
-    <None Include="..\..\src\CRKSPH\zerothOrderSurfaceCorrectionsInst.cc.py">
-      <Filter>Inst Files</Filter>
->>>>>>> 1a3e4167
     </None>
   </ItemGroup>
   <ItemGroup>
@@ -261,6 +262,9 @@
     <CustomBuild Include="..\..\src\CRKSPH\detectSurfaceInst.cc.py">
       <Filter>Inst Files</Filter>
     </CustomBuild>
+    <CustomBuild Include="..\..\src\CRKSPH\editMultimaterialSurfaceTopologyInst.cc.py">
+      <Filter>Inst Files</Filter>
+    </CustomBuild>
     <CustomBuild Include="..\..\src\CRKSPH\gradientCRKSPHInst.cc.py">
       <Filter>Inst Files</Filter>
     </CustomBuild>
@@ -283,12 +287,4 @@
       <Filter>Inst Files</Filter>
     </CustomBuild>
   </ItemGroup>
-  <ItemGroup>
-    <ClInclude Include="..\..\src\CRKSPH\editMultimaterialSurfaceTopology.hh">
-      <Filter>Header Files</Filter>
-    </ClInclude>
-    <ClInclude Include="..\..\src\CRKSPH\zerothOrderSurfaceCorrections.hh">
-      <Filter>Header Files</Filter>
-    </ClInclude>
-  </ItemGroup>
 </Project>