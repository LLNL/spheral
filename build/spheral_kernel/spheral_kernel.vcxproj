--- conflicted
+++ resolved
@@ -384,43 +384,25 @@
   <ItemGroup>
     <CustomBuild Include="..\..\src\Kernel\BSplineKernelInst.cc.py">
       <Command>
-<<<<<<< HEAD
         python.exe %(RelativeDir)..\helpers\InstantiationGenerator.py "%(FullPath)" %(RelativeDir)%(Filename).3.cc 3
         python.exe %(RelativeDir)..\helpers\InstantiationGenerator.py "%(FullPath)" %(RelativeDir)%(Filename).2.cc 2
       </Command>
-=======
-          python.exe %(RelativeDir)..\helpers\InstantiationGenerator.py "%(FullPath)" %(RelativeDir)%(Filename).3.cc 3
-          python.exe %(RelativeDir)..\helpers\InstantiationGenerator.py "%(FullPath)" %(RelativeDir)%(Filename).2.cc 2
-       </Command>
->>>>>>> be3d0f02
       <Message>Building 2 and 3 dim instantiation for %(Filename)</Message>
       <Outputs>%(RelativeDir)%(Filename).2.cc;%(RelativeDir)%(Filename).3.cc;%(Outputs)</Outputs>
     </CustomBuild>
     <CustomBuild Include="..\..\src\Kernel\QuarticSplineKernelInst.cc.py">
       <Command>
-<<<<<<< HEAD
         python.exe %(RelativeDir)..\helpers\InstantiationGenerator.py "%(FullPath)" %(RelativeDir)%(Filename).3.cc 3
         python.exe %(RelativeDir)..\helpers\InstantiationGenerator.py "%(FullPath)" %(RelativeDir)%(Filename).2.cc 2
       </Command>
-=======
-          python.exe %(RelativeDir)..\helpers\InstantiationGenerator.py "%(FullPath)" %(RelativeDir)%(Filename).3.cc 3
-          python.exe %(RelativeDir)..\helpers\InstantiationGenerator.py "%(FullPath)" %(RelativeDir)%(Filename).2.cc 2
-       </Command>
->>>>>>> be3d0f02
       <Message>Building 2 and 3 dim instantiation for %(Filename)</Message>
       <Outputs>%(RelativeDir)%(Filename).2.cc;%(RelativeDir)%(Filename).3.cc;%(Outputs)</Outputs>
     </CustomBuild>
     <CustomBuild Include="..\..\src\Kernel\QuinticSplineKernelInst.cc.py">
       <Command>
-<<<<<<< HEAD
         python.exe %(RelativeDir)..\helpers\InstantiationGenerator.py "%(FullPath)" %(RelativeDir)%(Filename).3.cc 3
         python.exe %(RelativeDir)..\helpers\InstantiationGenerator.py "%(FullPath)" %(RelativeDir)%(Filename).2.cc 2
       </Command>
-=======
-          python.exe %(RelativeDir)..\helpers\InstantiationGenerator.py "%(FullPath)" %(RelativeDir)%(Filename).3.cc 3
-          python.exe %(RelativeDir)..\helpers\InstantiationGenerator.py "%(FullPath)" %(RelativeDir)%(Filename).2.cc 2
-       </Command>
->>>>>>> be3d0f02
       <Message>Building 2 and 3 dim instantiation for %(Filename)</Message>
       <Outputs>%(RelativeDir)%(Filename).2.cc;%(RelativeDir)%(Filename).3.cc;%(Outputs)</Outputs>
     </CustomBuild>
