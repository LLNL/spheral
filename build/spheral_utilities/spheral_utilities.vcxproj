--- conflicted
+++ resolved
@@ -198,10 +198,6 @@
       <DisableLanguageExtensions>true</DisableLanguageExtensions>
       <DisableSpecificWarnings>2358;2586</DisableSpecificWarnings>
       <ProgramDataBaseFileName>$(OutDir)$(TargetName).pdb</ProgramDataBaseFileName>
-<<<<<<< HEAD
-      <LanguageStandard>stdcpp17</LanguageStandard>
-=======
->>>>>>> 5a24b428
     </ClCompile>
     <Link>
       <SubSystem>Windows</SubSystem>
@@ -220,10 +216,6 @@
       <DisableSpecificWarnings>2358;2586</DisableSpecificWarnings>
       <ProgramDataBaseFileName>$(OutDir)$(TargetName).pdb</ProgramDataBaseFileName>
       <Cpp0xSupport>true</Cpp0xSupport>
-<<<<<<< HEAD
-      <CCppSupport>Cpp17Support</CCppSupport>
-=======
->>>>>>> 5a24b428
     </ClCompile>
     <Link>
       <SubSystem>Windows</SubSystem>
@@ -243,10 +235,6 @@
       <RuntimeLibrary>MultiThreadedDLL</RuntimeLibrary>
       <ProgramDataBaseFileName>$(OutDir)$(TargetName).pdb</ProgramDataBaseFileName>
       <Cpp0xSupport>true</Cpp0xSupport>
-<<<<<<< HEAD
-      <CCppSupport>Cpp17Support</CCppSupport>
-=======
->>>>>>> 5a24b428
     </ClCompile>
     <Link>
       <SubSystem>Windows</SubSystem>
@@ -267,10 +255,6 @@
       <DisableLanguageExtensions>true</DisableLanguageExtensions>
       <DisableSpecificWarnings>2358;2586</DisableSpecificWarnings>
       <ProgramDataBaseFileName>$(OutDir)$(TargetName).pdb</ProgramDataBaseFileName>
-<<<<<<< HEAD
-      <CCppSupport>Cpp17Support</CCppSupport>
-=======
->>>>>>> 5a24b428
     </ClCompile>
     <Link>
       <SubSystem>Windows</SubSystem>
@@ -293,10 +277,6 @@
       <DisableLanguageExtensions>true</DisableLanguageExtensions>
       <DisableSpecificWarnings>2358;2586</DisableSpecificWarnings>
       <ProgramDataBaseFileName>$(OutDir)$(TargetName).pdb</ProgramDataBaseFileName>
-<<<<<<< HEAD
-      <LanguageStandard>stdcpp17</LanguageStandard>
-=======
->>>>>>> 5a24b428
     </ClCompile>
     <Link>
       <SubSystem>Windows</SubSystem>
@@ -319,7 +299,6 @@
       <DisableLanguageExtensions>true</DisableLanguageExtensions>
       <DisableSpecificWarnings>2358;2586</DisableSpecificWarnings>
       <ProgramDataBaseFileName>$(OutDir)$(TargetName).pdb</ProgramDataBaseFileName>
-      <CCppSupport>Cpp17Support</CCppSupport>
     </ClCompile>
     <Link>
       <SubSystem>Windows</SubSystem>
@@ -343,10 +322,6 @@
       <FavorSizeOrSpeed>Size</FavorSizeOrSpeed>
       <DisableSpecificWarnings>2358;2586</DisableSpecificWarnings>
       <ProgramDataBaseFileName>$(OutDir)$(TargetName).pdb</ProgramDataBaseFileName>
-<<<<<<< HEAD
-      <CCppSupport>Cpp17Support</CCppSupport>
-=======
->>>>>>> 5a24b428
     </ClCompile>
     <Link>
       <SubSystem>Windows</SubSystem>
@@ -370,10 +345,6 @@
       <FavorSizeOrSpeed>Size</FavorSizeOrSpeed>
       <DisableSpecificWarnings>2358;2586</DisableSpecificWarnings>
       <ProgramDataBaseFileName>$(OutDir)$(TargetName).pdb</ProgramDataBaseFileName>
-<<<<<<< HEAD
-      <CCppSupport>Cpp17Support</CCppSupport>
-=======
->>>>>>> 5a24b428
     </ClCompile>
     <Link>
       <SubSystem>Windows</SubSystem>
