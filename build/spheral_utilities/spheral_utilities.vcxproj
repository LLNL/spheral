<?xml version="1.0" encoding="utf-8"?>
<Project DefaultTargets="Build" ToolsVersion="15.0" xmlns="http://schemas.microsoft.com/developer/msbuild/2003">
  <ItemGroup Label="ProjectConfigurations">
    <ProjectConfiguration Include="CUDADebug|x64">
      <Configuration>CUDADebug</Configuration>
      <Platform>x64</Platform>
    </ProjectConfiguration>
    <ProjectConfiguration Include="CUDARelease|x64">
      <Configuration>CUDARelease</Configuration>
      <Platform>x64</Platform>
    </ProjectConfiguration>
    <ProjectConfiguration Include="Debug|x64">
      <Configuration>Debug</Configuration>
      <Platform>x64</Platform>
    </ProjectConfiguration>
    <ProjectConfiguration Include="ParDebugVisit|x64">
      <Configuration>ParDebugVisit</Configuration>
      <Platform>x64</Platform>
    </ProjectConfiguration>
    <ProjectConfiguration Include="ParDebug|x64">
      <Configuration>ParDebug</Configuration>
      <Platform>x64</Platform>
    </ProjectConfiguration>
    <ProjectConfiguration Include="ParReleaseWithDebugInfo|x64">
      <Configuration>ParReleaseWithDebugInfo</Configuration>
      <Platform>x64</Platform>
    </ProjectConfiguration>
    <ProjectConfiguration Include="ParRelease|x64">
      <Configuration>ParRelease</Configuration>
      <Platform>x64</Platform>
    </ProjectConfiguration>
    <ProjectConfiguration Include="ReleaseWithDebugInfo|x64">
      <Configuration>ReleaseWithDebugInfo</Configuration>
      <Platform>x64</Platform>
    </ProjectConfiguration>
    <ProjectConfiguration Include="Release|x64">
      <Configuration>Release</Configuration>
      <Platform>x64</Platform>
    </ProjectConfiguration>
  </ItemGroup>
  <PropertyGroup Label="Globals">
    <ProjectGuid>{241B879C-082A-4DA4-8464-6D2E3520E05B}</ProjectGuid>
    <Keyword>Win32Proj</Keyword>
    <RootNamespace>spheral</RootNamespace>
    <WindowsTargetPlatformVersion>10.0</WindowsTargetPlatformVersion>
  </PropertyGroup>
  <Import Project="$(VCTargetsPath)\Microsoft.Cpp.Default.props" />
  <PropertyGroup Condition="'$(Configuration)|$(Platform)'=='Debug|x64'" Label="Configuration">
    <ConfigurationType>StaticLibrary</ConfigurationType>
    <UseDebugLibraries>true</UseDebugLibraries>
    <PlatformToolset>Intel C++ Compiler 2023</PlatformToolset>
  </PropertyGroup>
  <PropertyGroup Condition="'$(Configuration)|$(Platform)'=='CUDADebug|x64'" Label="Configuration">
    <ConfigurationType>StaticLibrary</ConfigurationType>
    <UseDebugLibraries>true</UseDebugLibraries>
    <PlatformToolset>Intel C++ Compiler 2023</PlatformToolset>
  </PropertyGroup>
  <PropertyGroup Condition="'$(Configuration)|$(Platform)'=='ParDebug|x64'" Label="Configuration">
    <ConfigurationType>StaticLibrary</ConfigurationType>
    <UseDebugLibraries>true</UseDebugLibraries>
    <PlatformToolset>Intel C++ Compiler 2023</PlatformToolset>
  </PropertyGroup>
  <PropertyGroup Condition="'$(Configuration)|$(Platform)'=='ParDebugVisit|x64'" Label="Configuration">
    <ConfigurationType>StaticLibrary</ConfigurationType>
    <UseDebugLibraries>true</UseDebugLibraries>
    <PlatformToolset>Intel C++ Compiler 2023</PlatformToolset>
  </PropertyGroup>
  <PropertyGroup Condition="'$(Configuration)|$(Platform)'=='Release|x64'" Label="Configuration">
    <ConfigurationType>StaticLibrary</ConfigurationType>
    <UseDebugLibraries>false</UseDebugLibraries>
    <PlatformToolset>Intel C++ Compiler 2023</PlatformToolset>
    <WholeProgramOptimization>true</WholeProgramOptimization>
  </PropertyGroup>
  <PropertyGroup Condition="'$(Configuration)|$(Platform)'=='CUDARelease|x64'" Label="Configuration">
    <ConfigurationType>StaticLibrary</ConfigurationType>
    <UseDebugLibraries>false</UseDebugLibraries>
    <PlatformToolset>Intel C++ Compiler 2023</PlatformToolset>
    <WholeProgramOptimization>true</WholeProgramOptimization>
  </PropertyGroup>
  <PropertyGroup Condition="'$(Configuration)|$(Platform)'=='ReleaseWithDebugInfo|x64'" Label="Configuration">
    <ConfigurationType>StaticLibrary</ConfigurationType>
    <UseDebugLibraries>false</UseDebugLibraries>
    <PlatformToolset>Intel C++ Compiler 2023</PlatformToolset>
    <WholeProgramOptimization>true</WholeProgramOptimization>
  </PropertyGroup>
  <PropertyGroup Condition="'$(Configuration)|$(Platform)'=='ParRelease|x64'" Label="Configuration">
    <ConfigurationType>StaticLibrary</ConfigurationType>
    <UseDebugLibraries>false</UseDebugLibraries>
    <PlatformToolset>Intel C++ Compiler 2023</PlatformToolset>
    <WholeProgramOptimization>true</WholeProgramOptimization>
  </PropertyGroup>
  <PropertyGroup Condition="'$(Configuration)|$(Platform)'=='ParReleaseWithDebugInfo|x64'" Label="Configuration">
    <ConfigurationType>StaticLibrary</ConfigurationType>
    <UseDebugLibraries>false</UseDebugLibraries>
    <PlatformToolset>Intel C++ Compiler 2023</PlatformToolset>
    <WholeProgramOptimization>true</WholeProgramOptimization>
  </PropertyGroup>
  <Import Project="$(VCTargetsPath)\Microsoft.Cpp.props" />
  <ImportGroup Label="ExtensionSettings">
  </ImportGroup>
  <ImportGroup Condition="'$(Configuration)|$(Platform)'=='Debug|x64'" Label="PropertySheets">
    <Import Project="$(UserRootDir)\Microsoft.Cpp.$(Platform).user.props" Condition="exists('$(UserRootDir)\Microsoft.Cpp.$(Platform).user.props')" Label="LocalAppDataPlatform" />
    <Import Project="$(WindowsProjectPath)Properties\Solution.Paths.Base.props" />
    <Import Project="$(WindowsProjectPath)Properties\Solution.Serial.props" />
    <Import Project="..\..\..\hypre\src\Windows\Hypre_Includes.props" />
  </ImportGroup>
  <ImportGroup Condition="'$(Configuration)|$(Platform)'=='CUDADebug|x64'" Label="PropertySheets">
    <Import Project="$(UserRootDir)\Microsoft.Cpp.$(Platform).user.props" Condition="exists('$(UserRootDir)\Microsoft.Cpp.$(Platform).user.props')" Label="LocalAppDataPlatform" />
    <Import Project="$(WindowsProjectPath)Properties\Solution.Paths.Base.props" />
    <Import Project="$(WindowsProjectPath)Properties\Solution.Serial.props" />
    <Import Project="..\..\..\hypre\src\Windows\Hypre_Includes.props" />
  </ImportGroup>
  <ImportGroup Condition="'$(Configuration)|$(Platform)'=='ParDebug|x64'" Label="PropertySheets">
    <Import Project="$(UserRootDir)\Microsoft.Cpp.$(Platform).user.props" Condition="exists('$(UserRootDir)\Microsoft.Cpp.$(Platform).user.props')" Label="LocalAppDataPlatform" />
    <Import Project="$(WindowsProjectPath)Properties\Solution.Paths.Base.props" />
    <Import Project="$(WindowsProjectPath)Properties\Solution.Parallel.props" />
    <Import Project="..\..\..\hypre\src\Windows\Hypre_Includes.props" />
  </ImportGroup>
  <ImportGroup Condition="'$(Configuration)|$(Platform)'=='ParDebugVisit|x64'" Label="PropertySheets">
    <Import Project="$(UserRootDir)\Microsoft.Cpp.$(Platform).user.props" Condition="exists('$(UserRootDir)\Microsoft.Cpp.$(Platform).user.props')" Label="LocalAppDataPlatform" />
    <Import Project="$(WindowsProjectPath)Properties\Solution.Paths.Base.props" />
    <Import Project="$(WindowsProjectPath)Properties\Solution.Parallel.props" />
    <Import Project="..\..\..\hypre\src\Windows\Hypre_Includes.props" />
  </ImportGroup>
  <ImportGroup Condition="'$(Configuration)|$(Platform)'=='Release|x64'" Label="PropertySheets">
    <Import Project="$(UserRootDir)\Microsoft.Cpp.$(Platform).user.props" Condition="exists('$(UserRootDir)\Microsoft.Cpp.$(Platform).user.props')" Label="LocalAppDataPlatform" />
    <Import Project="$(WindowsProjectPath)Properties\Solution.Paths.Base.props" />
    <Import Project="$(WindowsProjectPath)Properties\Solution.Serial.props" />
    <Import Project="$(WindowsProjectPath)Properties\Solution.Optimization.props" />
    <Import Project="..\..\..\hypre\src\Windows\Hypre_Includes.props" />
  </ImportGroup>
  <ImportGroup Condition="'$(Configuration)|$(Platform)'=='CUDARelease|x64'" Label="PropertySheets">
    <Import Project="$(UserRootDir)\Microsoft.Cpp.$(Platform).user.props" Condition="exists('$(UserRootDir)\Microsoft.Cpp.$(Platform).user.props')" Label="LocalAppDataPlatform" />
    <Import Project="$(WindowsProjectPath)Properties\Solution.Paths.Base.props" />
    <Import Project="$(WindowsProjectPath)Properties\Solution.Serial.props" />
    <Import Project="$(WindowsProjectPath)Properties\Solution.Optimization.props" />
    <Import Project="..\..\..\hypre\src\Windows\Hypre_Includes.props" />
  </ImportGroup>
  <ImportGroup Condition="'$(Configuration)|$(Platform)'=='ReleaseWithDebugInfo|x64'" Label="PropertySheets">
    <Import Project="$(UserRootDir)\Microsoft.Cpp.$(Platform).user.props" Condition="exists('$(UserRootDir)\Microsoft.Cpp.$(Platform).user.props')" Label="LocalAppDataPlatform" />
    <Import Project="$(WindowsProjectPath)Properties\Solution.Paths.Base.props" />
    <Import Project="$(WindowsProjectPath)Properties\Solution.Serial.props" />
    <Import Project="$(WindowsProjectPath)Properties\Solution.Optimization.props" />
    <Import Project="..\..\..\hypre\src\Windows\Hypre_Includes.props" />
  </ImportGroup>
  <ImportGroup Condition="'$(Configuration)|$(Platform)'=='ParRelease|x64'" Label="PropertySheets">
    <Import Project="$(UserRootDir)\Microsoft.Cpp.$(Platform).user.props" Condition="exists('$(UserRootDir)\Microsoft.Cpp.$(Platform).user.props')" Label="LocalAppDataPlatform" />
    <Import Project="$(WindowsProjectPath)Properties\Solution.Paths.Base.props" />
    <Import Project="$(WindowsProjectPath)Properties\Solution.Parallel.props" />
    <Import Project="$(WindowsProjectPath)Properties\Solution.Optimization.props" />
    <Import Project="..\..\..\hypre\src\Windows\Hypre_Includes.props" />
  </ImportGroup>
  <ImportGroup Condition="'$(Configuration)|$(Platform)'=='ParReleaseWithDebugInfo|x64'" Label="PropertySheets">
    <Import Project="$(UserRootDir)\Microsoft.Cpp.$(Platform).user.props" Condition="exists('$(UserRootDir)\Microsoft.Cpp.$(Platform).user.props')" Label="LocalAppDataPlatform" />
    <Import Project="$(WindowsProjectPath)Properties\Solution.Paths.Base.props" />
    <Import Project="$(WindowsProjectPath)Properties\Solution.Parallel.props" />
    <Import Project="$(WindowsProjectPath)Properties\Solution.Optimization.props" />
    <Import Project="..\..\..\hypre\src\Windows\Hypre_Includes.props" />
  </ImportGroup>
  <PropertyGroup Label="UserMacros" />
  <PropertyGroup />
  <ItemDefinitionGroup Condition="'$(Configuration)|$(Platform)'=='Debug|x64'">
    <ClCompile>
      <PrecompiledHeader>
      </PrecompiledHeader>
      <WarningLevel>TurnOffAllWarnings</WarningLevel>
      <Optimization>Disabled</Optimization>
      <PreprocessorDefinitions>SPHERAL2D;SPHERAL3D;_USE_MATH_DEFINES;CXXONLY;MPICH_SKIP_MPICXX;OMPI_SKIP_MPICXX;BOOST_DISABLE_THREADS;WIN32;_DEBUG;_LIB;%(PreprocessorDefinitions)</PreprocessorDefinitions>
      <UndefinePreprocessorDefinitions>LAM_WANT_MPI2CPP</UndefinePreprocessorDefinitions>
      <AdditionalIncludeDirectories>..;../../src;../../..;../../../hypre/src/parcsr_block_mv;../../../polyclipper/src;../../../polytope/src;../../../polytope/Win32;../../../qhull/src;../../../eigen;%(AdditionalIncludeDirectories)</AdditionalIncludeDirectories>
      <Cpp0xSupport>true</Cpp0xSupport>
      <DisableLanguageExtensions>true</DisableLanguageExtensions>
      <DisableSpecificWarnings>2358;2586</DisableSpecificWarnings>
      <ProgramDataBaseFileName>$(OutDir)$(TargetName).pdb</ProgramDataBaseFileName>
<<<<<<< HEAD
      <CCppSupport>Cpp17Support</CCppSupport>
=======
      <AdditionalOptions>
      </AdditionalOptions>
>>>>>>> 8ef70849
    </ClCompile>
    <Link>
      <SubSystem>Windows</SubSystem>
      <GenerateDebugInformation>true</GenerateDebugInformation>
    </Link>
  </ItemDefinitionGroup>
  <ItemDefinitionGroup Condition="'$(Configuration)|$(Platform)'=='CUDADebug|x64'">
    <ClCompile>
      <PrecompiledHeader>
      </PrecompiledHeader>
      <WarningLevel>TurnOffAllWarnings</WarningLevel>
      <Optimization>Disabled</Optimization>
      <PreprocessorDefinitions>SPHERAL2D;SPHERAL3D;_USE_MATH_DEFINES;CXXONLY;MPICH_SKIP_MPICXX;OMPI_SKIP_MPICXX;BOOST_DISABLE_THREADS;WIN32;_DEBUG;_LIB;%(PreprocessorDefinitions)</PreprocessorDefinitions>
      <UndefinePreprocessorDefinitions>LAM_WANT_MPI2CPP</UndefinePreprocessorDefinitions>
      <AdditionalIncludeDirectories>..;../../src;../../..;../../../hypre/src/parcsr_block_mv;../../../polyclipper/src;../../../polytope/src;../../../polytope/Win32;../../../qhull/src;../../../eigen;%(AdditionalIncludeDirectories)</AdditionalIncludeDirectories>
      <Cpp0xSupport>true</Cpp0xSupport>
      <DisableLanguageExtensions>true</DisableLanguageExtensions>
      <DisableSpecificWarnings>2358;2586</DisableSpecificWarnings>
      <ProgramDataBaseFileName>$(OutDir)$(TargetName).pdb</ProgramDataBaseFileName>
      <LanguageStandard>stdcpp17</LanguageStandard>
    </ClCompile>
    <Link>
      <SubSystem>Windows</SubSystem>
      <GenerateDebugInformation>true</GenerateDebugInformation>
    </Link>
  </ItemDefinitionGroup>
  <ItemDefinitionGroup Condition="'$(Configuration)|$(Platform)'=='ParDebug|x64'">
    <ClCompile>
      <PrecompiledHeader>
      </PrecompiledHeader>
      <WarningLevel>TurnOffAllWarnings</WarningLevel>
      <Optimization>Disabled</Optimization>
      <PreprocessorDefinitions>SPHERAL2D;SPHERAL3D;_USE_MATH_DEFINES;CXXONLY;USE_MPI;MPICH_SKIP_MPICXX;OMPI_SKIP_MPICXX;BOOST_DISABLE_THREADS;WIN32;_DEBUG;_LIB;%(PreprocessorDefinitions)</PreprocessorDefinitions>
      <UndefinePreprocessorDefinitions>LAM_WANT_MPI2CPP</UndefinePreprocessorDefinitions>
      <AdditionalIncludeDirectories>..;../../src;../../..;../../../hypre/src/parcsr_block_mv;../../../polyclipper/src;../../../polytope/src;../../../polytope/Win32;../../../qhull/src;../../../eigen;%(AdditionalIncludeDirectories)</AdditionalIncludeDirectories>
      <DisableLanguageExtensions>true</DisableLanguageExtensions>
      <DisableSpecificWarnings>2358;2586</DisableSpecificWarnings>
      <ProgramDataBaseFileName>$(OutDir)$(TargetName).pdb</ProgramDataBaseFileName>
      <Cpp0xSupport>true</Cpp0xSupport>
      <CCppSupport>Cpp17Support</CCppSupport>
    </ClCompile>
    <Link>
      <SubSystem>Windows</SubSystem>
      <GenerateDebugInformation>true</GenerateDebugInformation>
    </Link>
  </ItemDefinitionGroup>
  <ItemDefinitionGroup Condition="'$(Configuration)|$(Platform)'=='ParDebugVisit|x64'">
    <ClCompile>
      <PrecompiledHeader>
      </PrecompiledHeader>
      <WarningLevel>TurnOffAllWarnings</WarningLevel>
      <Optimization>Disabled</Optimization>
      <PreprocessorDefinitions>SPHERAL2D;SPHERAL3D;_USE_MATH_DEFINES;CXXONLY;USE_MPI;MPICH_SKIP_MPICXX;OMPI_SKIP_MPICXX;BOOST_DISABLE_THREADS;WIN32;_NDEBUG;_LIB;%(PreprocessorDefinitions)</PreprocessorDefinitions>
      <UndefinePreprocessorDefinitions>LAM_WANT_MPI2CPP</UndefinePreprocessorDefinitions>
      <AdditionalIncludeDirectories>..;../../src;../../..;../../../hypre/src/parcsr_block_mv;../../../polyclipper/src;../../../polytope/src;../../../polytope/Win32;../../../qhull/src;../../../eigen;%(AdditionalIncludeDirectories)</AdditionalIncludeDirectories>
      <DisableLanguageExtensions>true</DisableLanguageExtensions>
      <DisableSpecificWarnings>2358;2586</DisableSpecificWarnings>
      <RuntimeLibrary>MultiThreadedDLL</RuntimeLibrary>
      <ProgramDataBaseFileName>$(OutDir)$(TargetName).pdb</ProgramDataBaseFileName>
      <Cpp0xSupport>true</Cpp0xSupport>
      <CCppSupport>Cpp17Support</CCppSupport>
    </ClCompile>
    <Link>
      <SubSystem>Windows</SubSystem>
      <GenerateDebugInformation>true</GenerateDebugInformation>
    </Link>
  </ItemDefinitionGroup>
  <ItemDefinitionGroup Condition="'$(Configuration)|$(Platform)'=='Release|x64'">
    <ClCompile>
      <WarningLevel>Level3</WarningLevel>
      <PrecompiledHeader>
      </PrecompiledHeader>
      <Optimization>MinSpace</Optimization>
      <FunctionLevelLinking>true</FunctionLevelLinking>
      <IntrinsicFunctions>true</IntrinsicFunctions>
      <PreprocessorDefinitions>SPHERAL2D;SPHERAL3D;_USE_MATH_DEFINES;CXXONLY;MPICH_SKIP_MPICXX;OMPI_SKIP_MPICXX;BOOST_DISABLE_THREADS;WIN32;NDEBUG;_LIB;%(PreprocessorDefinitions)</PreprocessorDefinitions>
      <UndefinePreprocessorDefinitions>LAM_WANT_MPI2CPP</UndefinePreprocessorDefinitions>
      <AdditionalIncludeDirectories>..;../../src;../../..;../../../hypre/src/parcsr_block_mv;../../../polyclipper/src;../../../polytope/src;../../../polytope/Win32;../../../qhull/src;../../../eigen;%(AdditionalIncludeDirectories)</AdditionalIncludeDirectories>
      <Cpp0xSupport>true</Cpp0xSupport>
      <DisableLanguageExtensions>true</DisableLanguageExtensions>
      <DisableSpecificWarnings>2358;2586</DisableSpecificWarnings>
      <ProgramDataBaseFileName>$(OutDir)$(TargetName).pdb</ProgramDataBaseFileName>
      <CCppSupport>Cpp17Support</CCppSupport>
    </ClCompile>
    <Link>
      <SubSystem>Windows</SubSystem>
      <GenerateDebugInformation>false</GenerateDebugInformation>
      <EnableCOMDATFolding>true</EnableCOMDATFolding>
      <OptimizeReferences>true</OptimizeReferences>
    </Link>
  </ItemDefinitionGroup>
  <ItemDefinitionGroup Condition="'$(Configuration)|$(Platform)'=='CUDARelease|x64'">
    <ClCompile>
      <WarningLevel>Level3</WarningLevel>
      <PrecompiledHeader>
      </PrecompiledHeader>
      <Optimization>MaxSpeed</Optimization>
      <FunctionLevelLinking>true</FunctionLevelLinking>
      <IntrinsicFunctions>true</IntrinsicFunctions>
      <PreprocessorDefinitions>SPHERAL2D;SPHERAL3D;_USE_MATH_DEFINES;CXXONLY;MPICH_SKIP_MPICXX;OMPI_SKIP_MPICXX;BOOST_DISABLE_THREADS;WIN32;NDEBUG;_LIB;%(PreprocessorDefinitions)</PreprocessorDefinitions>
      <UndefinePreprocessorDefinitions>LAM_WANT_MPI2CPP</UndefinePreprocessorDefinitions>
      <AdditionalIncludeDirectories>..;../../src;../../..;../../../hypre/src/parcsr_block_mv;../../../polyclipper/src;../../../polytope/src;../../../polytope/Win32;../../../qhull/src;../../../eigen;%(AdditionalIncludeDirectories)</AdditionalIncludeDirectories>
      <Cpp0xSupport>true</Cpp0xSupport>
      <DisableLanguageExtensions>true</DisableLanguageExtensions>
      <DisableSpecificWarnings>2358;2586</DisableSpecificWarnings>
      <ProgramDataBaseFileName>$(OutDir)$(TargetName).pdb</ProgramDataBaseFileName>
      <LanguageStandard>stdcpp17</LanguageStandard>
    </ClCompile>
    <Link>
      <SubSystem>Windows</SubSystem>
      <GenerateDebugInformation>false</GenerateDebugInformation>
      <EnableCOMDATFolding>true</EnableCOMDATFolding>
      <OptimizeReferences>true</OptimizeReferences>
    </Link>
  </ItemDefinitionGroup>
  <ItemDefinitionGroup Condition="'$(Configuration)|$(Platform)'=='ReleaseWithDebugInfo|x64'">
    <ClCompile>
      <WarningLevel>Level3</WarningLevel>
      <PrecompiledHeader>
      </PrecompiledHeader>
      <Optimization>MaxSpeed</Optimization>
      <FunctionLevelLinking>true</FunctionLevelLinking>
      <IntrinsicFunctions>true</IntrinsicFunctions>
      <PreprocessorDefinitions>SPHERAL2D;SPHERAL3D;_USE_MATH_DEFINES;CXXONLY;MPICH_SKIP_MPICXX;OMPI_SKIP_MPICXX;BOOST_DISABLE_THREADS;WIN32;NDEBUG;_LIB;%(PreprocessorDefinitions)</PreprocessorDefinitions>
      <UndefinePreprocessorDefinitions>LAM_WANT_MPI2CPP</UndefinePreprocessorDefinitions>
      <AdditionalIncludeDirectories>..;../../src;../../..;../../../hypre/src/parcsr_block_mv;../../../polyclipper/src;../../../polytope/src;../../../polytope/Win32;../../../qhull/src;../../../eigen;%(AdditionalIncludeDirectories)</AdditionalIncludeDirectories>
      <Cpp0xSupport>true</Cpp0xSupport>
      <DisableLanguageExtensions>true</DisableLanguageExtensions>
      <DisableSpecificWarnings>2358;2586</DisableSpecificWarnings>
      <ProgramDataBaseFileName>$(OutDir)$(TargetName).pdb</ProgramDataBaseFileName>
      <CCppSupport>Cpp17Support</CCppSupport>
    </ClCompile>
    <Link>
      <SubSystem>Windows</SubSystem>
      <GenerateDebugInformation>true</GenerateDebugInformation>
      <EnableCOMDATFolding>true</EnableCOMDATFolding>
      <OptimizeReferences>true</OptimizeReferences>
    </Link>
  </ItemDefinitionGroup>
  <ItemDefinitionGroup Condition="'$(Configuration)|$(Platform)'=='ParRelease|x64'">
    <ClCompile>
      <WarningLevel>Level3</WarningLevel>
      <PrecompiledHeader>
      </PrecompiledHeader>
      <Optimization>MinSpace</Optimization>
      <FunctionLevelLinking>false</FunctionLevelLinking>
      <IntrinsicFunctions>true</IntrinsicFunctions>
      <PreprocessorDefinitions>SPHERAL2D;SPHERAL3D;_USE_MATH_DEFINES;CXXONLY;USE_MPI;MPICH_SKIP_MPICXX;OMPI_SKIP_MPICXX;BOOST_DISABLE_THREADS;WIN32;NDEBUG;_LIB;%(PreprocessorDefinitions)</PreprocessorDefinitions>
      <UndefinePreprocessorDefinitions>LAM_WANT_MPI2CPP</UndefinePreprocessorDefinitions>
      <AdditionalIncludeDirectories>..;../../src;../../..;../../../hypre/src/parcsr_block_mv;../../../polyclipper/src;../../../polytope/src;../../../polytope/Win32;../../../qhull/src;../../../eigen;%(AdditionalIncludeDirectories)</AdditionalIncludeDirectories>
      <Cpp0xSupport>true</Cpp0xSupport>
      <DisableLanguageExtensions>true</DisableLanguageExtensions>
      <FavorSizeOrSpeed>Size</FavorSizeOrSpeed>
      <DisableSpecificWarnings>2358;2586</DisableSpecificWarnings>
      <ProgramDataBaseFileName>$(OutDir)$(TargetName).pdb</ProgramDataBaseFileName>
      <CCppSupport>Cpp17Support</CCppSupport>
    </ClCompile>
    <Link>
      <SubSystem>Windows</SubSystem>
      <GenerateDebugInformation>false</GenerateDebugInformation>
      <EnableCOMDATFolding>true</EnableCOMDATFolding>
      <OptimizeReferences>true</OptimizeReferences>
    </Link>
  </ItemDefinitionGroup>
  <ItemDefinitionGroup Condition="'$(Configuration)|$(Platform)'=='ParReleaseWithDebugInfo|x64'">
    <ClCompile>
      <WarningLevel>Level3</WarningLevel>
      <PrecompiledHeader>
      </PrecompiledHeader>
      <Optimization>MinSpace</Optimization>
      <FunctionLevelLinking>false</FunctionLevelLinking>
      <IntrinsicFunctions>true</IntrinsicFunctions>
      <PreprocessorDefinitions>SPHERAL2D;SPHERAL3D;_USE_MATH_DEFINES;CXXONLY;USE_MPI;MPICH_SKIP_MPICXX;OMPI_SKIP_MPICXX;BOOST_DISABLE_THREADS;WIN32;NDEBUG;_LIB;%(PreprocessorDefinitions)</PreprocessorDefinitions>
      <UndefinePreprocessorDefinitions>LAM_WANT_MPI2CPP</UndefinePreprocessorDefinitions>
      <AdditionalIncludeDirectories>..;../../src;../../..;../../../hypre/src/parcsr_block_mv;../../../polyclipper/src;../../../polytope/src;../../../polytope/Win32;../../../qhull/src;../../../eigen;%(AdditionalIncludeDirectories)</AdditionalIncludeDirectories>
      <Cpp0xSupport>true</Cpp0xSupport>
      <DisableLanguageExtensions>true</DisableLanguageExtensions>
      <FavorSizeOrSpeed>Size</FavorSizeOrSpeed>
      <DisableSpecificWarnings>2358;2586</DisableSpecificWarnings>
      <ProgramDataBaseFileName>$(OutDir)$(TargetName).pdb</ProgramDataBaseFileName>
      <CCppSupport>Cpp17Support</CCppSupport>
    </ClCompile>
    <Link>
      <SubSystem>Windows</SubSystem>
      <GenerateDebugInformation>true</GenerateDebugInformation>
      <EnableCOMDATFolding>true</EnableCOMDATFolding>
      <OptimizeReferences>true</OptimizeReferences>
    </Link>
  </ItemDefinitionGroup>
  <ItemGroup>
    <ClCompile Include="..\..\src\Utilities\boundingBoxInst.cc.2.cc" />
    <ClCompile Include="..\..\src\Utilities\boundingBoxInst.cc.3.cc" />
    <ClCompile Include="..\..\src\Utilities\buildMessage.cc" />
    <ClCompile Include="..\..\src\Utilities\computeShepardsInterpolationInst.cc.2.cc" />
    <ClCompile Include="..\..\src\Utilities\computeShepardsInterpolationInst.cc.3.cc" />
    <ClCompile Include="..\..\src\Utilities\DBC.cc" />
    <ClCompile Include="..\..\src\Utilities\globalBoundingVolumesInst.cc.2.cc" />
    <ClCompile Include="..\..\src\Utilities\globalBoundingVolumesInst.cc.3.cc" />
    <ClCompile Include="..\..\src\Utilities\iterateIdealHInst.cc.2.cc" />
    <ClCompile Include="..\..\src\Utilities\iterateIdealHInst.cc.3.cc" />
    <ClCompile Include="..\..\src\Utilities\KeyTraits.cc" />
    <ClCompile Include="..\..\src\Utilities\lineSegmentIntersections.cc">
      <AdditionalOptions Condition="'$(Configuration)|$(Platform)'=='Debug|x64'">-Wno-enum-constexpr-conversion</AdditionalOptions>
      <AdditionalOptions Condition="'$(Configuration)|$(Platform)'=='ParRelease|x64'">-Wno-enum-constexpr-conversion</AdditionalOptions>
      <AdditionalOptions Condition="'$(Configuration)|$(Platform)'=='CUDARelease|x64'">-Wno-enum-constexpr-conversion</AdditionalOptions>
      <AdditionalOptions Condition="'$(Configuration)|$(Platform)'=='ParDebugVisit|x64'">-Wno-enum-constexpr-conversion</AdditionalOptions>
      <AdditionalOptions Condition="'$(Configuration)|$(Platform)'=='Release|x64'">-Wno-enum-constexpr-conversion</AdditionalOptions>
      <AdditionalOptions Condition="'$(Configuration)|$(Platform)'=='ParReleaseWithDebugInfo|x64'">-Wno-enum-constexpr-conversion</AdditionalOptions>
      <AdditionalOptions Condition="'$(Configuration)|$(Platform)'=='CUDADebug|x64'">-Wno-enum-constexpr-conversion</AdditionalOptions>
      <AdditionalOptions Condition="'$(Configuration)|$(Platform)'=='ReleaseWithDebugInfo|x64'">-Wno-enum-constexpr-conversion</AdditionalOptions>
      <AdditionalOptions Condition="'$(Configuration)|$(Platform)'=='ParDebug|x64'">-Wno-enum-constexpr-conversion</AdditionalOptions>
    </ClCompile>
    <ClCompile Include="..\..\src\Utilities\mortonOrderIndicesInst.cc.2.cc" />
    <ClCompile Include="..\..\src\Utilities\mortonOrderIndicesInst.cc.3.cc" />
    <ClCompile Include="..\..\src\Utilities\nodeBoundingBoxes.cc" />
    <ClCompile Include="..\..\src\Utilities\nodeBoundingBoxesInst.cc.2.cc" />
    <ClCompile Include="..\..\src\Utilities\nodeBoundingBoxesInst.cc.3.cc" />
    <ClCompile Include="..\..\src\Utilities\peanoHilbertOrderIndicesInst.cc.2.cc" />
    <ClCompile Include="..\..\src\Utilities\peanoHilbertOrderIndicesInst.cc.3.cc" />
    <ClCompile Include="..\..\src\Utilities\PeanoHilbertTransform.cc" />
    <ClCompile Include="..\..\src\Utilities\pointInPolygon.cc" />
    <ClCompile Include="..\..\src\Utilities\pointInPolyhedron.cc" />
    <ClCompile Include="..\..\src\Utilities\pointOnPolygon.cc" />
    <ClCompile Include="..\..\src\Utilities\pointOnPolyhedron.cc" />
    <ClCompile Include="..\..\src\Utilities\Process.cc" />
    <ClCompile Include="..\..\src\Utilities\QuadraticInterpolator.cc" />
    <ClCompile Include="..\..\src\Utilities\RedistributionRegistrar.cc" />
    <ClCompile Include="..\..\src\Utilities\RegisterMPIDataTypes.cc" />
    <ClCompile Include="..\..\src\Utilities\segmentIntersectEdges.cc" />
    <ClCompile Include="..\..\src\Utilities\uniform_random.cc" />
  </ItemGroup>
  <ItemGroup>
    <None Include="..\..\src\Utilities\allReduce.hh">
      <FileType>Document</FileType>
    </None>
    <None Include="..\..\src\Utilities\Bessel.hh">
      <FileType>Document</FileType>
    </None>
    <None Include="..\..\src\Utilities\bisectSearch.hh">
      <FileType>Document</FileType>
    </None>
    <None Include="..\..\src\Utilities\boundingBox.hh">
      <FileType>Document</FileType>
    </None>
    <CustomBuild Include="..\..\src\Utilities\boundingBoxInst.cc.py">
      <Command>
          python.exe %(RelativeDir)..\helpers\InstantiationGenerator.py "%(FullPath)" %(RelativeDir)%(Filename).3.cc 3
          python.exe %(RelativeDir)..\helpers\InstantiationGenerator.py "%(FullPath)" %(RelativeDir)%(Filename).2.cc 2
       </Command>
      <Message>Building 2 and 3 dim instantiation for %(Filename)</Message>
      <Outputs>%(RelativeDir)%(Filename).2.cc;%(RelativeDir)%(Filename).3.cc;%(Outputs)</Outputs>
    </CustomBuild>
    <None Include="..\..\src\Utilities\boundPointWithinBox.hh">
      <FileType>Document</FileType>
    </None>
    <None Include="..\..\src\Utilities\coarsenBinnedValues.hh">
      <FileType>Document</FileType>
    </None>
    <None Include="..\..\src\Utilities\comparisons.hh">
      <FileType>Document</FileType>
    </None>
    <None Include="..\..\src\Utilities\computeConvexHull.hh">
      <FileType>Document</FileType>
    </None>
    <None Include="..\..\src\Utilities\computeShepardsInterpolation.hh">
      <FileType>Document</FileType>
    </None>
    <CustomBuild Include="..\..\src\Utilities\computeShepardsInterpolationInst.cc.py">
      <Command>
          python.exe %(RelativeDir)..\helpers\InstantiationGenerator.py "%(FullPath)" %(RelativeDir)%(Filename).3.cc 3
          python.exe %(RelativeDir)..\helpers\InstantiationGenerator.py "%(FullPath)" %(RelativeDir)%(Filename).2.cc 2
       </Command>
      <Message>Building 2 and 3 dim instantiation for %(Filename)</Message>
      <Outputs>%(RelativeDir)%(Filename).2.cc;%(RelativeDir)%(Filename).3.cc;%(Outputs)</Outputs>
    </CustomBuild>
    <None Include="..\..\src\Utilities\CounterClockwiseComparator.hh">
      <FileType>Document</FileType>
    </None>
    <None Include="..\..\src\Utilities\DataTypeTraits.hh">
      <FileType>Document</FileType>
    </None>
    <None Include="..\..\src\Utilities\DBC.hh">
      <FileType>Document</FileType>
    </None>
    <None Include="..\..\src\Utilities\erff.hh">
      <FileType>Document</FileType>
    </None>
    <None Include="..\..\src\Utilities\fakestl.hh">
      <FileType>Document</FileType>
    </None>
    <None Include="..\..\src\Utilities\FastMath.hh">
      <FileType>Document</FileType>
    </None>
    <None Include="..\..\src\Utilities\FieldDataTypeTraits.hh">
      <FileType>Document</FileType>
    </None>
    <None Include="..\..\src\Utilities\GeometricUtilities.hh">
      <FileType>Document</FileType>
    </None>
    <None Include="..\..\src\Utilities\globalBoundingVolumes.hh">
      <FileType>Document</FileType>
    </None>
    <CustomBuild Include="..\..\src\Utilities\globalBoundingVolumesInst.cc.py">
      <Command>
          python.exe %(RelativeDir)..\helpers\InstantiationGenerator.py "%(FullPath)" %(RelativeDir)%(Filename).3.cc 3
          python.exe %(RelativeDir)..\helpers\InstantiationGenerator.py "%(FullPath)" %(RelativeDir)%(Filename).2.cc 2
       </Command>
      <Message>Building 2 and 3 dim instantiation for %(Filename)</Message>
      <Outputs>%(RelativeDir)%(Filename).2.cc;%(RelativeDir)%(Filename).3.cc;%(Outputs)</Outputs>
    </CustomBuild>
    <None Include="..\..\src\Utilities\globalNodeIDs.hh">
      <FileType>Document</FileType>
    </None>
    <None Include="..\..\src\Utilities\globalNodeIDsInline.hh">
      <FileType>Document</FileType>
    </None>
    <None Include="..\..\src\Utilities\hashes.hh">
      <FileType>Document</FileType>
    </None>
    <None Include="..\..\src\Utilities\initializeTau.hh">
      <FileType>Document</FileType>
    </None>
    <None Include="..\..\src\Utilities\intpow2.hh">
      <FileType>Document</FileType>
    </None>
    <None Include="..\..\src\Utilities\iterateIdealH.hh">
      <FileType>Document</FileType>
    </None>
    <CustomBuild Include="..\..\src\Utilities\iterateIdealHInst.cc.py">
      <Command>
          python.exe %(RelativeDir)..\helpers\InstantiationGenerator.py "%(FullPath)" %(RelativeDir)%(Filename).3.cc 3
          python.exe %(RelativeDir)..\helpers\InstantiationGenerator.py "%(FullPath)" %(RelativeDir)%(Filename).2.cc 2
       </Command>
      <Message>Building 2 and 3 dim instantiation for %(Filename)</Message>
      <Outputs>%(RelativeDir)%(Filename).2.cc;%(RelativeDir)%(Filename).3.cc;%(Outputs)</Outputs>
    </CustomBuild>
    <None Include="..\..\src\Utilities\KeyTraits.hh">
      <FileType>Document</FileType>
    </None>
    <None Include="..\..\src\Utilities\lineSegmentIntersections.hh">
      <FileType>Document</FileType>
    </None>
    <None Include="..\..\src\Utilities\log2.hh">
      <FileType>Document</FileType>
    </None>
    <None Include="..\..\src\Utilities\mortonOrderIndices.hh">
      <FileType>Document</FileType>
    </None>
    <CustomBuild Include="..\..\src\Utilities\mortonOrderIndicesInst.cc.py">
      <Command>
          python.exe %(RelativeDir)..\helpers\InstantiationGenerator.py "%(FullPath)" %(RelativeDir)%(Filename).3.cc 3
          python.exe %(RelativeDir)..\helpers\InstantiationGenerator.py "%(FullPath)" %(RelativeDir)%(Filename).2.cc 2
       </Command>
      <Message>Building 2 and 3 dim instantiation for %(Filename)</Message>
      <Outputs>%(RelativeDir)%(Filename).2.cc;%(RelativeDir)%(Filename).3.cc;%(Outputs)</Outputs>
    </CustomBuild>
    <None Include="..\..\src\Utilities\mpiUtilities.hh">
      <FileType>Document</FileType>
    </None>
    <None Include="..\..\src\Utilities\newtonRaphson.hh">
      <FileType>Document</FileType>
    </None>
    <None Include="..\..\src\Utilities\nodeBoundingBoxes.hh">
      <FileType>Document</FileType>
    </None>
    <None Include="..\..\src\Utilities\nodeBoundingBoxesInline.hh">
      <FileType>Document</FileType>
    </None>
    <CustomBuild Include="..\..\src\Utilities\nodeBoundingBoxesInst.cc.py">
      <Command>
          python.exe %(RelativeDir)..\helpers\InstantiationGenerator.py "%(FullPath)" %(RelativeDir)%(Filename).3.cc 3
          python.exe %(RelativeDir)..\helpers\InstantiationGenerator.py "%(FullPath)" %(RelativeDir)%(Filename).2.cc 2
       </Command>
      <Message>Building 2 and 3 dim instantiation for %(Filename)</Message>
      <Outputs>%(RelativeDir)%(Filename).2.cc;%(RelativeDir)%(Filename).3.cc;%(Outputs)</Outputs>
    </CustomBuild>
    <None Include="..\..\src\Utilities\NodeListHashMap.hh">
      <FileType>Document</FileType>
    </None>
    <None Include="..\..\src\Utilities\packElement.hh">
      <FileType>Document</FileType>
    </None>
    <None Include="..\..\src\Utilities\PairComparisons.hh">
      <FileType>Document</FileType>
    </None>
    <None Include="..\..\src\Utilities\peanoHilbertOrderIndices.hh">
      <FileType>Document</FileType>
    </None>
    <CustomBuild Include="..\..\src\Utilities\peanoHilbertOrderIndicesInst.cc.py">
      <Command>
          python.exe %(RelativeDir)..\helpers\InstantiationGenerator.py "%(FullPath)" %(RelativeDir)%(Filename).3.cc 3
          python.exe %(RelativeDir)..\helpers\InstantiationGenerator.py "%(FullPath)" %(RelativeDir)%(Filename).2.cc 2
       </Command>
      <Message>Building 2 and 3 dim instantiation for %(Filename)</Message>
      <Outputs>%(RelativeDir)%(Filename).2.cc;%(RelativeDir)%(Filename).3.cc;%(Outputs)</Outputs>
    </CustomBuild>
    <None Include="..\..\src\Utilities\PeanoHilbertTransform.hh">
      <FileType>Document</FileType>
    </None>
    <None Include="..\..\src\Utilities\planarReflectingOperator.hh">
      <FileType>Document</FileType>
    </None>
    <None Include="..\..\src\Utilities\pointDistances.hh">
      <FileType>Document</FileType>
    </None>
    <None Include="..\..\src\Utilities\pointInPolygon.hh">
      <FileType>Document</FileType>
    </None>
    <None Include="..\..\src\Utilities\pointInPolyhedron.hh">
      <FileType>Document</FileType>
    </None>
    <None Include="..\..\src\Utilities\pointOnPolygon.hh">
      <FileType>Document</FileType>
    </None>
    <None Include="..\..\src\Utilities\pointOnPolyhedron.hh">
      <FileType>Document</FileType>
    </None>
    <None Include="..\..\src\Utilities\Process.hh">
      <FileType>Document</FileType>
    </None>
    <None Include="..\..\src\Utilities\RedistributionNotification.hh">
      <FileType>Document</FileType>
    </None>
    <None Include="..\..\src\Utilities\RedistributionNotificationHandle.hh">
      <FileType>Document</FileType>
    </None>
    <None Include="..\..\src\Utilities\RedistributionRegistrar.hh">
      <FileType>Document</FileType>
    </None>
    <None Include="..\..\src\Utilities\RedistributionRegistrarInline.hh">
      <FileType>Document</FileType>
    </None>
    <None Include="..\..\src\Utilities\RegisterMPIDataTypes.hh">
      <FileType>Document</FileType>
    </None>
    <None Include="..\..\src\Utilities\registerWithRedistribution.hh">
      <FileType>Document</FileType>
    </None>
    <None Include="..\..\src\Utilities\removeElements.hh">
      <FileType>Document</FileType>
    </None>
    <None Include="..\..\src\Utilities\rotationMatrix.hh">
      <FileType>Document</FileType>
    </None>
    <None Include="..\..\src\Utilities\SafeIndexMap.hh">
      <FileType>Document</FileType>
    </None>
    <None Include="..\..\src\Utilities\safeInv.hh">
      <FileType>Document</FileType>
    </None>
    <None Include="..\..\src\Utilities\segmentIntersectEdges.hh">
      <FileType>Document</FileType>
    </None>
    <None Include="..\..\src\Utilities\simpsonsIntegration.hh">
      <FileType>Document</FileType>
    </None>
    <None Include="..\..\src\Utilities\SpheralFunctions.hh">
      <FileType>Document</FileType>
    </None>
    <None Include="..\..\src\Utilities\testBoxIntersection.hh">
      <FileType>Document</FileType>
    </None>
    <None Include="..\..\src\Utilities\Timer.hh">
      <FileType>Document</FileType>
    </None>
    <None Include="..\..\src\Utilities\timingUtilities.hh">
      <FileType>Document</FileType>
    </None>
    <None Include="..\..\src\Utilities\Tree.hh">
      <FileType>Document</FileType>
    </None>
    <None Include="..\..\src\Utilities\TreeInline.hh">
      <FileType>Document</FileType>
    </None>
  </ItemGroup>
  <ItemGroup>
    <ClInclude Include="..\..\src\Utilities\DamagedNodeCoupling.hh" />
    <ClInclude Include="..\..\src\Utilities\DamageGradientNodeCoupling.hh" />
    <ClInclude Include="..\..\src\Utilities\DomainNode.hh" />
    <ClInclude Include="..\..\src\Utilities\DomainNodeInline.hh" />
    <ClInclude Include="..\..\src\Utilities\MaxDamageNodeCoupling.hh" />
    <ClInclude Include="..\..\src\Utilities\OpenMP_wrapper.hh" />
    <ClInclude Include="..\..\src\Utilities\QuadraticInterpolator.hh" />
    <ClInclude Include="..\..\src\Utilities\QuadraticInterpolatorInline.hh" />
    <ClInclude Include="..\..\src\Utilities\size_t_bits.hh" />
    <ClInclude Include="..\..\src\Utilities\ThreePointDamagedNodeCoupling.hh" />
    <ClInclude Include="..\..\src\Utilities\uniform_random.hh" />
    <ClInclude Include="..\..\src\Utilities\uniform_random_Inline.hh" />
  </ItemGroup>
  <Import Project="$(VCTargetsPath)\Microsoft.Cpp.targets" />
  <ImportGroup Label="ExtensionTargets">
  </ImportGroup>
</Project><|MERGE_RESOLUTION|>--- conflicted
+++ resolved
@@ -172,12 +172,8 @@
       <DisableLanguageExtensions>true</DisableLanguageExtensions>
       <DisableSpecificWarnings>2358;2586</DisableSpecificWarnings>
       <ProgramDataBaseFileName>$(OutDir)$(TargetName).pdb</ProgramDataBaseFileName>
-<<<<<<< HEAD
-      <CCppSupport>Cpp17Support</CCppSupport>
-=======
       <AdditionalOptions>
       </AdditionalOptions>
->>>>>>> 8ef70849
     </ClCompile>
     <Link>
       <SubSystem>Windows</SubSystem>
