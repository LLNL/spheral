<?xml version="1.0" encoding="utf-8"?>
<Project DefaultTargets="Build" ToolsVersion="15.0" xmlns="http://schemas.microsoft.com/developer/msbuild/2003">
  <ItemGroup Label="ProjectConfigurations">
    <ProjectConfiguration Include="CUDADebug|x64">
      <Configuration>CUDADebug</Configuration>
      <Platform>x64</Platform>
    </ProjectConfiguration>
    <ProjectConfiguration Include="CUDARelease|x64">
      <Configuration>CUDARelease</Configuration>
      <Platform>x64</Platform>
    </ProjectConfiguration>
    <ProjectConfiguration Include="Debug|x64">
      <Configuration>Debug</Configuration>
      <Platform>x64</Platform>
    </ProjectConfiguration>
    <ProjectConfiguration Include="ParDebugVisit|x64">
      <Configuration>ParDebugVisit</Configuration>
      <Platform>x64</Platform>
    </ProjectConfiguration>
    <ProjectConfiguration Include="ParDebug|x64">
      <Configuration>ParDebug</Configuration>
      <Platform>x64</Platform>
    </ProjectConfiguration>
    <ProjectConfiguration Include="ParReleaseWithDebugInfo|x64">
      <Configuration>ParReleaseWithDebugInfo</Configuration>
      <Platform>x64</Platform>
    </ProjectConfiguration>
    <ProjectConfiguration Include="ParRelease|x64">
      <Configuration>ParRelease</Configuration>
      <Platform>x64</Platform>
    </ProjectConfiguration>
    <ProjectConfiguration Include="ReleaseWithDebugInfo|x64">
      <Configuration>ReleaseWithDebugInfo</Configuration>
      <Platform>x64</Platform>
    </ProjectConfiguration>
    <ProjectConfiguration Include="Release|x64">
      <Configuration>Release</Configuration>
      <Platform>x64</Platform>
    </ProjectConfiguration>
  </ItemGroup>
  <PropertyGroup Label="Globals">
    <ProjectGuid>{8C0A121B-48A2-44E4-9B04-136B83CEE211}</ProjectGuid>
    <Keyword>Win32Proj</Keyword>
    <RootNamespace>spheral</RootNamespace>
    <WindowsTargetPlatformVersion>10.0.18362.0</WindowsTargetPlatformVersion>
  </PropertyGroup>
  <Import Project="$(VCTargetsPath)\Microsoft.Cpp.Default.props" />
  <PropertyGroup Condition="'$(Configuration)|$(Platform)'=='Debug|x64'" Label="Configuration">
    <ConfigurationType>StaticLibrary</ConfigurationType>
    <UseDebugLibraries>true</UseDebugLibraries>
    <PlatformToolset>Intel C++ Compiler 2022</PlatformToolset>
  </PropertyGroup>
  <PropertyGroup Condition="'$(Configuration)|$(Platform)'=='CUDADebug|x64'" Label="Configuration">
    <ConfigurationType>StaticLibrary</ConfigurationType>
    <UseDebugLibraries>true</UseDebugLibraries>
    <PlatformToolset>Intel C++ Compiler 2022</PlatformToolset>
  </PropertyGroup>
  <PropertyGroup Condition="'$(Configuration)|$(Platform)'=='ParDebug|x64'" Label="Configuration">
    <ConfigurationType>StaticLibrary</ConfigurationType>
    <UseDebugLibraries>true</UseDebugLibraries>
    <PlatformToolset>Intel C++ Compiler 2022</PlatformToolset>
  </PropertyGroup>
  <PropertyGroup Condition="'$(Configuration)|$(Platform)'=='ParDebugVisit|x64'" Label="Configuration">
    <ConfigurationType>StaticLibrary</ConfigurationType>
    <UseDebugLibraries>true</UseDebugLibraries>
    <PlatformToolset>Intel C++ Compiler 2022</PlatformToolset>
  </PropertyGroup>
  <PropertyGroup Condition="'$(Configuration)|$(Platform)'=='Release|x64'" Label="Configuration">
    <ConfigurationType>StaticLibrary</ConfigurationType>
    <UseDebugLibraries>false</UseDebugLibraries>
    <PlatformToolset>Intel C++ Compiler 2022</PlatformToolset>
    <WholeProgramOptimization>true</WholeProgramOptimization>
  </PropertyGroup>
  <PropertyGroup Condition="'$(Configuration)|$(Platform)'=='CUDARelease|x64'" Label="Configuration">
    <ConfigurationType>StaticLibrary</ConfigurationType>
    <UseDebugLibraries>false</UseDebugLibraries>
    <PlatformToolset>Intel C++ Compiler 2022</PlatformToolset>
    <WholeProgramOptimization>true</WholeProgramOptimization>
  </PropertyGroup>
  <PropertyGroup Condition="'$(Configuration)|$(Platform)'=='ReleaseWithDebugInfo|x64'" Label="Configuration">
    <ConfigurationType>StaticLibrary</ConfigurationType>
    <UseDebugLibraries>false</UseDebugLibraries>
    <PlatformToolset>Intel C++ Compiler 2022</PlatformToolset>
    <WholeProgramOptimization>true</WholeProgramOptimization>
  </PropertyGroup>
  <PropertyGroup Condition="'$(Configuration)|$(Platform)'=='ParRelease|x64'" Label="Configuration">
    <ConfigurationType>StaticLibrary</ConfigurationType>
    <UseDebugLibraries>false</UseDebugLibraries>
    <PlatformToolset>Intel C++ Compiler 2022</PlatformToolset>
    <WholeProgramOptimization>true</WholeProgramOptimization>
  </PropertyGroup>
  <PropertyGroup Condition="'$(Configuration)|$(Platform)'=='ParReleaseWithDebugInfo|x64'" Label="Configuration">
    <ConfigurationType>StaticLibrary</ConfigurationType>
    <UseDebugLibraries>false</UseDebugLibraries>
    <PlatformToolset>Intel C++ Compiler 2022</PlatformToolset>
    <WholeProgramOptimization>true</WholeProgramOptimization>
  </PropertyGroup>
  <Import Project="$(VCTargetsPath)\Microsoft.Cpp.props" />
  <ImportGroup Label="ExtensionSettings">
  </ImportGroup>
  <ImportGroup Condition="'$(Configuration)|$(Platform)'=='Debug|x64'" Label="PropertySheets">
    <Import Project="$(UserRootDir)\Microsoft.Cpp.$(Platform).user.props" Condition="exists('$(UserRootDir)\Microsoft.Cpp.$(Platform).user.props')" Label="LocalAppDataPlatform" />
    <Import Project="$(WindowsProjectPath)Properties\Solution.Paths.Base.props" />
    <Import Project="$(WindowsProjectPath)Properties\Solution.Serial.props" />
    <Import Project="..\..\..\hypre\src\Windows\Hypre_Includes.props" />
  </ImportGroup>
  <ImportGroup Condition="'$(Configuration)|$(Platform)'=='CUDADebug|x64'" Label="PropertySheets">
    <Import Project="$(UserRootDir)\Microsoft.Cpp.$(Platform).user.props" Condition="exists('$(UserRootDir)\Microsoft.Cpp.$(Platform).user.props')" Label="LocalAppDataPlatform" />
    <Import Project="$(WindowsProjectPath)Properties\Solution.Paths.Base.props" />
    <Import Project="$(WindowsProjectPath)Properties\Solution.Serial.props" />
    <Import Project="..\..\..\hypre\src\Windows\Hypre_Includes.props" />
  </ImportGroup>
  <ImportGroup Condition="'$(Configuration)|$(Platform)'=='ParDebug|x64'" Label="PropertySheets">
    <Import Project="$(UserRootDir)\Microsoft.Cpp.$(Platform).user.props" Condition="exists('$(UserRootDir)\Microsoft.Cpp.$(Platform).user.props')" Label="LocalAppDataPlatform" />
    <Import Project="$(WindowsProjectPath)Properties\Solution.Paths.Base.props" />
    <Import Project="$(WindowsProjectPath)Properties\Solution.Parallel.props" />
    <Import Project="..\..\..\hypre\src\Windows\Hypre_Includes.props" />
  </ImportGroup>
  <ImportGroup Condition="'$(Configuration)|$(Platform)'=='ParDebugVisit|x64'" Label="PropertySheets">
    <Import Project="$(UserRootDir)\Microsoft.Cpp.$(Platform).user.props" Condition="exists('$(UserRootDir)\Microsoft.Cpp.$(Platform).user.props')" Label="LocalAppDataPlatform" />
    <Import Project="$(WindowsProjectPath)Properties\Solution.Paths.Base.props" />
    <Import Project="$(WindowsProjectPath)Properties\Solution.Parallel.props" />
    <Import Project="..\..\..\hypre\src\Windows\Hypre_Includes.props" />
  </ImportGroup>
  <ImportGroup Condition="'$(Configuration)|$(Platform)'=='Release|x64'" Label="PropertySheets">
    <Import Project="$(UserRootDir)\Microsoft.Cpp.$(Platform).user.props" Condition="exists('$(UserRootDir)\Microsoft.Cpp.$(Platform).user.props')" Label="LocalAppDataPlatform" />
    <Import Project="$(WindowsProjectPath)Properties\Solution.Paths.Base.props" />
    <Import Project="$(WindowsProjectPath)Properties\Solution.Serial.props" />
    <Import Project="$(WindowsProjectPath)Properties\Solution.Optimization.props" />
    <Import Project="..\..\..\hypre\src\Windows\Hypre_Includes.props" />
  </ImportGroup>
  <ImportGroup Condition="'$(Configuration)|$(Platform)'=='CUDARelease|x64'" Label="PropertySheets">
    <Import Project="$(UserRootDir)\Microsoft.Cpp.$(Platform).user.props" Condition="exists('$(UserRootDir)\Microsoft.Cpp.$(Platform).user.props')" Label="LocalAppDataPlatform" />
    <Import Project="$(WindowsProjectPath)Properties\Solution.Paths.Base.props" />
    <Import Project="$(WindowsProjectPath)Properties\Solution.Serial.props" />
    <Import Project="$(WindowsProjectPath)Properties\Solution.Optimization.props" />
    <Import Project="..\..\..\hypre\src\Windows\Hypre_Includes.props" />
  </ImportGroup>
  <ImportGroup Condition="'$(Configuration)|$(Platform)'=='ReleaseWithDebugInfo|x64'" Label="PropertySheets">
    <Import Project="$(UserRootDir)\Microsoft.Cpp.$(Platform).user.props" Condition="exists('$(UserRootDir)\Microsoft.Cpp.$(Platform).user.props')" Label="LocalAppDataPlatform" />
    <Import Project="$(WindowsProjectPath)Properties\Solution.Paths.Base.props" />
    <Import Project="$(WindowsProjectPath)Properties\Solution.Serial.props" />
    <Import Project="$(WindowsProjectPath)Properties\Solution.Optimization.props" />
    <Import Project="..\..\..\hypre\src\Windows\Hypre_Includes.props" />
  </ImportGroup>
  <ImportGroup Condition="'$(Configuration)|$(Platform)'=='ParRelease|x64'" Label="PropertySheets">
    <Import Project="$(UserRootDir)\Microsoft.Cpp.$(Platform).user.props" Condition="exists('$(UserRootDir)\Microsoft.Cpp.$(Platform).user.props')" Label="LocalAppDataPlatform" />
    <Import Project="$(WindowsProjectPath)Properties\Solution.Paths.Base.props" />
    <Import Project="$(WindowsProjectPath)Properties\Solution.Parallel.props" />
    <Import Project="$(WindowsProjectPath)Properties\Solution.Optimization.props" />
    <Import Project="..\..\..\hypre\src\Windows\Hypre_Includes.props" />
  </ImportGroup>
  <ImportGroup Condition="'$(Configuration)|$(Platform)'=='ParReleaseWithDebugInfo|x64'" Label="PropertySheets">
    <Import Project="$(UserRootDir)\Microsoft.Cpp.$(Platform).user.props" Condition="exists('$(UserRootDir)\Microsoft.Cpp.$(Platform).user.props')" Label="LocalAppDataPlatform" />
    <Import Project="$(WindowsProjectPath)Properties\Solution.Paths.Base.props" />
    <Import Project="$(WindowsProjectPath)Properties\Solution.Parallel.props" />
    <Import Project="$(WindowsProjectPath)Properties\Solution.Optimization.props" />
    <Import Project="..\..\..\hypre\src\Windows\Hypre_Includes.props" />
  </ImportGroup>
  <PropertyGroup Label="UserMacros" />
  <PropertyGroup />
  <ItemDefinitionGroup Condition="'$(Configuration)|$(Platform)'=='Debug|x64'">
    <ClCompile>
      <PrecompiledHeader>
      </PrecompiledHeader>
      <WarningLevel>TurnOffAllWarnings</WarningLevel>
      <Optimization>Disabled</Optimization>
      <PreprocessorDefinitions>SPHERAL2D;SPHERAL3D;_USE_MATH_DEFINES;CXXONLY;MPICH_SKIP_MPICXX;OMPI_SKIP_MPICXX;BOOST_DISABLE_THREADS;WIN32;_DEBUG;_LIB;%(PreprocessorDefinitions)</PreprocessorDefinitions>
      <UndefinePreprocessorDefinitions>LAM_WANT_MPI2CPP</UndefinePreprocessorDefinitions>
      <AdditionalIncludeDirectories>..;../../src;../../..;../../../hypre/src/parcsr_block_mv;../../../polyclipper/src;../../../polytope/src;../../../polytope/Win32;../../../qhull/src;../../../eigen;%(AdditionalIncludeDirectories)</AdditionalIncludeDirectories>
      <Cpp0xSupport>true</Cpp0xSupport>
      <DisableLanguageExtensions>true</DisableLanguageExtensions>
      <DisableSpecificWarnings>2358;2586</DisableSpecificWarnings>
      <ProgramDataBaseFileName>$(OutDir)$(TargetName).pdb</ProgramDataBaseFileName>
      <AdditionalOptions>/bigobj</AdditionalOptions>
<<<<<<< HEAD
      <CCppSupport>Cpp14Support</CCppSupport>
=======
      <CCppSupport>Cpp17Support</CCppSupport>
>>>>>>> f63b33ee
    </ClCompile>
    <Link>
      <SubSystem>Windows</SubSystem>
      <GenerateDebugInformation>true</GenerateDebugInformation>
    </Link>
  </ItemDefinitionGroup>
  <ItemDefinitionGroup Condition="'$(Configuration)|$(Platform)'=='CUDADebug|x64'">
    <ClCompile>
      <PrecompiledHeader>
      </PrecompiledHeader>
      <WarningLevel>TurnOffAllWarnings</WarningLevel>
      <Optimization>Disabled</Optimization>
      <PreprocessorDefinitions>SPHERAL2D;SPHERAL3D;_USE_MATH_DEFINES;CXXONLY;MPICH_SKIP_MPICXX;OMPI_SKIP_MPICXX;BOOST_DISABLE_THREADS;WIN32;_DEBUG;_LIB;%(PreprocessorDefinitions)</PreprocessorDefinitions>
      <UndefinePreprocessorDefinitions>LAM_WANT_MPI2CPP</UndefinePreprocessorDefinitions>
      <AdditionalIncludeDirectories>..;../../src;../../..;../../../hypre/src/parcsr_block_mv;../../../polyclipper/src;../../../polytope/src;../../../polytope/Win32;../../../qhull/src;../../../eigen;%(AdditionalIncludeDirectories)</AdditionalIncludeDirectories>
      <Cpp0xSupport>true</Cpp0xSupport>
      <DisableLanguageExtensions>true</DisableLanguageExtensions>
      <DisableSpecificWarnings>2358;2586</DisableSpecificWarnings>
      <ProgramDataBaseFileName>$(OutDir)$(TargetName).pdb</ProgramDataBaseFileName>
      <AdditionalOptions>/bigobj</AdditionalOptions>
<<<<<<< HEAD
      <LanguageStandard>stdcpp14</LanguageStandard>
=======
      <LanguageStandard>stdcpp17</LanguageStandard>
>>>>>>> f63b33ee
    </ClCompile>
    <Link>
      <SubSystem>Windows</SubSystem>
      <GenerateDebugInformation>true</GenerateDebugInformation>
    </Link>
  </ItemDefinitionGroup>
  <ItemDefinitionGroup Condition="'$(Configuration)|$(Platform)'=='ParDebug|x64'">
    <ClCompile>
      <PrecompiledHeader>
      </PrecompiledHeader>
      <WarningLevel>TurnOffAllWarnings</WarningLevel>
      <Optimization>Disabled</Optimization>
      <PreprocessorDefinitions>SPHERAL2D;SPHERAL3D;_USE_MATH_DEFINES;CXXONLY;USE_MPI;MPICH_SKIP_MPICXX;OMPI_SKIP_MPICXX;BOOST_DISABLE_THREADS;WIN32;_DEBUG;_LIB;%(PreprocessorDefinitions)</PreprocessorDefinitions>
      <UndefinePreprocessorDefinitions>LAM_WANT_MPI2CPP</UndefinePreprocessorDefinitions>
      <AdditionalIncludeDirectories>..;../../src;../../..;../../../hypre/src/parcsr_block_mv;../../../polyclipper/src;../../../polytope/src;../../../polytope/Win32;../../../qhull/src;../../../eigen;%(AdditionalIncludeDirectories)</AdditionalIncludeDirectories>
      <DisableLanguageExtensions>true</DisableLanguageExtensions>
      <DisableSpecificWarnings>2358;2586</DisableSpecificWarnings>
      <ProgramDataBaseFileName>$(OutDir)$(TargetName).pdb</ProgramDataBaseFileName>
      <Cpp0xSupport>true</Cpp0xSupport>
<<<<<<< HEAD
      <CCppSupport>Cpp14Support</CCppSupport>
=======
      <CCppSupport>Cpp17Support</CCppSupport>
>>>>>>> f63b33ee
    </ClCompile>
    <Link>
      <SubSystem>Windows</SubSystem>
      <GenerateDebugInformation>true</GenerateDebugInformation>
    </Link>
  </ItemDefinitionGroup>
  <ItemDefinitionGroup Condition="'$(Configuration)|$(Platform)'=='ParDebugVisit|x64'">
    <ClCompile>
      <PrecompiledHeader>
      </PrecompiledHeader>
      <WarningLevel>TurnOffAllWarnings</WarningLevel>
      <Optimization>Disabled</Optimization>
      <PreprocessorDefinitions>SPHERAL2D;SPHERAL3D;_USE_MATH_DEFINES;CXXONLY;USE_MPI;MPICH_SKIP_MPICXX;OMPI_SKIP_MPICXX;BOOST_DISABLE_THREADS;WIN32;_NDEBUG;_LIB;%(PreprocessorDefinitions)</PreprocessorDefinitions>
      <UndefinePreprocessorDefinitions>LAM_WANT_MPI2CPP</UndefinePreprocessorDefinitions>
      <AdditionalIncludeDirectories>..;../../src;../../..;../../../hypre/src/parcsr_block_mv;../../../polyclipper/src;../../../polytope/src;../../../polytope/Win32;../../../qhull/src;../../../eigen;%(AdditionalIncludeDirectories)</AdditionalIncludeDirectories>
      <DisableLanguageExtensions>true</DisableLanguageExtensions>
      <DisableSpecificWarnings>2358;2586</DisableSpecificWarnings>
      <RuntimeLibrary>MultiThreadedDLL</RuntimeLibrary>
      <ProgramDataBaseFileName>$(OutDir)$(TargetName).pdb</ProgramDataBaseFileName>
      <Cpp0xSupport>true</Cpp0xSupport>
<<<<<<< HEAD
      <CCppSupport>Cpp14Support</CCppSupport>
=======
      <CCppSupport>Cpp17Support</CCppSupport>
>>>>>>> f63b33ee
    </ClCompile>
    <Link>
      <SubSystem>Windows</SubSystem>
      <GenerateDebugInformation>true</GenerateDebugInformation>
    </Link>
  </ItemDefinitionGroup>
  <ItemDefinitionGroup Condition="'$(Configuration)|$(Platform)'=='Release|x64'">
    <ClCompile>
      <WarningLevel>Level3</WarningLevel>
      <PrecompiledHeader>
      </PrecompiledHeader>
      <Optimization>MinSpace</Optimization>
      <FunctionLevelLinking>true</FunctionLevelLinking>
      <IntrinsicFunctions>true</IntrinsicFunctions>
      <PreprocessorDefinitions>SPHERAL2D;SPHERAL3D;_USE_MATH_DEFINES;CXXONLY;MPICH_SKIP_MPICXX;OMPI_SKIP_MPICXX;BOOST_DISABLE_THREADS;WIN32;NDEBUG;_LIB;%(PreprocessorDefinitions)</PreprocessorDefinitions>
      <UndefinePreprocessorDefinitions>LAM_WANT_MPI2CPP</UndefinePreprocessorDefinitions>
      <AdditionalIncludeDirectories>..;../../src;../../..;../../../hypre/src/parcsr_block_mv;../../../polyclipper/src;../../../polytope/src;../../../polytope/Win32;../../../qhull/src;../../../eigen;%(AdditionalIncludeDirectories)</AdditionalIncludeDirectories>
      <Cpp0xSupport>true</Cpp0xSupport>
      <DisableLanguageExtensions>true</DisableLanguageExtensions>
      <DisableSpecificWarnings>2358;2586</DisableSpecificWarnings>
      <ProgramDataBaseFileName>$(OutDir)$(TargetName).pdb</ProgramDataBaseFileName>
<<<<<<< HEAD
      <CCppSupport>Cpp14Support</CCppSupport>
=======
      <CCppSupport>Cpp17Support</CCppSupport>
>>>>>>> f63b33ee
    </ClCompile>
    <Link>
      <SubSystem>Windows</SubSystem>
      <GenerateDebugInformation>false</GenerateDebugInformation>
      <EnableCOMDATFolding>true</EnableCOMDATFolding>
      <OptimizeReferences>true</OptimizeReferences>
    </Link>
  </ItemDefinitionGroup>
  <ItemDefinitionGroup Condition="'$(Configuration)|$(Platform)'=='CUDARelease|x64'">
    <ClCompile>
      <WarningLevel>Level3</WarningLevel>
      <PrecompiledHeader>
      </PrecompiledHeader>
      <Optimization>MaxSpeed</Optimization>
      <FunctionLevelLinking>true</FunctionLevelLinking>
      <IntrinsicFunctions>true</IntrinsicFunctions>
      <PreprocessorDefinitions>SPHERAL2D;SPHERAL3D;_USE_MATH_DEFINES;CXXONLY;MPICH_SKIP_MPICXX;OMPI_SKIP_MPICXX;BOOST_DISABLE_THREADS;WIN32;NDEBUG;_LIB;%(PreprocessorDefinitions)</PreprocessorDefinitions>
      <UndefinePreprocessorDefinitions>LAM_WANT_MPI2CPP</UndefinePreprocessorDefinitions>
      <AdditionalIncludeDirectories>..;../../src;../../..;../../../hypre/src/parcsr_block_mv;../../../polyclipper/src;../../../polytope/src;../../../polytope/Win32;../../../qhull/src;../../../eigen;%(AdditionalIncludeDirectories)</AdditionalIncludeDirectories>
      <Cpp0xSupport>true</Cpp0xSupport>
      <DisableLanguageExtensions>true</DisableLanguageExtensions>
      <DisableSpecificWarnings>2358;2586</DisableSpecificWarnings>
      <ProgramDataBaseFileName>$(OutDir)$(TargetName).pdb</ProgramDataBaseFileName>
<<<<<<< HEAD
      <LanguageStandard>stdcpp14</LanguageStandard>
=======
      <LanguageStandard>stdcpp17</LanguageStandard>
>>>>>>> f63b33ee
    </ClCompile>
    <Link>
      <SubSystem>Windows</SubSystem>
      <GenerateDebugInformation>false</GenerateDebugInformation>
      <EnableCOMDATFolding>true</EnableCOMDATFolding>
      <OptimizeReferences>true</OptimizeReferences>
    </Link>
  </ItemDefinitionGroup>
  <ItemDefinitionGroup Condition="'$(Configuration)|$(Platform)'=='ReleaseWithDebugInfo|x64'">
    <ClCompile>
      <WarningLevel>Level3</WarningLevel>
      <PrecompiledHeader>
      </PrecompiledHeader>
      <Optimization>MaxSpeed</Optimization>
      <FunctionLevelLinking>true</FunctionLevelLinking>
      <IntrinsicFunctions>true</IntrinsicFunctions>
      <PreprocessorDefinitions>SPHERAL2D;SPHERAL3D;_USE_MATH_DEFINES;CXXONLY;MPICH_SKIP_MPICXX;OMPI_SKIP_MPICXX;BOOST_DISABLE_THREADS;WIN32;NDEBUG;_LIB;%(PreprocessorDefinitions)</PreprocessorDefinitions>
      <UndefinePreprocessorDefinitions>LAM_WANT_MPI2CPP</UndefinePreprocessorDefinitions>
      <AdditionalIncludeDirectories>..;../../src;../../..;../../../hypre/src/parcsr_block_mv;../../../polyclipper/src;../../../polytope/src;../../../polytope/Win32;../../../qhull/src;../../../eigen;%(AdditionalIncludeDirectories)</AdditionalIncludeDirectories>
      <Cpp0xSupport>true</Cpp0xSupport>
      <DisableLanguageExtensions>true</DisableLanguageExtensions>
      <DisableSpecificWarnings>2358;2586</DisableSpecificWarnings>
      <ProgramDataBaseFileName>$(OutDir)$(TargetName).pdb</ProgramDataBaseFileName>
      <CCppSupport>Cpp17Support</CCppSupport>
    </ClCompile>
    <Link>
      <SubSystem>Windows</SubSystem>
      <GenerateDebugInformation>true</GenerateDebugInformation>
      <EnableCOMDATFolding>true</EnableCOMDATFolding>
      <OptimizeReferences>true</OptimizeReferences>
    </Link>
  </ItemDefinitionGroup>
  <ItemDefinitionGroup Condition="'$(Configuration)|$(Platform)'=='ParRelease|x64'">
    <ClCompile>
      <WarningLevel>Level3</WarningLevel>
      <PrecompiledHeader>
      </PrecompiledHeader>
      <Optimization>MinSpace</Optimization>
      <FunctionLevelLinking>false</FunctionLevelLinking>
      <IntrinsicFunctions>true</IntrinsicFunctions>
      <PreprocessorDefinitions>SPHERAL2D;SPHERAL3D;_USE_MATH_DEFINES;CXXONLY;USE_MPI;MPICH_SKIP_MPICXX;OMPI_SKIP_MPICXX;BOOST_DISABLE_THREADS;WIN32;NDEBUG;_LIB;%(PreprocessorDefinitions)</PreprocessorDefinitions>
      <UndefinePreprocessorDefinitions>LAM_WANT_MPI2CPP</UndefinePreprocessorDefinitions>
      <AdditionalIncludeDirectories>..;../../src;../../..;../../../hypre/src/parcsr_block_mv;../../../polyclipper/src;../../../polytope/src;../../../polytope/Win32;../../../qhull/src;../../../eigen;%(AdditionalIncludeDirectories)</AdditionalIncludeDirectories>
      <Cpp0xSupport>true</Cpp0xSupport>
      <DisableLanguageExtensions>true</DisableLanguageExtensions>
      <FavorSizeOrSpeed>Size</FavorSizeOrSpeed>
      <DisableSpecificWarnings>2358;2586</DisableSpecificWarnings>
      <ProgramDataBaseFileName>$(OutDir)$(TargetName).pdb</ProgramDataBaseFileName>
<<<<<<< HEAD
      <CCppSupport>Cpp14Support</CCppSupport>
=======
      <CCppSupport>Cpp17Support</CCppSupport>
>>>>>>> f63b33ee
    </ClCompile>
    <Link>
      <SubSystem>Windows</SubSystem>
      <GenerateDebugInformation>false</GenerateDebugInformation>
      <EnableCOMDATFolding>true</EnableCOMDATFolding>
      <OptimizeReferences>true</OptimizeReferences>
    </Link>
  </ItemDefinitionGroup>
  <ItemDefinitionGroup Condition="'$(Configuration)|$(Platform)'=='ParReleaseWithDebugInfo|x64'">
    <ClCompile>
      <WarningLevel>Level3</WarningLevel>
      <PrecompiledHeader>
      </PrecompiledHeader>
      <Optimization>MinSpace</Optimization>
      <FunctionLevelLinking>false</FunctionLevelLinking>
      <IntrinsicFunctions>true</IntrinsicFunctions>
      <PreprocessorDefinitions>SPHERAL2D;SPHERAL3D;_USE_MATH_DEFINES;CXXONLY;USE_MPI;MPICH_SKIP_MPICXX;OMPI_SKIP_MPICXX;BOOST_DISABLE_THREADS;WIN32;NDEBUG;_LIB;%(PreprocessorDefinitions)</PreprocessorDefinitions>
      <UndefinePreprocessorDefinitions>LAM_WANT_MPI2CPP</UndefinePreprocessorDefinitions>
      <AdditionalIncludeDirectories>..;../../src;../../..;../../../hypre/src/parcsr_block_mv;../../../polyclipper/src;../../../polytope/src;../../../polytope/Win32;../../../qhull/src;../../../eigen;%(AdditionalIncludeDirectories)</AdditionalIncludeDirectories>
      <Cpp0xSupport>true</Cpp0xSupport>
      <DisableLanguageExtensions>true</DisableLanguageExtensions>
      <FavorSizeOrSpeed>Size</FavorSizeOrSpeed>
      <DisableSpecificWarnings>2358;2586</DisableSpecificWarnings>
      <ProgramDataBaseFileName>$(OutDir)$(TargetName).pdb</ProgramDataBaseFileName>
<<<<<<< HEAD
      <CCppSupport>Cpp14Support</CCppSupport>
=======
      <CCppSupport>Cpp17Support</CCppSupport>
>>>>>>> f63b33ee
    </ClCompile>
    <Link>
      <SubSystem>Windows</SubSystem>
      <GenerateDebugInformation>true</GenerateDebugInformation>
      <EnableCOMDATFolding>true</EnableCOMDATFolding>
      <OptimizeReferences>true</OptimizeReferences>
    </Link>
  </ItemDefinitionGroup>
  <ItemGroup>
    <ClCompile Include="..\..\src\FileIO\FileIO.cc" />
  </ItemGroup>
  <ItemGroup>
    <None Include="..\..\src\FileIO\DbFileIO.hh">
      <FileType>Document</FileType>
    </None>
    <None Include="..\..\src\FileIO\FileIO.hh">
      <FileType>Document</FileType>
    </None>
    <None Include="..\..\src\FileIO\FileIOInline.hh">
      <FileType>Document</FileType>
    </None>
    <None Include="..\..\src\FileIO\HDF5IO.hh">
      <FileType>Document</FileType>
    </None>
    <None Include="..\..\src\FileIO\HDF5Traits.hh">
      <FileType>Document</FileType>
    </None>
    <None Include="..\..\src\FileIO\HDF5Types.hh">
      <FileType>Document</FileType>
    </None>
  </ItemGroup>
  <Import Project="$(VCTargetsPath)\Microsoft.Cpp.targets" />
  <ImportGroup Label="ExtensionTargets">
  </ImportGroup>
</Project><|MERGE_RESOLUTION|>--- conflicted
+++ resolved
@@ -173,11 +173,7 @@
       <DisableSpecificWarnings>2358;2586</DisableSpecificWarnings>
       <ProgramDataBaseFileName>$(OutDir)$(TargetName).pdb</ProgramDataBaseFileName>
       <AdditionalOptions>/bigobj</AdditionalOptions>
-<<<<<<< HEAD
-      <CCppSupport>Cpp14Support</CCppSupport>
-=======
-      <CCppSupport>Cpp17Support</CCppSupport>
->>>>>>> f63b33ee
+      <CCppSupport>Cpp17Support</CCppSupport>
     </ClCompile>
     <Link>
       <SubSystem>Windows</SubSystem>
@@ -198,11 +194,7 @@
       <DisableSpecificWarnings>2358;2586</DisableSpecificWarnings>
       <ProgramDataBaseFileName>$(OutDir)$(TargetName).pdb</ProgramDataBaseFileName>
       <AdditionalOptions>/bigobj</AdditionalOptions>
-<<<<<<< HEAD
-      <LanguageStandard>stdcpp14</LanguageStandard>
-=======
       <LanguageStandard>stdcpp17</LanguageStandard>
->>>>>>> f63b33ee
     </ClCompile>
     <Link>
       <SubSystem>Windows</SubSystem>
@@ -222,11 +214,7 @@
       <DisableSpecificWarnings>2358;2586</DisableSpecificWarnings>
       <ProgramDataBaseFileName>$(OutDir)$(TargetName).pdb</ProgramDataBaseFileName>
       <Cpp0xSupport>true</Cpp0xSupport>
-<<<<<<< HEAD
-      <CCppSupport>Cpp14Support</CCppSupport>
-=======
-      <CCppSupport>Cpp17Support</CCppSupport>
->>>>>>> f63b33ee
+      <CCppSupport>Cpp17Support</CCppSupport>
     </ClCompile>
     <Link>
       <SubSystem>Windows</SubSystem>
@@ -247,11 +235,7 @@
       <RuntimeLibrary>MultiThreadedDLL</RuntimeLibrary>
       <ProgramDataBaseFileName>$(OutDir)$(TargetName).pdb</ProgramDataBaseFileName>
       <Cpp0xSupport>true</Cpp0xSupport>
-<<<<<<< HEAD
-      <CCppSupport>Cpp14Support</CCppSupport>
-=======
-      <CCppSupport>Cpp17Support</CCppSupport>
->>>>>>> f63b33ee
+      <CCppSupport>Cpp17Support</CCppSupport>
     </ClCompile>
     <Link>
       <SubSystem>Windows</SubSystem>
@@ -273,11 +257,7 @@
       <DisableLanguageExtensions>true</DisableLanguageExtensions>
       <DisableSpecificWarnings>2358;2586</DisableSpecificWarnings>
       <ProgramDataBaseFileName>$(OutDir)$(TargetName).pdb</ProgramDataBaseFileName>
-<<<<<<< HEAD
-      <CCppSupport>Cpp14Support</CCppSupport>
-=======
-      <CCppSupport>Cpp17Support</CCppSupport>
->>>>>>> f63b33ee
+      <CCppSupport>Cpp17Support</CCppSupport>
     </ClCompile>
     <Link>
       <SubSystem>Windows</SubSystem>
@@ -301,11 +281,7 @@
       <DisableLanguageExtensions>true</DisableLanguageExtensions>
       <DisableSpecificWarnings>2358;2586</DisableSpecificWarnings>
       <ProgramDataBaseFileName>$(OutDir)$(TargetName).pdb</ProgramDataBaseFileName>
-<<<<<<< HEAD
-      <LanguageStandard>stdcpp14</LanguageStandard>
-=======
       <LanguageStandard>stdcpp17</LanguageStandard>
->>>>>>> f63b33ee
     </ClCompile>
     <Link>
       <SubSystem>Windows</SubSystem>
@@ -354,11 +330,7 @@
       <FavorSizeOrSpeed>Size</FavorSizeOrSpeed>
       <DisableSpecificWarnings>2358;2586</DisableSpecificWarnings>
       <ProgramDataBaseFileName>$(OutDir)$(TargetName).pdb</ProgramDataBaseFileName>
-<<<<<<< HEAD
-      <CCppSupport>Cpp14Support</CCppSupport>
-=======
-      <CCppSupport>Cpp17Support</CCppSupport>
->>>>>>> f63b33ee
+      <CCppSupport>Cpp17Support</CCppSupport>
     </ClCompile>
     <Link>
       <SubSystem>Windows</SubSystem>
@@ -383,11 +355,7 @@
       <FavorSizeOrSpeed>Size</FavorSizeOrSpeed>
       <DisableSpecificWarnings>2358;2586</DisableSpecificWarnings>
       <ProgramDataBaseFileName>$(OutDir)$(TargetName).pdb</ProgramDataBaseFileName>
-<<<<<<< HEAD
-      <CCppSupport>Cpp14Support</CCppSupport>
-=======
-      <CCppSupport>Cpp17Support</CCppSupport>
->>>>>>> f63b33ee
+      <CCppSupport>Cpp17Support</CCppSupport>
     </ClCompile>
     <Link>
       <SubSystem>Windows</SubSystem>
