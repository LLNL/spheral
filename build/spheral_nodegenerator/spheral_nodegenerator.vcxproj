﻿<?xml version="1.0" encoding="utf-8"?>
<Project DefaultTargets="Build" ToolsVersion="15.0" xmlns="http://schemas.microsoft.com/developer/msbuild/2003">
  <ItemGroup Label="ProjectConfigurations">
    <ProjectConfiguration Include="CUDADebug|x64">
      <Configuration>CUDADebug</Configuration>
      <Platform>x64</Platform>
    </ProjectConfiguration>
    <ProjectConfiguration Include="CUDARelease|x64">
      <Configuration>CUDARelease</Configuration>
      <Platform>x64</Platform>
    </ProjectConfiguration>
    <ProjectConfiguration Include="Debug|x64">
      <Configuration>Debug</Configuration>
      <Platform>x64</Platform>
    </ProjectConfiguration>
    <ProjectConfiguration Include="ParDebugVisit|x64">
      <Configuration>ParDebugVisit</Configuration>
      <Platform>x64</Platform>
    </ProjectConfiguration>
    <ProjectConfiguration Include="ParDebug|x64">
      <Configuration>ParDebug</Configuration>
      <Platform>x64</Platform>
    </ProjectConfiguration>
    <ProjectConfiguration Include="ParRelease|x64">
      <Configuration>ParRelease</Configuration>
      <Platform>x64</Platform>
    </ProjectConfiguration>
    <ProjectConfiguration Include="Release|x64">
      <Configuration>Release</Configuration>
      <Platform>x64</Platform>
    </ProjectConfiguration>
  </ItemGroup>
  <PropertyGroup Label="Globals">
    <ProjectGuid>{A60EF514-CFD9-4219-994A-BC88C46A332B}</ProjectGuid>
    <Keyword>Win32Proj</Keyword>
    <RootNamespace>spheral</RootNamespace>
    <WindowsTargetPlatformVersion>10.0.16299.0</WindowsTargetPlatformVersion>
  </PropertyGroup>
  <Import Project="$(VCTargetsPath)\Microsoft.Cpp.Default.props" />
  <PropertyGroup Condition="'$(Configuration)|$(Platform)'=='Debug|x64'" Label="Configuration">
    <ConfigurationType>StaticLibrary</ConfigurationType>
    <UseDebugLibraries>true</UseDebugLibraries>
    <PlatformToolset>Intel C++ Compiler 18.0</PlatformToolset>
  </PropertyGroup>
  <PropertyGroup Condition="'$(Configuration)|$(Platform)'=='CUDADebug|x64'" Label="Configuration">
    <ConfigurationType>StaticLibrary</ConfigurationType>
    <UseDebugLibraries>true</UseDebugLibraries>
    <PlatformToolset>Intel C++ Compiler 18.0</PlatformToolset>
  </PropertyGroup>
  <PropertyGroup Condition="'$(Configuration)|$(Platform)'=='ParDebug|x64'" Label="Configuration">
    <ConfigurationType>StaticLibrary</ConfigurationType>
    <UseDebugLibraries>true</UseDebugLibraries>
    <PlatformToolset>Intel C++ Compiler 18.0</PlatformToolset>
  </PropertyGroup>
  <PropertyGroup Condition="'$(Configuration)|$(Platform)'=='ParDebugVisit|x64'" Label="Configuration">
    <ConfigurationType>StaticLibrary</ConfigurationType>
    <UseDebugLibraries>true</UseDebugLibraries>
    <PlatformToolset>Intel C++ Compiler 18.0</PlatformToolset>
  </PropertyGroup>
  <PropertyGroup Condition="'$(Configuration)|$(Platform)'=='Release|x64'" Label="Configuration">
    <ConfigurationType>StaticLibrary</ConfigurationType>
    <UseDebugLibraries>false</UseDebugLibraries>
    <PlatformToolset>Intel C++ Compiler 18.0</PlatformToolset>
    <WholeProgramOptimization>true</WholeProgramOptimization>
  </PropertyGroup>
  <PropertyGroup Condition="'$(Configuration)|$(Platform)'=='CUDARelease|x64'" Label="Configuration">
    <ConfigurationType>StaticLibrary</ConfigurationType>
    <UseDebugLibraries>false</UseDebugLibraries>
    <PlatformToolset>Intel C++ Compiler 18.0</PlatformToolset>
    <WholeProgramOptimization>true</WholeProgramOptimization>
  </PropertyGroup>
  <PropertyGroup Condition="'$(Configuration)|$(Platform)'=='ParRelease|x64'" Label="Configuration">
    <ConfigurationType>StaticLibrary</ConfigurationType>
    <UseDebugLibraries>false</UseDebugLibraries>
    <PlatformToolset>Intel C++ Compiler 18.0</PlatformToolset>
    <WholeProgramOptimization>true</WholeProgramOptimization>
  </PropertyGroup>
  <Import Project="$(VCTargetsPath)\Microsoft.Cpp.props" />
  <ImportGroup Label="ExtensionSettings">
  </ImportGroup>
  <ImportGroup Condition="'$(Configuration)|$(Platform)'=='Debug|x64'" Label="PropertySheets">
    <Import Project="$(UserRootDir)\Microsoft.Cpp.$(Platform).user.props" Condition="exists('$(UserRootDir)\Microsoft.Cpp.$(Platform).user.props')" Label="LocalAppDataPlatform" />
    <Import Project="..\..\..\..\src\Win32\Base Debug Libraries.props" />
    <Import Project="..\..\..\..\src\Win32\Properties\Serial.props" />
  </ImportGroup>
  <ImportGroup Condition="'$(Configuration)|$(Platform)'=='CUDADebug|x64'" Label="PropertySheets">
    <Import Project="$(UserRootDir)\Microsoft.Cpp.$(Platform).user.props" Condition="exists('$(UserRootDir)\Microsoft.Cpp.$(Platform).user.props')" Label="LocalAppDataPlatform" />
    <Import Project="..\..\..\..\src\Win32\Base Debug Libraries.props" />
    <Import Project="..\..\..\..\src\Win32\Properties\Serial.props" />
  </ImportGroup>
  <ImportGroup Condition="'$(Configuration)|$(Platform)'=='ParDebug|x64'" Label="PropertySheets">
    <Import Project="$(UserRootDir)\Microsoft.Cpp.$(Platform).user.props" Condition="exists('$(UserRootDir)\Microsoft.Cpp.$(Platform).user.props')" Label="LocalAppDataPlatform" />
    <Import Project="..\..\..\..\src\Win32\Base Debug Libraries.props" />
    <Import Project="..\..\..\..\src\Win32\Properties\Parallel.x64.props" />
  </ImportGroup>
  <ImportGroup Condition="'$(Configuration)|$(Platform)'=='ParDebugVisit|x64'" Label="PropertySheets">
    <Import Project="$(UserRootDir)\Microsoft.Cpp.$(Platform).user.props" Condition="exists('$(UserRootDir)\Microsoft.Cpp.$(Platform).user.props')" Label="LocalAppDataPlatform" />
    <Import Project="..\..\..\..\src\Win32\Base Debug Libraries.props" />
    <Import Project="..\..\..\..\src\Win32\Properties\Parallel.x64.props" />
  </ImportGroup>
  <ImportGroup Condition="'$(Configuration)|$(Platform)'=='Release|x64'" Label="PropertySheets">
    <Import Project="$(UserRootDir)\Microsoft.Cpp.$(Platform).user.props" Condition="exists('$(UserRootDir)\Microsoft.Cpp.$(Platform).user.props')" Label="LocalAppDataPlatform" />
    <Import Project="..\..\..\..\src\Win32\Base Debug Libraries.props" />
    <Import Project="..\..\..\..\src\Win32\Properties\Serial.props" />
    <Import Project="..\..\..\..\src\Win32\Properties\CPUOptimization.props" />
  </ImportGroup>
  <ImportGroup Condition="'$(Configuration)|$(Platform)'=='CUDARelease|x64'" Label="PropertySheets">
    <Import Project="$(UserRootDir)\Microsoft.Cpp.$(Platform).user.props" Condition="exists('$(UserRootDir)\Microsoft.Cpp.$(Platform).user.props')" Label="LocalAppDataPlatform" />
    <Import Project="..\..\..\..\src\Win32\Base Debug Libraries.props" />
    <Import Project="..\..\..\..\src\Win32\Properties\Serial.props" />
    <Import Project="..\..\..\..\src\Win32\Properties\CPUOptimization.props" />
  </ImportGroup>
  <ImportGroup Condition="'$(Configuration)|$(Platform)'=='ParRelease|x64'" Label="PropertySheets">
    <Import Project="$(UserRootDir)\Microsoft.Cpp.$(Platform).user.props" Condition="exists('$(UserRootDir)\Microsoft.Cpp.$(Platform).user.props')" Label="LocalAppDataPlatform" />
    <Import Project="..\..\..\..\src\Win32\Base Debug Libraries.props" />
    <Import Project="..\..\..\..\src\Win32\Properties\Parallel.x64.props" />
    <Import Project="..\..\..\..\src\Win32\Properties\CPUOptimization.props" />
  </ImportGroup>
  <PropertyGroup Label="UserMacros" />
  <PropertyGroup />
  <ItemDefinitionGroup Condition="'$(Configuration)|$(Platform)'=='Debug|x64'">
    <ClCompile>
      <PrecompiledHeader>
      </PrecompiledHeader>
      <WarningLevel>TurnOffAllWarnings</WarningLevel>
      <Optimization>Disabled</Optimization>
      <PreprocessorDefinitions>SPHERAL2D;SPHERAL3D;_USE_MATH_DEFINES;CXXONLY;MPICH_SKIP_MPICXX;OMPI_SKIP_MPICXX;BOOST_DISABLE_THREADS;WIN32;_DEBUG;_LIB;%(PreprocessorDefinitions)</PreprocessorDefinitions>
      <UndefinePreprocessorDefinitions>LAM_WANT_MPI2CPP</UndefinePreprocessorDefinitions>
      <AdditionalIncludeDirectories>..;../../src;../../..;../../../polytope/src;../../../polytope/Win32;../../../qhull/src;../../../eigen;%(AdditionalIncludeDirectories)</AdditionalIncludeDirectories>
      <Cpp0xSupport>true</Cpp0xSupport>
      <DisableLanguageExtensions>true</DisableLanguageExtensions>
      <DisableSpecificWarnings>2358;2586</DisableSpecificWarnings>
      <ProgramDataBaseFileName>$(OutDir)$(TargetName).pdb</ProgramDataBaseFileName>
    </ClCompile>
    <Link>
      <SubSystem>Windows</SubSystem>
      <GenerateDebugInformation>true</GenerateDebugInformation>
    </Link>
  </ItemDefinitionGroup>
  <ItemDefinitionGroup Condition="'$(Configuration)|$(Platform)'=='CUDADebug|x64'">
    <ClCompile>
      <PrecompiledHeader>
      </PrecompiledHeader>
      <WarningLevel>TurnOffAllWarnings</WarningLevel>
      <Optimization>Disabled</Optimization>
      <PreprocessorDefinitions>SPHERAL2D;SPHERAL3D;_USE_MATH_DEFINES;CXXONLY;MPICH_SKIP_MPICXX;OMPI_SKIP_MPICXX;BOOST_DISABLE_THREADS;WIN32;_DEBUG;_LIB;%(PreprocessorDefinitions)</PreprocessorDefinitions>
      <UndefinePreprocessorDefinitions>LAM_WANT_MPI2CPP</UndefinePreprocessorDefinitions>
      <AdditionalIncludeDirectories>..;../../src;../../..;../../../polytope/src;../../../polytope/Win32;../../../qhull/src;../../../eigen;%(AdditionalIncludeDirectories)</AdditionalIncludeDirectories>
      <Cpp0xSupport>true</Cpp0xSupport>
      <DisableLanguageExtensions>true</DisableLanguageExtensions>
      <DisableSpecificWarnings>2358;2586</DisableSpecificWarnings>
      <ProgramDataBaseFileName>$(OutDir)$(TargetName).pdb</ProgramDataBaseFileName>
    </ClCompile>
    <Link>
      <SubSystem>Windows</SubSystem>
      <GenerateDebugInformation>true</GenerateDebugInformation>
    </Link>
  </ItemDefinitionGroup>
  <ItemDefinitionGroup Condition="'$(Configuration)|$(Platform)'=='ParDebug|x64'">
    <ClCompile>
      <PrecompiledHeader>
      </PrecompiledHeader>
      <WarningLevel>TurnOffAllWarnings</WarningLevel>
      <Optimization>Disabled</Optimization>
      <PreprocessorDefinitions>SPHERAL2D;SPHERAL3D;_USE_MATH_DEFINES;CXXONLY;USE_MPI;MPICH_SKIP_MPICXX;OMPI_SKIP_MPICXX;BOOST_DISABLE_THREADS;WIN32;_DEBUG;_LIB;%(PreprocessorDefinitions)</PreprocessorDefinitions>
      <UndefinePreprocessorDefinitions>LAM_WANT_MPI2CPP</UndefinePreprocessorDefinitions>
      <AdditionalIncludeDirectories>..;../../src;../../..;../../../polytope/src;../../../polytope/Win32;../../../qhull/src;../../../eigen;%(AdditionalIncludeDirectories)</AdditionalIncludeDirectories>
      <DisableLanguageExtensions>true</DisableLanguageExtensions>
      <DisableSpecificWarnings>2358;2586</DisableSpecificWarnings>
      <ProgramDataBaseFileName>$(OutDir)$(TargetName).pdb</ProgramDataBaseFileName>
      <Cpp0xSupport>true</Cpp0xSupport>
    </ClCompile>
    <Link>
      <SubSystem>Windows</SubSystem>
      <GenerateDebugInformation>true</GenerateDebugInformation>
    </Link>
  </ItemDefinitionGroup>
  <ItemDefinitionGroup Condition="'$(Configuration)|$(Platform)'=='ParDebugVisit|x64'">
    <ClCompile>
      <PrecompiledHeader>
      </PrecompiledHeader>
      <WarningLevel>TurnOffAllWarnings</WarningLevel>
      <Optimization>Disabled</Optimization>
      <PreprocessorDefinitions>SPHERAL2D;SPHERAL3D;_USE_MATH_DEFINES;CXXONLY;USE_MPI;MPICH_SKIP_MPICXX;OMPI_SKIP_MPICXX;BOOST_DISABLE_THREADS;WIN32;_NDEBUG;_LIB;%(PreprocessorDefinitions)</PreprocessorDefinitions>
      <UndefinePreprocessorDefinitions>LAM_WANT_MPI2CPP</UndefinePreprocessorDefinitions>
      <AdditionalIncludeDirectories>..;../../src;../../..;../../../polytope/src;../../../polytope/Win32;../../../qhull/src;../../../eigen;%(AdditionalIncludeDirectories)</AdditionalIncludeDirectories>
      <DisableLanguageExtensions>true</DisableLanguageExtensions>
      <DisableSpecificWarnings>2358;2586</DisableSpecificWarnings>
      <RuntimeLibrary>MultiThreadedDLL</RuntimeLibrary>
      <ProgramDataBaseFileName>$(OutDir)$(TargetName).pdb</ProgramDataBaseFileName>
      <Cpp0xSupport>true</Cpp0xSupport>
    </ClCompile>
    <Link>
      <SubSystem>Windows</SubSystem>
      <GenerateDebugInformation>true</GenerateDebugInformation>
    </Link>
  </ItemDefinitionGroup>
  <ItemDefinitionGroup Condition="'$(Configuration)|$(Platform)'=='Release|x64'">
    <ClCompile>
      <WarningLevel>Level3</WarningLevel>
      <PrecompiledHeader>
      </PrecompiledHeader>
      <Optimization>MaxSpeed</Optimization>
      <FunctionLevelLinking>true</FunctionLevelLinking>
      <IntrinsicFunctions>true</IntrinsicFunctions>
      <PreprocessorDefinitions>SPHERAL2D;SPHERAL3D;_USE_MATH_DEFINES;CXXONLY;MPICH_SKIP_MPICXX;OMPI_SKIP_MPICXX;BOOST_DISABLE_THREADS;WIN32;NDEBUG;_LIB;%(PreprocessorDefinitions)</PreprocessorDefinitions>
      <UndefinePreprocessorDefinitions>LAM_WANT_MPI2CPP</UndefinePreprocessorDefinitions>
      <AdditionalIncludeDirectories>..;../../src;../../..;../../../polytope/src;../../../polytope/Win32;../../../qhull/src;../../../eigen;%(AdditionalIncludeDirectories)</AdditionalIncludeDirectories>
      <Cpp0xSupport>true</Cpp0xSupport>
      <DisableLanguageExtensions>true</DisableLanguageExtensions>
      <DisableSpecificWarnings>2358;2586</DisableSpecificWarnings>
      <ProgramDataBaseFileName>$(OutDir)$(TargetName).pdb</ProgramDataBaseFileName>
    </ClCompile>
    <Link>
      <SubSystem>Windows</SubSystem>
      <GenerateDebugInformation>true</GenerateDebugInformation>
      <EnableCOMDATFolding>true</EnableCOMDATFolding>
      <OptimizeReferences>true</OptimizeReferences>
    </Link>
  </ItemDefinitionGroup>
  <ItemDefinitionGroup Condition="'$(Configuration)|$(Platform)'=='CUDARelease|x64'">
    <ClCompile>
      <WarningLevel>Level3</WarningLevel>
      <PrecompiledHeader>
      </PrecompiledHeader>
      <Optimization>MaxSpeed</Optimization>
      <FunctionLevelLinking>true</FunctionLevelLinking>
      <IntrinsicFunctions>true</IntrinsicFunctions>
      <PreprocessorDefinitions>SPHERAL2D;SPHERAL3D;_USE_MATH_DEFINES;CXXONLY;MPICH_SKIP_MPICXX;OMPI_SKIP_MPICXX;BOOST_DISABLE_THREADS;WIN32;NDEBUG;_LIB;%(PreprocessorDefinitions)</PreprocessorDefinitions>
      <UndefinePreprocessorDefinitions>LAM_WANT_MPI2CPP</UndefinePreprocessorDefinitions>
      <AdditionalIncludeDirectories>..;../../src;../../..;../../../polytope/src;../../../polytope/Win32;../../../qhull/src;../../../eigen;%(AdditionalIncludeDirectories)</AdditionalIncludeDirectories>
      <Cpp0xSupport>true</Cpp0xSupport>
      <DisableLanguageExtensions>true</DisableLanguageExtensions>
      <DisableSpecificWarnings>2358;2586</DisableSpecificWarnings>
      <ProgramDataBaseFileName>$(OutDir)$(TargetName).pdb</ProgramDataBaseFileName>
    </ClCompile>
    <Link>
      <SubSystem>Windows</SubSystem>
      <GenerateDebugInformation>true</GenerateDebugInformation>
      <EnableCOMDATFolding>true</EnableCOMDATFolding>
      <OptimizeReferences>true</OptimizeReferences>
    </Link>
  </ItemDefinitionGroup>
  <ItemDefinitionGroup Condition="'$(Configuration)|$(Platform)'=='ParRelease|x64'">
    <ClCompile>
      <WarningLevel>Level3</WarningLevel>
      <PrecompiledHeader>
      </PrecompiledHeader>
      <Optimization>MinSpace</Optimization>
      <FunctionLevelLinking>false</FunctionLevelLinking>
      <IntrinsicFunctions>true</IntrinsicFunctions>
      <PreprocessorDefinitions>SPHERAL2D;SPHERAL3D;_USE_MATH_DEFINES;CXXONLY;USE_MPI;MPICH_SKIP_MPICXX;OMPI_SKIP_MPICXX;BOOST_DISABLE_THREADS;WIN32;NDEBUG;_LIB;%(PreprocessorDefinitions)</PreprocessorDefinitions>
      <UndefinePreprocessorDefinitions>LAM_WANT_MPI2CPP</UndefinePreprocessorDefinitions>
      <AdditionalIncludeDirectories>..;../../src;../../..;../../../polytope/src;../../../polytope/Win32;../../../qhull/src;../../../eigen;%(AdditionalIncludeDirectories)</AdditionalIncludeDirectories>
      <Cpp0xSupport>true</Cpp0xSupport>
      <DisableLanguageExtensions>true</DisableLanguageExtensions>
      <EnableEnhancedInstructionSet>StreamingSIMDExtensions2</EnableEnhancedInstructionSet>
      <FavorSizeOrSpeed>Size</FavorSizeOrSpeed>
      <DisableSpecificWarnings>2358;2586</DisableSpecificWarnings>
      <ProgramDataBaseFileName>$(OutDir)$(TargetName).pdb</ProgramDataBaseFileName>
    </ClCompile>
    <Link>
      <SubSystem>Windows</SubSystem>
      <GenerateDebugInformation>true</GenerateDebugInformation>
      <EnableCOMDATFolding>true</EnableCOMDATFolding>
      <OptimizeReferences>true</OptimizeReferences>
    </Link>
  </ItemDefinitionGroup>
  <ItemGroup>
    <ClCompile Include="..\..\src\NodeGenerators\fillFacetedVolume.cc" />
    <ClCompile Include="..\..\src\NodeGenerators\generateCylDistributionFromRZ.cc" />
  </ItemGroup>
  <ItemGroup>
<<<<<<< HEAD
    <CustomBuild Include="..\..\src\NodeGenerators\centroidalRelaxNodesImplInst.cc.py">
      <Command>
        python.exe %(RelativeDir)..\helpers\InstantiationGenerator.py "%(FullPath)" %(RelativeDir)%(Filename).3.cc 3
        python.exe %(RelativeDir)..\helpers\InstantiationGenerator.py "%(FullPath)" %(RelativeDir)%(Filename).2.cc 2
      </Command>
      <Message>Building 2 and 3 dim instantiation for %(Filename)</Message>
      <Outputs>%(RelativeDir)%(Filename).2.cc;%(RelativeDir)%(Filename).3.cc;%(Outputs)</Outputs>
    </CustomBuild>
    <CustomBuild Include="..\..\src\NodeGenerators\chooseRandomNonoverlappingCenterInst.cc.py">
      <Command>
        python.exe %(RelativeDir)..\helpers\InstantiationGenerator.py "%(FullPath)" %(RelativeDir)%(Filename).3.cc 3
        python.exe %(RelativeDir)..\helpers\InstantiationGenerator.py "%(FullPath)" %(RelativeDir)%(Filename).2.cc 2
      </Command>
      <Message>Building 2 and 3 dim instantiation for %(Filename)</Message>
      <Outputs>%(RelativeDir)%(Filename).2.cc;%(RelativeDir)%(Filename).3.cc;%(Outputs)</Outputs>
    </CustomBuild>
    <CustomBuild Include="..\..\src\NodeGenerators\compactFacetedVolumesInst.cc.py">
      <Command>
      python.exe %(RelativeDir)..\helpers\InstantiationGenerator.py "%(FullPath)" %(RelativeDir)%(Filename).3.cc 3
      python.exe %(RelativeDir)..\helpers\InstantiationGenerator.py "%(FullPath)" %(RelativeDir)%(Filename).2.cc 2
    </Command>
      <Message>Building 2 and 3 dim instantiation for %(Filename)</Message>
      <Outputs>%(RelativeDir)%(Filename).2.cc;%(RelativeDir)%(Filename).3.cc;%(Outputs)</Outputs>
    </CustomBuild>
=======
>>>>>>> 900dc2ec
    <None Include="..\..\src\NodeGenerators\fillFacetedVolume.hh">
      <FileType>Document</FileType>
    </None>
    <None Include="..\..\src\NodeGenerators\generateCylDistributionFromRZ.hh">
      <FileType>Document</FileType>
    </None>
  </ItemGroup>
  <Import Project="$(VCTargetsPath)\Microsoft.Cpp.targets" />
  <ImportGroup Label="ExtensionTargets">
  </ImportGroup>
</Project><|MERGE_RESOLUTION|>--- conflicted
+++ resolved
@@ -271,33 +271,6 @@
     <ClCompile Include="..\..\src\NodeGenerators\generateCylDistributionFromRZ.cc" />
   </ItemGroup>
   <ItemGroup>
-<<<<<<< HEAD
-    <CustomBuild Include="..\..\src\NodeGenerators\centroidalRelaxNodesImplInst.cc.py">
-      <Command>
-        python.exe %(RelativeDir)..\helpers\InstantiationGenerator.py "%(FullPath)" %(RelativeDir)%(Filename).3.cc 3
-        python.exe %(RelativeDir)..\helpers\InstantiationGenerator.py "%(FullPath)" %(RelativeDir)%(Filename).2.cc 2
-      </Command>
-      <Message>Building 2 and 3 dim instantiation for %(Filename)</Message>
-      <Outputs>%(RelativeDir)%(Filename).2.cc;%(RelativeDir)%(Filename).3.cc;%(Outputs)</Outputs>
-    </CustomBuild>
-    <CustomBuild Include="..\..\src\NodeGenerators\chooseRandomNonoverlappingCenterInst.cc.py">
-      <Command>
-        python.exe %(RelativeDir)..\helpers\InstantiationGenerator.py "%(FullPath)" %(RelativeDir)%(Filename).3.cc 3
-        python.exe %(RelativeDir)..\helpers\InstantiationGenerator.py "%(FullPath)" %(RelativeDir)%(Filename).2.cc 2
-      </Command>
-      <Message>Building 2 and 3 dim instantiation for %(Filename)</Message>
-      <Outputs>%(RelativeDir)%(Filename).2.cc;%(RelativeDir)%(Filename).3.cc;%(Outputs)</Outputs>
-    </CustomBuild>
-    <CustomBuild Include="..\..\src\NodeGenerators\compactFacetedVolumesInst.cc.py">
-      <Command>
-      python.exe %(RelativeDir)..\helpers\InstantiationGenerator.py "%(FullPath)" %(RelativeDir)%(Filename).3.cc 3
-      python.exe %(RelativeDir)..\helpers\InstantiationGenerator.py "%(FullPath)" %(RelativeDir)%(Filename).2.cc 2
-    </Command>
-      <Message>Building 2 and 3 dim instantiation for %(Filename)</Message>
-      <Outputs>%(RelativeDir)%(Filename).2.cc;%(RelativeDir)%(Filename).3.cc;%(Outputs)</Outputs>
-    </CustomBuild>
-=======
->>>>>>> 900dc2ec
     <None Include="..\..\src\NodeGenerators\fillFacetedVolume.hh">
       <FileType>Document</FileType>
     </None>
