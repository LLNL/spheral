--- conflicted
+++ resolved
@@ -18,28 +18,10 @@
     <ClCompile Include="..\..\src\NodeGenerators\generateCylDistributionFromRZ.cc">
       <Filter>Source Files</Filter>
     </ClCompile>
-<<<<<<< HEAD
-    <ClCompile Include="..\..\src\NodeGenerators\relaxNodeDistributionInst.cc.2.cc">
-      <Filter>Source Files</Filter>
-    </ClCompile>
-    <ClCompile Include="..\..\src\NodeGenerators\relaxNodeDistributionInst.cc.3.cc">
-      <Filter>Source Files</Filter>
-    </ClCompile>
-    <ClCompile Include="..\..\src\NodeGenerators\readSiloPolyMesh.cc">
-      <Filter>Source Files</Filter>
-    </ClCompile>
-    <ClCompile Include="..\..\src\NodeGenerators\compactFacetedVolumesInst.cc.2.cc">
-      <Filter>Source Files</Filter>
-    </ClCompile>
-    <ClCompile Include="..\..\src\NodeGenerators\compactFacetedVolumesInst.cc.3.cc">
-      <Filter>Source Files</Filter>
-    </ClCompile>
     <ClCompile Include="..\..\src\NodeGenerators\centroidalRelaxNodesImplInst.cc.2.cc" />
     <ClCompile Include="..\..\src\NodeGenerators\centroidalRelaxNodesImplInst.cc.3.cc" />
     <ClCompile Include="..\..\src\NodeGenerators\chooseRandomNonoverlappingCenterInst.cc.2.cc" />
     <ClCompile Include="..\..\src\NodeGenerators\chooseRandomNonoverlappingCenterInst.cc.3.cc" />
-=======
->>>>>>> 900dc2ec
   </ItemGroup>
   <ItemGroup>
     <None Include="..\..\src\NodeGenerators\fillFacetedVolume.hh">
@@ -48,22 +30,6 @@
     <None Include="..\..\src\NodeGenerators\generateCylDistributionFromRZ.hh">
       <Filter>Header Files</Filter>
     </None>
-<<<<<<< HEAD
-    <None Include="..\..\src\NodeGenerators\relaxNodeDistribution.hh">
-      <Filter>Header Files</Filter>
-    </None>
-  </ItemGroup>
-  <ItemGroup>
-    <CustomBuild Include="..\..\src\NodeGenerators\relaxNodeDistributionInst.cc.py">
-      <Filter>Inst Files</Filter>
-    </CustomBuild>
-    <CustomBuild Include="..\..\src\NodeGenerators\compactFacetedVolumesInst.cc.py">
-      <Filter>Inst Files</Filter>
-    </CustomBuild>
-    <CustomBuild Include="..\..\src\NodeGenerators\centroidalRelaxNodesImplInst.cc.py" />
-    <CustomBuild Include="..\..\src\NodeGenerators\chooseRandomNonoverlappingCenterInst.cc.py" />
-=======
->>>>>>> 900dc2ec
   </ItemGroup>
   <ItemGroup>
     <CustomBuild Include="..\..\src\NodeGenerators\centroidalRelaxNodesImplInst.cc.py" />
