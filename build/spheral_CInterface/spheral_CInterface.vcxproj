<?xml version="1.0" encoding="utf-8"?>
<Project DefaultTargets="Build" ToolsVersion="15.0" xmlns="http://schemas.microsoft.com/developer/msbuild/2003">
  <ItemGroup Label="ProjectConfigurations">
    <ProjectConfiguration Include="CUDADebug|x64">
      <Configuration>CUDADebug</Configuration>
      <Platform>x64</Platform>
    </ProjectConfiguration>
    <ProjectConfiguration Include="CUDARelease|x64">
      <Configuration>CUDARelease</Configuration>
      <Platform>x64</Platform>
    </ProjectConfiguration>
    <ProjectConfiguration Include="Debug|x64">
      <Configuration>Debug</Configuration>
      <Platform>x64</Platform>
    </ProjectConfiguration>
    <ProjectConfiguration Include="ParDebugVisit|x64">
      <Configuration>ParDebugVisit</Configuration>
      <Platform>x64</Platform>
    </ProjectConfiguration>
    <ProjectConfiguration Include="ParDebug|x64">
      <Configuration>ParDebug</Configuration>
      <Platform>x64</Platform>
    </ProjectConfiguration>
    <ProjectConfiguration Include="ParReleaseWithDebugInfo|x64">
      <Configuration>ParReleaseWithDebugInfo</Configuration>
      <Platform>x64</Platform>
    </ProjectConfiguration>
    <ProjectConfiguration Include="ParRelease|x64">
      <Configuration>ParRelease</Configuration>
      <Platform>x64</Platform>
    </ProjectConfiguration>
    <ProjectConfiguration Include="ReleaseWithDebugInfo|x64">
      <Configuration>ReleaseWithDebugInfo</Configuration>
      <Platform>x64</Platform>
    </ProjectConfiguration>
    <ProjectConfiguration Include="Release|x64">
      <Configuration>Release</Configuration>
      <Platform>x64</Platform>
    </ProjectConfiguration>
  </ItemGroup>
  <PropertyGroup Label="Globals">
    <ProjectGuid>{57E414C0-180A-4838-A08A-6BE69FCF6675}</ProjectGuid>
    <Keyword>Win32Proj</Keyword>
    <RootNamespace>spheral</RootNamespace>
    <WindowsTargetPlatformVersion>10.0.18362.0</WindowsTargetPlatformVersion>
  </PropertyGroup>
  <Import Project="$(VCTargetsPath)\Microsoft.Cpp.Default.props" />
  <PropertyGroup Condition="'$(Configuration)|$(Platform)'=='Debug|x64'" Label="Configuration">
    <ConfigurationType>DynamicLibrary</ConfigurationType>
    <UseDebugLibraries>true</UseDebugLibraries>
    <PlatformToolset>Intel C++ Compiler 2022</PlatformToolset>
  </PropertyGroup>
  <PropertyGroup Condition="'$(Configuration)|$(Platform)'=='CUDADebug|x64'" Label="Configuration">
    <ConfigurationType>DynamicLibrary</ConfigurationType>
    <UseDebugLibraries>true</UseDebugLibraries>
    <PlatformToolset>Intel C++ Compiler 2022</PlatformToolset>
  </PropertyGroup>
  <PropertyGroup Condition="'$(Configuration)|$(Platform)'=='ParDebug|x64'" Label="Configuration">
    <ConfigurationType>DynamicLibrary</ConfigurationType>
    <UseDebugLibraries>true</UseDebugLibraries>
    <PlatformToolset>Intel C++ Compiler 2022</PlatformToolset>
  </PropertyGroup>
  <PropertyGroup Condition="'$(Configuration)|$(Platform)'=='ParDebugVisit|x64'" Label="Configuration">
    <ConfigurationType>DynamicLibrary</ConfigurationType>
    <UseDebugLibraries>true</UseDebugLibraries>
    <PlatformToolset>Intel C++ Compiler 2022</PlatformToolset>
  </PropertyGroup>
  <PropertyGroup Condition="'$(Configuration)|$(Platform)'=='Release|x64'" Label="Configuration">
    <ConfigurationType>DynamicLibrary</ConfigurationType>
    <UseDebugLibraries>false</UseDebugLibraries>
    <PlatformToolset>Intel C++ Compiler 2022</PlatformToolset>
    <WholeProgramOptimization>true</WholeProgramOptimization>
  </PropertyGroup>
  <PropertyGroup Condition="'$(Configuration)|$(Platform)'=='CUDARelease|x64'" Label="Configuration">
    <ConfigurationType>DynamicLibrary</ConfigurationType>
    <UseDebugLibraries>false</UseDebugLibraries>
    <PlatformToolset>Intel C++ Compiler 2022</PlatformToolset>
    <WholeProgramOptimization>true</WholeProgramOptimization>
  </PropertyGroup>
  <PropertyGroup Condition="'$(Configuration)|$(Platform)'=='ReleaseWithDebugInfo|x64'" Label="Configuration">
    <ConfigurationType>DynamicLibrary</ConfigurationType>
    <UseDebugLibraries>false</UseDebugLibraries>
    <PlatformToolset>Intel C++ Compiler 2022</PlatformToolset>
    <WholeProgramOptimization>true</WholeProgramOptimization>
  </PropertyGroup>
  <PropertyGroup Condition="'$(Configuration)|$(Platform)'=='ParRelease|x64'" Label="Configuration">
    <ConfigurationType>DynamicLibrary</ConfigurationType>
    <UseDebugLibraries>false</UseDebugLibraries>
    <PlatformToolset>Intel C++ Compiler 2022</PlatformToolset>
    <WholeProgramOptimization>true</WholeProgramOptimization>
  </PropertyGroup>
  <PropertyGroup Condition="'$(Configuration)|$(Platform)'=='ParReleaseWithDebugInfo|x64'" Label="Configuration">
    <ConfigurationType>DynamicLibrary</ConfigurationType>
    <UseDebugLibraries>false</UseDebugLibraries>
    <PlatformToolset>Intel C++ Compiler 2022</PlatformToolset>
    <WholeProgramOptimization>true</WholeProgramOptimization>
  </PropertyGroup>
  <Import Project="$(VCTargetsPath)\Microsoft.Cpp.props" />
  <ImportGroup Label="ExtensionSettings">
  </ImportGroup>
  <ImportGroup Condition="'$(Configuration)|$(Platform)'=='Debug|x64'" Label="PropertySheets">
    <Import Project="$(UserRootDir)\Microsoft.Cpp.$(Platform).user.props" Condition="exists('$(UserRootDir)\Microsoft.Cpp.$(Platform).user.props')" Label="LocalAppDataPlatform" />
    <Import Project="$(WindowsProjectPath)Properties\Solution.Paths.Base.props" />
    <Import Project="$(WindowsProjectPath)Properties\Solution.Serial.props" />
    <Import Project="..\..\..\hypre\src\Windows\Hypre_Includes.props" />
  </ImportGroup>
  <ImportGroup Condition="'$(Configuration)|$(Platform)'=='CUDADebug|x64'" Label="PropertySheets">
    <Import Project="$(UserRootDir)\Microsoft.Cpp.$(Platform).user.props" Condition="exists('$(UserRootDir)\Microsoft.Cpp.$(Platform).user.props')" Label="LocalAppDataPlatform" />
    <Import Project="$(WindowsProjectPath)Properties\Solution.Paths.Base.props" />
    <Import Project="$(WindowsProjectPath)Properties\Solution.Serial.props" />
    <Import Project="..\..\..\hypre\src\Windows\Hypre_Includes.props" />
  </ImportGroup>
  <ImportGroup Condition="'$(Configuration)|$(Platform)'=='ParDebug|x64'" Label="PropertySheets">
    <Import Project="$(UserRootDir)\Microsoft.Cpp.$(Platform).user.props" Condition="exists('$(UserRootDir)\Microsoft.Cpp.$(Platform).user.props')" Label="LocalAppDataPlatform" />
    <Import Project="$(WindowsProjectPath)Properties\Solution.Paths.Base.props" />
    <Import Project="$(WindowsProjectPath)Properties\Solution.Parallel.props" />
    <Import Project="..\..\..\hypre\src\Windows\Hypre_Includes.props" />
  </ImportGroup>
  <ImportGroup Condition="'$(Configuration)|$(Platform)'=='ParDebugVisit|x64'" Label="PropertySheets">
    <Import Project="$(UserRootDir)\Microsoft.Cpp.$(Platform).user.props" Condition="exists('$(UserRootDir)\Microsoft.Cpp.$(Platform).user.props')" Label="LocalAppDataPlatform" />
    <Import Project="$(WindowsProjectPath)Properties\Solution.Paths.Base.props" />
    <Import Project="$(WindowsProjectPath)Properties\Solution.Parallel.props" />
    <Import Project="..\..\..\hypre\src\Windows\Hypre_Includes.props" />
  </ImportGroup>
  <ImportGroup Condition="'$(Configuration)|$(Platform)'=='Release|x64'" Label="PropertySheets">
    <Import Project="$(UserRootDir)\Microsoft.Cpp.$(Platform).user.props" Condition="exists('$(UserRootDir)\Microsoft.Cpp.$(Platform).user.props')" Label="LocalAppDataPlatform" />
    <Import Project="$(WindowsProjectPath)Properties\Solution.Paths.Base.props" />
    <Import Project="$(WindowsProjectPath)Properties\Solution.Serial.props" />
    <Import Project="$(WindowsProjectPath)Properties\Solution.Optimization.props" />
    <Import Project="..\..\..\hypre\src\Windows\Hypre_Includes.props" />
  </ImportGroup>
  <ImportGroup Condition="'$(Configuration)|$(Platform)'=='CUDARelease|x64'" Label="PropertySheets">
    <Import Project="$(UserRootDir)\Microsoft.Cpp.$(Platform).user.props" Condition="exists('$(UserRootDir)\Microsoft.Cpp.$(Platform).user.props')" Label="LocalAppDataPlatform" />
    <Import Project="$(WindowsProjectPath)Properties\Solution.Paths.Base.props" />
    <Import Project="$(WindowsProjectPath)Properties\Solution.Serial.props" />
    <Import Project="$(WindowsProjectPath)Properties\Solution.Optimization.props" />
    <Import Project="..\..\..\hypre\src\Windows\Hypre_Includes.props" />
  </ImportGroup>
  <ImportGroup Condition="'$(Configuration)|$(Platform)'=='ReleaseWithDebugInfo|x64'" Label="PropertySheets">
    <Import Project="$(UserRootDir)\Microsoft.Cpp.$(Platform).user.props" Condition="exists('$(UserRootDir)\Microsoft.Cpp.$(Platform).user.props')" Label="LocalAppDataPlatform" />
    <Import Project="$(WindowsProjectPath)Properties\Solution.Paths.Base.props" />
    <Import Project="$(WindowsProjectPath)Properties\Solution.Serial.props" />
    <Import Project="$(WindowsProjectPath)Properties\Solution.Optimization.props" />
    <Import Project="..\..\..\hypre\src\Windows\Hypre_Includes.props" />
  </ImportGroup>
  <ImportGroup Condition="'$(Configuration)|$(Platform)'=='ParRelease|x64'" Label="PropertySheets">
    <Import Project="$(UserRootDir)\Microsoft.Cpp.$(Platform).user.props" Condition="exists('$(UserRootDir)\Microsoft.Cpp.$(Platform).user.props')" Label="LocalAppDataPlatform" />
    <Import Project="$(WindowsProjectPath)Properties\Solution.Paths.Base.props" />
    <Import Project="$(WindowsProjectPath)Properties\Solution.Parallel.props" />
    <Import Project="$(WindowsProjectPath)Properties\Solution.Optimization.props" />
    <Import Project="..\..\..\hypre\src\Windows\Hypre_Includes.props" />
  </ImportGroup>
  <ImportGroup Condition="'$(Configuration)|$(Platform)'=='ParReleaseWithDebugInfo|x64'" Label="PropertySheets">
    <Import Project="$(UserRootDir)\Microsoft.Cpp.$(Platform).user.props" Condition="exists('$(UserRootDir)\Microsoft.Cpp.$(Platform).user.props')" Label="LocalAppDataPlatform" />
    <Import Project="$(WindowsProjectPath)Properties\Solution.Paths.Base.props" />
    <Import Project="$(WindowsProjectPath)Properties\Solution.Parallel.props" />
    <Import Project="$(WindowsProjectPath)Properties\Solution.Optimization.props" />
    <Import Project="..\..\..\hypre\src\Windows\Hypre_Includes.props" />
  </ImportGroup>
  <PropertyGroup Label="UserMacros" />
  <PropertyGroup Condition="'$(Configuration)|$(Platform)'=='CUDADebug|x64'">
    <CustomBuildAfterTargets>PrepareForBuild</CustomBuildAfterTargets>
  </PropertyGroup>
  <PropertyGroup Condition="'$(Configuration)|$(Platform)'=='CUDARelease|x64'">
    <CustomBuildAfterTargets>PrepareForBuild</CustomBuildAfterTargets>
  </PropertyGroup>
  <PropertyGroup Condition="'$(Configuration)|$(Platform)'=='Debug|x64'">
    <CustomBuildAfterTargets>PrepareForBuild</CustomBuildAfterTargets>
  </PropertyGroup>
  <PropertyGroup Condition="'$(Configuration)|$(Platform)'=='ParDebug|x64'">
    <CustomBuildAfterTargets>PrepareForBuild</CustomBuildAfterTargets>
  </PropertyGroup>
  <PropertyGroup Condition="'$(Configuration)|$(Platform)'=='ParDebugVisit|x64'">
    <CustomBuildAfterTargets>PrepareForBuild</CustomBuildAfterTargets>
  </PropertyGroup>
  <PropertyGroup Condition="'$(Configuration)|$(Platform)'=='ParRelease|x64'">
    <CustomBuildAfterTargets>PrepareForBuild</CustomBuildAfterTargets>
  </PropertyGroup>
  <PropertyGroup Condition="'$(Configuration)|$(Platform)'=='ParReleaseWithDebugInfo|x64'">
    <CustomBuildAfterTargets>PrepareForBuild</CustomBuildAfterTargets>
  </PropertyGroup>
  <PropertyGroup Condition="'$(Configuration)|$(Platform)'=='Release|x64'">
    <CustomBuildAfterTargets>PrepareForBuild</CustomBuildAfterTargets>
  </PropertyGroup>
  <PropertyGroup Condition="'$(Configuration)|$(Platform)'=='ReleaseWithDebugInfo|x64'">
    <CustomBuildAfterTargets>PrepareForBuild</CustomBuildAfterTargets>
  </PropertyGroup>
  <ItemDefinitionGroup Condition="'$(Configuration)|$(Platform)'=='Debug|x64'">
    <ClCompile>
      <PrecompiledHeader>
      </PrecompiledHeader>
      <WarningLevel>TurnOffAllWarnings</WarningLevel>
      <Optimization>Disabled</Optimization>
      <PreprocessorDefinitions>SPHERALDLL_EXPORTS;SPHERAL2D;SPHERAL3D;_USE_MATH_DEFINES;CXXONLY;MPICH_SKIP_MPICXX;OMPI_SKIP_MPICXX;BOOST_DISABLE_THREADS;WIN32;_WIN32;_DEBUG;_LIB;%(PreprocessorDefinitions)</PreprocessorDefinitions>
      <UndefinePreprocessorDefinitions>LAM_WANT_MPI2CPP</UndefinePreprocessorDefinitions>
      <AdditionalIncludeDirectories>..;../../src;../../..;../../../hypre/src/parcsr_block_mv;../../../polyclipper/src;../../../polytope/src;../../../polytope/Win32;../../../qhull/src;../../../eigen;%(AdditionalIncludeDirectories)</AdditionalIncludeDirectories>
      <Cpp0xSupport>true</Cpp0xSupport>
      <DisableLanguageExtensions>true</DisableLanguageExtensions>
      <DisableSpecificWarnings>2358;2586</DisableSpecificWarnings>
      <ProgramDataBaseFileName>$(OutDir)$(TargetName).pdb</ProgramDataBaseFileName>
<<<<<<< HEAD
      <CCppSupport>Cpp14Support</CCppSupport>
=======
      <CCppSupport>Cpp17Support</CCppSupport>
>>>>>>> f63b33ee
    </ClCompile>
    <Link>
      <SubSystem>Windows</SubSystem>
      <GenerateDebugInformation>true</GenerateDebugInformation>
    </Link>
    <PostBuildEvent>
      <Command>copy "$(OutDir)$(TargetFileName)" "$(OutDir)..\$(Configuration)GID64\$(TargetFileName)"</Command>
    </PostBuildEvent>
    <CustomBuildStep>
      <Outputs>$(ProjectDir)..\Spheral_Version.h</Outputs>
      <Inputs>$(SolutionRootDir)\host-configs\BaseLibraryInfo.cmake</Inputs>
      <Command>powershell  -ExecutionPolicy Unrestricted $(SolutionRootDir)scripts\WinScripts\SetVersionHeader.ps1 -BaseLibraryInfo $(SolutionRootDir)\host-configs\BaseLibraryInfo.cmake -Package SPHERAL -VersionOut $(ProjectDir)..\Spheral_Version.h</Command>
      <Message>Build Spheral_Version.h</Message>
    </CustomBuildStep>
  </ItemDefinitionGroup>
  <ItemDefinitionGroup Condition="'$(Configuration)|$(Platform)'=='CUDADebug|x64'">
    <ClCompile>
      <PrecompiledHeader>
      </PrecompiledHeader>
      <WarningLevel>TurnOffAllWarnings</WarningLevel>
      <Optimization>Disabled</Optimization>
      <PreprocessorDefinitions>SPHERALDLL_EXPORTS;SPHERAL2D;SPHERAL3D;_USE_MATH_DEFINES;CXXONLY;MPICH_SKIP_MPICXX;OMPI_SKIP_MPICXX;BOOST_DISABLE_THREADS;WIN32;_WIN32;_DEBUG;_LIB;%(PreprocessorDefinitions)</PreprocessorDefinitions>
      <UndefinePreprocessorDefinitions>LAM_WANT_MPI2CPP</UndefinePreprocessorDefinitions>
      <AdditionalIncludeDirectories>..;../../src;../../..;../../../hypre/src/parcsr_block_mv;../../../polyclipper/src;../../../polytope/src;../../../polytope/Win32;../../../qhull/src;../../../eigen;%(AdditionalIncludeDirectories)</AdditionalIncludeDirectories>
      <Cpp0xSupport>true</Cpp0xSupport>
      <DisableLanguageExtensions>true</DisableLanguageExtensions>
      <DisableSpecificWarnings>2358;2586</DisableSpecificWarnings>
      <ProgramDataBaseFileName>$(OutDir)$(TargetName).pdb</ProgramDataBaseFileName>
<<<<<<< HEAD
      <LanguageStandard>stdcpp14</LanguageStandard>
=======
      <LanguageStandard>stdcpp17</LanguageStandard>
>>>>>>> f63b33ee
    </ClCompile>
    <Link>
      <SubSystem>Windows</SubSystem>
      <GenerateDebugInformation>true</GenerateDebugInformation>
    </Link>
    <PostBuildEvent>
      <Command>copy "$(OutDir)$(TargetFileName)" "$(OutDir)..\$(Configuration)GID64\$(TargetFileName)"</Command>
    </PostBuildEvent>
    <CustomBuildStep>
      <Outputs>$(ProjectDir)..\Spheral_Version.h</Outputs>
      <Inputs>$(SolutionRootDir)\host-configs\BaseLibraryInfo.cmake</Inputs>
      <Command>powershell  -ExecutionPolicy Unrestricted $(SolutionRootDir)scripts\WinScripts\SetVersionHeader.ps1 -BaseLibraryInfo $(SolutionRootDir)\host-configs\BaseLibraryInfo.cmake -Package SPHERAL -VersionOut $(ProjectDir)..\Spheral_Version.h</Command>
      <Message>Build Spheral_Version.h</Message>
    </CustomBuildStep>
  </ItemDefinitionGroup>
  <ItemDefinitionGroup Condition="'$(Configuration)|$(Platform)'=='ParDebug|x64'">
    <ClCompile>
      <PrecompiledHeader>
      </PrecompiledHeader>
      <WarningLevel>TurnOffAllWarnings</WarningLevel>
      <Optimization>Disabled</Optimization>
      <PreprocessorDefinitions>SPHERALDLL_EXPORTS;SPHERAL2D;SPHERAL3D;_USE_MATH_DEFINES;CXXONLY;USE_MPI;MPICH_SKIP_MPICXX;OMPI_SKIP_MPICXX;BOOST_DISABLE_THREADS;WIN32;_WIN32;_DEBUG;_LIB;%(PreprocessorDefinitions)</PreprocessorDefinitions>
      <UndefinePreprocessorDefinitions>LAM_WANT_MPI2CPP</UndefinePreprocessorDefinitions>
      <AdditionalIncludeDirectories>..;../../src;../../..;../../../hypre/src/parcsr_block_mv;../../../polyclipper/src;../../../polytope/src;../../../polytope/Win32;../../../qhull/src;../../../eigen;%(AdditionalIncludeDirectories)</AdditionalIncludeDirectories>
      <DisableLanguageExtensions>true</DisableLanguageExtensions>
      <DisableSpecificWarnings>2358;2586</DisableSpecificWarnings>
      <ProgramDataBaseFileName>$(OutDir)$(TargetName).pdb</ProgramDataBaseFileName>
      <Cpp0xSupport>true</Cpp0xSupport>
<<<<<<< HEAD
      <CCppSupport>Cpp14Support</CCppSupport>
=======
      <CCppSupport>Cpp17Support</CCppSupport>
>>>>>>> f63b33ee
    </ClCompile>
    <Link>
      <SubSystem>Windows</SubSystem>
      <GenerateDebugInformation>true</GenerateDebugInformation>
      <AdditionalDependencies>$(OutDir)spheral_distributed.lib;$(OutDir)axom_lumberjack.lib;$(OutDir)axom_sidre_par.lib;$(OutDir)conduit_blueprint_par.lib;%(AdditionalDependencies)</AdditionalDependencies>
    </Link>
    <PostBuildEvent>
      <Command>copy "$(OutDir)$(TargetFileName)" "$(OutDir)..\$(Configuration)GID64\$(TargetFileName)"</Command>
    </PostBuildEvent>
    <CustomBuildStep>
      <Outputs>$(ProjectDir)..\Spheral_Version.h</Outputs>
      <Inputs>$(SolutionRootDir)\host-configs\BaseLibraryInfo.cmake</Inputs>
      <Command>powershell  -ExecutionPolicy Unrestricted $(SolutionRootDir)scripts\WinScripts\SetVersionHeader.ps1 -BaseLibraryInfo $(SolutionRootDir)\host-configs\BaseLibraryInfo.cmake -Package SPHERAL -VersionOut $(ProjectDir)..\Spheral_Version.h</Command>
      <Message>Build Spheral_Version.h</Message>
    </CustomBuildStep>
  </ItemDefinitionGroup>
  <ItemDefinitionGroup Condition="'$(Configuration)|$(Platform)'=='ParDebugVisit|x64'">
    <ClCompile>
      <PrecompiledHeader>
      </PrecompiledHeader>
      <WarningLevel>TurnOffAllWarnings</WarningLevel>
      <Optimization>Disabled</Optimization>
      <PreprocessorDefinitions>SPHERALDLL_EXPORTS;SPHERAL2D;SPHERAL3D;_USE_MATH_DEFINES;CXXONLY;USE_MPI;MPICH_SKIP_MPICXX;OMPI_SKIP_MPICXX;BOOST_DISABLE_THREADS;WIN32;_WIN32;_NDEBUG;_LIB;%(PreprocessorDefinitions)</PreprocessorDefinitions>
      <UndefinePreprocessorDefinitions>LAM_WANT_MPI2CPP</UndefinePreprocessorDefinitions>
      <AdditionalIncludeDirectories>..;../../src;../../..;../../../hypre/src/parcsr_block_mv;../../../polyclipper/src;../../../polytope/src;../../../polytope/Win32;../../../qhull/src;../../../eigen;%(AdditionalIncludeDirectories)</AdditionalIncludeDirectories>
      <DisableLanguageExtensions>true</DisableLanguageExtensions>
      <DisableSpecificWarnings>2358;2586</DisableSpecificWarnings>
      <RuntimeLibrary>MultiThreadedDLL</RuntimeLibrary>
      <ProgramDataBaseFileName>$(OutDir)$(TargetName).pdb</ProgramDataBaseFileName>
      <Cpp0xSupport>true</Cpp0xSupport>
<<<<<<< HEAD
      <CCppSupport>Cpp14Support</CCppSupport>
=======
      <CCppSupport>Cpp17Support</CCppSupport>
>>>>>>> f63b33ee
    </ClCompile>
    <Link>
      <SubSystem>Windows</SubSystem>
      <GenerateDebugInformation>true</GenerateDebugInformation>
      <AdditionalDependencies>$(OutDir)spheral_distributed.lib;$(OutDir)axom_lumberjack.lib;$(OutDir)axom_sidre_par.lib;$(OutDir)conduit_blueprint_par.lib;%(AdditionalDependencies)</AdditionalDependencies>
    </Link>
    <PostBuildEvent>
      <Command>copy "$(OutDir)$(TargetFileName)" "$(OutDir)..\$(Configuration)GID64\$(TargetFileName)"</Command>
    </PostBuildEvent>
    <CustomBuildStep>
      <Outputs>$(ProjectDir)..\Spheral_Version.h</Outputs>
      <Inputs>$(SolutionRootDir)\host-configs\BaseLibraryInfo.cmake</Inputs>
      <Command>powershell  -ExecutionPolicy Unrestricted $(SolutionRootDir)scripts\WinScripts\SetVersionHeader.ps1 -BaseLibraryInfo $(SolutionRootDir)\host-configs\BaseLibraryInfo.cmake -Package SPHERAL -VersionOut $(ProjectDir)..\Spheral_Version.h</Command>
      <Message>Build Spheral_Version.h</Message>
    </CustomBuildStep>
  </ItemDefinitionGroup>
  <ItemDefinitionGroup Condition="'$(Configuration)|$(Platform)'=='Release|x64'">
    <ClCompile>
      <WarningLevel>Level3</WarningLevel>
      <PrecompiledHeader>
      </PrecompiledHeader>
      <FunctionLevelLinking>true</FunctionLevelLinking>
      <IntrinsicFunctions>true</IntrinsicFunctions>
      <PreprocessorDefinitions>SPHERALDLL_EXPORTS;SPHERAL2D;SPHERAL3D;_USE_MATH_DEFINES;CXXONLY;MPICH_SKIP_MPICXX;OMPI_SKIP_MPICXX;BOOST_DISABLE_THREADS;WIN32;_WIN32;NDEBUG;_LIB;%(PreprocessorDefinitions)</PreprocessorDefinitions>
      <UndefinePreprocessorDefinitions>LAM_WANT_MPI2CPP</UndefinePreprocessorDefinitions>
      <AdditionalIncludeDirectories>..;../../src;../../..;../../../hypre/src/parcsr_block_mv;../../../polyclipper/src;../../../polytope/src;../../../polytope/Win32;../../../qhull/src;../../../eigen;%(AdditionalIncludeDirectories)</AdditionalIncludeDirectories>
      <Cpp0xSupport>true</Cpp0xSupport>
      <DisableLanguageExtensions>true</DisableLanguageExtensions>
      <DisableSpecificWarnings>2358;2586</DisableSpecificWarnings>
      <ProgramDataBaseFileName>$(OutDir)$(TargetName).pdb</ProgramDataBaseFileName>
<<<<<<< HEAD
      <CCppSupport>Cpp14Support</CCppSupport>
=======
      <CCppSupport>Cpp17Support</CCppSupport>
>>>>>>> f63b33ee
    </ClCompile>
    <Link>
      <SubSystem>Windows</SubSystem>
      <GenerateDebugInformation>false</GenerateDebugInformation>
      <EnableCOMDATFolding>true</EnableCOMDATFolding>
      <OptimizeReferences>true</OptimizeReferences>
    </Link>
    <PostBuildEvent>
      <Command>copy "$(OutDir)$(TargetFileName)" "$(OutDir)..\$(Configuration)GID64\$(TargetFileName)"</Command>
    </PostBuildEvent>
    <CustomBuildStep>
      <Outputs>$(ProjectDir)..\Spheral_Version.h</Outputs>
      <Inputs>$(SolutionRootDir)\host-configs\BaseLibraryInfo.cmake</Inputs>
      <Command>powershell  -ExecutionPolicy Unrestricted $(SolutionRootDir)scripts\WinScripts\SetVersionHeader.ps1 -BaseLibraryInfo $(SolutionRootDir)\host-configs\BaseLibraryInfo.cmake -Package SPHERAL -VersionOut $(ProjectDir)..\Spheral_Version.h</Command>
      <Message>Build Spheral_Version.h</Message>
    </CustomBuildStep>
  </ItemDefinitionGroup>
  <ItemDefinitionGroup Condition="'$(Configuration)|$(Platform)'=='CUDARelease|x64'">
    <ClCompile>
      <WarningLevel>Level3</WarningLevel>
      <PrecompiledHeader>
      </PrecompiledHeader>
      <Optimization>MaxSpeed</Optimization>
      <FunctionLevelLinking>true</FunctionLevelLinking>
      <IntrinsicFunctions>true</IntrinsicFunctions>
      <PreprocessorDefinitions>SPHERALDLL_EXPORTS;SPHERAL2D;SPHERAL3D;_USE_MATH_DEFINES;CXXONLY;MPICH_SKIP_MPICXX;OMPI_SKIP_MPICXX;BOOST_DISABLE_THREADS;WIN32;_WIN32;NDEBUG;_LIB;%(PreprocessorDefinitions)</PreprocessorDefinitions>
      <UndefinePreprocessorDefinitions>LAM_WANT_MPI2CPP</UndefinePreprocessorDefinitions>
      <AdditionalIncludeDirectories>..;../../src;../../..;../../../hypre/src/parcsr_block_mv;../../../polyclipper/src;../../../polytope/src;../../../polytope/Win32;../../../qhull/src;../../../eigen;%(AdditionalIncludeDirectories)</AdditionalIncludeDirectories>
      <Cpp0xSupport>true</Cpp0xSupport>
      <DisableLanguageExtensions>true</DisableLanguageExtensions>
      <DisableSpecificWarnings>2358;2586</DisableSpecificWarnings>
      <ProgramDataBaseFileName>$(OutDir)$(TargetName).pdb</ProgramDataBaseFileName>
<<<<<<< HEAD
      <LanguageStandard>stdcpp14</LanguageStandard>
=======
      <LanguageStandard>stdcpp17</LanguageStandard>
>>>>>>> f63b33ee
    </ClCompile>
    <Link>
      <SubSystem>Windows</SubSystem>
      <GenerateDebugInformation>false</GenerateDebugInformation>
      <EnableCOMDATFolding>true</EnableCOMDATFolding>
      <OptimizeReferences>true</OptimizeReferences>
    </Link>
    <PostBuildEvent>
      <Command>copy "$(OutDir)$(TargetFileName)" "$(OutDir)..\$(Configuration)GID64\$(TargetFileName)"</Command>
    </PostBuildEvent>
    <CustomBuildStep>
      <Outputs>$(ProjectDir)..\Spheral_Version.h</Outputs>
      <Inputs>$(SolutionRootDir)\host-configs\BaseLibraryInfo.cmake</Inputs>
      <Command>powershell  -ExecutionPolicy Unrestricted $(SolutionRootDir)scripts\WinScripts\SetVersionHeader.ps1 -BaseLibraryInfo $(SolutionRootDir)\host-configs\BaseLibraryInfo.cmake -Package SPHERAL -VersionOut $(ProjectDir)..\Spheral_Version.h</Command>
      <Message>Build Spheral_Version.h</Message>
    </CustomBuildStep>
  </ItemDefinitionGroup>
  <ItemDefinitionGroup Condition="'$(Configuration)|$(Platform)'=='ReleaseWithDebugInfo|x64'">
    <ClCompile>
      <WarningLevel>Level3</WarningLevel>
      <PrecompiledHeader>
      </PrecompiledHeader>
      <FunctionLevelLinking>true</FunctionLevelLinking>
      <IntrinsicFunctions>true</IntrinsicFunctions>
      <PreprocessorDefinitions>SPHERALDLL_EXPORTS;SPHERAL2D;SPHERAL3D;_USE_MATH_DEFINES;CXXONLY;MPICH_SKIP_MPICXX;OMPI_SKIP_MPICXX;BOOST_DISABLE_THREADS;WIN32;_WIN32;NDEBUG;_LIB;%(PreprocessorDefinitions)</PreprocessorDefinitions>
      <UndefinePreprocessorDefinitions>LAM_WANT_MPI2CPP</UndefinePreprocessorDefinitions>
      <AdditionalIncludeDirectories>..;../../src;../../..;../../../hypre/src/parcsr_block_mv;../../../polyclipper/src;../../../polytope/src;../../../polytope/Win32;../../../qhull/src;../../../eigen;%(AdditionalIncludeDirectories)</AdditionalIncludeDirectories>
      <Cpp0xSupport>true</Cpp0xSupport>
      <DisableLanguageExtensions>true</DisableLanguageExtensions>
      <DisableSpecificWarnings>2358;2586</DisableSpecificWarnings>
      <ProgramDataBaseFileName>$(OutDir)$(TargetName).pdb</ProgramDataBaseFileName>
<<<<<<< HEAD
      <CCppSupport>Cpp14Support</CCppSupport>
=======
      <CCppSupport>Cpp17Support</CCppSupport>
>>>>>>> f63b33ee
    </ClCompile>
    <Link>
      <SubSystem>Windows</SubSystem>
      <GenerateDebugInformation>true</GenerateDebugInformation>
      <EnableCOMDATFolding>true</EnableCOMDATFolding>
      <OptimizeReferences>true</OptimizeReferences>
    </Link>
    <PostBuildEvent>
      <Command>copy "$(OutDir)$(TargetFileName)" "$(OutDir)..\$(Configuration)GID64\$(TargetFileName)"</Command>
    </PostBuildEvent>
    <CustomBuildStep>
      <Outputs>$(ProjectDir)..\Spheral_Version.h</Outputs>
      <Inputs>$(SolutionRootDir)\host-configs\BaseLibraryInfo.cmake</Inputs>
      <Command>powershell  -ExecutionPolicy Unrestricted $(SolutionRootDir)scripts\WinScripts\SetVersionHeader.ps1 -BaseLibraryInfo $(SolutionRootDir)\host-configs\BaseLibraryInfo.cmake -Package SPHERAL -VersionOut $(ProjectDir)..\Spheral_Version.h</Command>
      <Message>Build Spheral_Version.h</Message>
    </CustomBuildStep>
  </ItemDefinitionGroup>
  <ItemDefinitionGroup Condition="'$(Configuration)|$(Platform)'=='ParRelease|x64'">
    <ClCompile>
      <WarningLevel>Level3</WarningLevel>
      <PrecompiledHeader>
      </PrecompiledHeader>
      <FunctionLevelLinking>false</FunctionLevelLinking>
      <IntrinsicFunctions>true</IntrinsicFunctions>
      <PreprocessorDefinitions>SPHERALDLL_EXPORTS;SPHERAL2D;SPHERAL3D;_USE_MATH_DEFINES;CXXONLY;USE_MPI;MPICH_SKIP_MPICXX;OMPI_SKIP_MPICXX;BOOST_DISABLE_THREADS;WIN32;_WIN32;NDEBUG;_LIB;%(PreprocessorDefinitions)</PreprocessorDefinitions>
      <UndefinePreprocessorDefinitions>LAM_WANT_MPI2CPP</UndefinePreprocessorDefinitions>
      <AdditionalIncludeDirectories>..;../../src;../../..;../../../hypre/src/parcsr_block_mv;../../../polyclipper/src;../../../polytope/src;../../../polytope/Win32;../../../qhull/src;../../../eigen;%(AdditionalIncludeDirectories)</AdditionalIncludeDirectories>
      <Cpp0xSupport>true</Cpp0xSupport>
      <DisableLanguageExtensions>true</DisableLanguageExtensions>
      <DisableSpecificWarnings>2358;2586</DisableSpecificWarnings>
      <ProgramDataBaseFileName>$(OutDir)$(TargetName).pdb</ProgramDataBaseFileName>
<<<<<<< HEAD
      <CCppSupport>Cpp14Support</CCppSupport>
=======
      <CCppSupport>Cpp17Support</CCppSupport>
>>>>>>> f63b33ee
    </ClCompile>
    <Link>
      <SubSystem>Windows</SubSystem>
      <GenerateDebugInformation>false</GenerateDebugInformation>
      <EnableCOMDATFolding>true</EnableCOMDATFolding>
      <OptimizeReferences>true</OptimizeReferences>
      <AdditionalDependencies>$(OutDir)spheral_distributed.lib;$(OutDir)axom_lumberjack.lib;$(OutDir)axom_sidre_par.lib;$(OutDir)conduit_blueprint_par.lib;%(AdditionalDependencies)</AdditionalDependencies>
    </Link>
    <PostBuildEvent>
      <Command>copy "$(OutDir)$(TargetFileName)" "$(OutDir)..\$(Configuration)GID64\$(TargetFileName)"</Command>
    </PostBuildEvent>
    <CustomBuildStep>
      <Outputs>$(ProjectDir)..\Spheral_Version.h</Outputs>
      <Inputs>$(SolutionRootDir)\host-configs\BaseLibraryInfo.cmake</Inputs>
      <Command>powershell  -ExecutionPolicy Unrestricted $(SolutionRootDir)scripts\WinScripts\SetVersionHeader.ps1 -BaseLibraryInfo $(SolutionRootDir)\host-configs\BaseLibraryInfo.cmake -Package SPHERAL -VersionOut $(ProjectDir)..\Spheral_Version.h</Command>
      <Message>Build Spheral_Version.h</Message>
    </CustomBuildStep>
  </ItemDefinitionGroup>
  <ItemDefinitionGroup Condition="'$(Configuration)|$(Platform)'=='ParReleaseWithDebugInfo|x64'">
    <ClCompile>
      <WarningLevel>Level3</WarningLevel>
      <PrecompiledHeader>
      </PrecompiledHeader>
      <FunctionLevelLinking>false</FunctionLevelLinking>
      <IntrinsicFunctions>true</IntrinsicFunctions>
      <PreprocessorDefinitions>SPHERALDLL_EXPORTS;SPHERAL2D;SPHERAL3D;_USE_MATH_DEFINES;CXXONLY;USE_MPI;MPICH_SKIP_MPICXX;OMPI_SKIP_MPICXX;BOOST_DISABLE_THREADS;WIN32;_WIN32;NDEBUG;_LIB;%(PreprocessorDefinitions)</PreprocessorDefinitions>
      <UndefinePreprocessorDefinitions>LAM_WANT_MPI2CPP</UndefinePreprocessorDefinitions>
      <AdditionalIncludeDirectories>..;../../src;../../..;../../../hypre/src/parcsr_block_mv;../../../polyclipper/src;../../../polytope/src;../../../polytope/Win32;../../../qhull/src;../../../eigen;%(AdditionalIncludeDirectories)</AdditionalIncludeDirectories>
      <Cpp0xSupport>true</Cpp0xSupport>
      <DisableLanguageExtensions>true</DisableLanguageExtensions>
      <DisableSpecificWarnings>2358;2586</DisableSpecificWarnings>
      <ProgramDataBaseFileName>$(OutDir)$(TargetName).pdb</ProgramDataBaseFileName>
<<<<<<< HEAD
      <CCppSupport>Cpp14Support</CCppSupport>
=======
      <CCppSupport>Cpp17Support</CCppSupport>
>>>>>>> f63b33ee
    </ClCompile>
    <Link>
      <SubSystem>Windows</SubSystem>
      <GenerateDebugInformation>true</GenerateDebugInformation>
      <EnableCOMDATFolding>true</EnableCOMDATFolding>
      <OptimizeReferences>true</OptimizeReferences>
      <AdditionalDependencies>$(OutDir)spheral_distributed.lib;$(OutDir)axom_lumberjack.lib;$(OutDir)axom_sidre_par.lib;$(OutDir)conduit_blueprint_par.lib;%(AdditionalDependencies)</AdditionalDependencies>
    </Link>
    <PostBuildEvent>
      <Command>copy "$(OutDir)$(TargetFileName)" "$(OutDir)..\$(Configuration)GID64\$(TargetFileName)"</Command>
    </PostBuildEvent>
    <CustomBuildStep>
      <Outputs>$(ProjectDir)..\Spheral_Version.h</Outputs>
      <Inputs>$(SolutionRootDir)\host-configs\BaseLibraryInfo.cmake</Inputs>
      <Command>powershell  -ExecutionPolicy Unrestricted $(SolutionRootDir)scripts\WinScripts\SetVersionHeader.ps1 -BaseLibraryInfo $(SolutionRootDir)\host-configs\BaseLibraryInfo.cmake -Package SPHERAL -VersionOut $(ProjectDir)..\Spheral_Version.h</Command>
      <Message>Build Spheral_Version.h</Message>
    </CustomBuildStep>
  </ItemDefinitionGroup>
  <ItemGroup>
    <ClCompile Include="..\..\src\CInterface\SpheralC.cc" />
    <ClCompile Include="..\..\src\CInterface\SpheralPseudoScript.cc" />
  </ItemGroup>
  <ItemGroup>
    <ClInclude Include="..\..\src\CInterface\SpheralC.h" />
    <ClInclude Include="resource.h" />
  </ItemGroup>
  <ItemGroup>
    <None Include="..\..\src\CInterface\SpheralPseudoScript.hh">
      <FileType>Document</FileType>
    </None>
  </ItemGroup>
  <ItemGroup Condition="'$(Configuration)|$(Platform)'=='ParDebug|x64'">
    <ProjectReference Include="..\..\..\conduit\Win32\blueprint_par\conduit_blueprint_par.vcxproj">
      <Project>{b57f178b-ecdf-41fb-ad8c-e5cfbb4877d6}</Project>
    </ProjectReference>
  </ItemGroup>
  <ItemGroup Condition="'$(Configuration)|$(Platform)'=='ParDebugVisit|x64'">
    <ProjectReference Include="..\..\..\conduit\Win32\blueprint_par\conduit_blueprint_par.vcxproj">
      <Project>{b57f178b-ecdf-41fb-ad8c-e5cfbb4877d6}</Project>
    </ProjectReference>
  </ItemGroup>
  <ItemGroup Condition="'$(Configuration)|$(Platform)'=='ParRelease|x64'">
    <ProjectReference Include="..\..\..\conduit\Win32\blueprint_par\conduit_blueprint_par.vcxproj">
      <Project>{b57f178b-ecdf-41fb-ad8c-e5cfbb4877d6}</Project>
    </ProjectReference>
  </ItemGroup>
  <ItemGroup Condition="'$(Configuration)|$(Platform)'=='ParReleaseWithDebugInfo|x64'">
    <ProjectReference Include="..\..\..\conduit\Win32\blueprint_par\conduit_blueprint_par.vcxproj">
      <Project>{b57f178b-ecdf-41fb-ad8c-e5cfbb4877d6}</Project>
    </ProjectReference>
  </ItemGroup>
  <ItemGroup>
    <ProjectReference Include="..\..\..\axom\Win32\core\core.vcxproj">
      <Project>{0511e583-4ee3-3921-9ed1-55446a1d8366}</Project>
    </ProjectReference>
    <ProjectReference Include="..\..\..\axom\Win32\mint\mint.vcxproj">
      <Project>{c61534e9-3fa5-38eb-aaf6-0d1c93e8fa56}</Project>
    </ProjectReference>
    <ProjectReference Include="..\..\..\axom\Win32\primal\primal.vcxproj">
      <Project>{7dcd230d-322c-3b0a-b095-a5e67318f947}</Project>
    </ProjectReference>
    <ProjectReference Include="..\..\..\axom\Win32\quest\quest.vcxproj">
      <Project>{d9a11388-4fe9-3141-b965-ed84efe8e922}</Project>
    </ProjectReference>
    <ProjectReference Include="..\..\..\axom\Win32\sidre\sidre.vcxproj">
      <Project>{f16f06d8-78bd-4467-8ae9-74a0999c387b}</Project>
    </ProjectReference>
    <ProjectReference Include="..\..\..\axom\Win32\slam\slam.vcxproj">
      <Project>{19cb4748-ef76-3ba2-8651-5f80163a008a}</Project>
    </ProjectReference>
    <ProjectReference Include="..\..\..\axom\Win32\slic\slic.vcxproj">
      <Project>{cecd16a5-7143-31ad-8a39-eee27988ff3c}</Project>
    </ProjectReference>
    <ProjectReference Include="..\..\..\axom\Win32\spin\spin.vcxproj">
      <Project>{0ce700b4-66dc-3e06-ba63-3e4d291c4238}</Project>
    </ProjectReference>
    <ProjectReference Include="..\..\..\conduit\Win32\blueprint\conduit_blueprint.vcxproj">
      <Project>{3a84033b-6bd6-3e0f-a80b-101936097c7b}</Project>
    </ProjectReference>
    <ProjectReference Include="..\..\..\qhull\build\qhullstatic.vcxproj">
      <Project>{3a95de97-a2de-4e8b-8e2d-f17652aeb947}</Project>
    </ProjectReference>
    <ProjectReference Include="..\spheral_ArtificialViscosity\spheral_ArtificialViscosity.vcxproj">
      <Project>{cbb02b84-ff87-435b-917a-d88ad712a009}</Project>
    </ProjectReference>
    <ProjectReference Include="..\spheral_Boundary\spheral_Boundary.vcxproj">
      <Project>{54c026d4-44c3-4f35-a4fa-f6a83fdea938}</Project>
    </ProjectReference>
    <ProjectReference Include="..\spheral_CRKSPH\spheral_CRKSPH.vcxproj">
      <Project>{34f0c408-90a6-41a1-8c26-6189b18db3d2}</Project>
    </ProjectReference>
    <ProjectReference Include="..\spheral_damage\spheral_damage.vcxproj">
      <Project>{5b8e99e7-2298-425b-b6ca-69670572d76d}</Project>
    </ProjectReference>
    <ProjectReference Include="..\spheral_database\spheral_database.vcxproj">
      <Project>{e17d2285-9283-48a6-aca5-080b04640406}</Project>
    </ProjectReference>
    <ProjectReference Include="..\spheral_dataoutput\spheral_dataoutput.vcxproj">
      <Project>{0a7c9e40-2802-420d-9867-6deb977b078e}</Project>
    </ProjectReference>
    <ProjectReference Include="..\spheral_fieldoperations\spheral_fieldoperations.vcxproj">
      <Project>{66d95603-f93e-429e-af51-fd8a93adf044}</Project>
    </ProjectReference>
    <ProjectReference Include="..\spheral_field\spheral_field.vcxproj">
      <Project>{ff4e3a04-9f8f-421c-9949-50403eec4a21}</Project>
    </ProjectReference>
    <ProjectReference Include="..\spheral_fileio\spheral_fileio.vcxproj">
      <Project>{8c0a121b-48a2-44e4-9b04-136b83cee211}</Project>
    </ProjectReference>
    <ProjectReference Include="..\spheral_geometry\spheral_geometry.vcxproj">
      <Project>{0dd9c844-051c-46d7-81cc-11ac737dd97d}</Project>
    </ProjectReference>
    <ProjectReference Include="..\spheral_hydro\spheral_hydro.vcxproj">
      <Project>{68d258cb-3a49-4a62-aa2b-c23d73993b2e}</Project>
    </ProjectReference>
    <ProjectReference Include="..\spheral_integrator\spheral_integrator.vcxproj">
      <Project>{76ce448f-b025-4dcf-8660-0ba394df41b1}</Project>
    </ProjectReference>
    <ProjectReference Include="..\spheral_kernel\spheral_kernel.vcxproj">
      <Project>{9861ec2d-0724-4f88-bab1-a248a77cd809}</Project>
    </ProjectReference>
    <ProjectReference Include="..\spheral_material\spheral_material.vcxproj">
      <Project>{58e26052-9de7-4ab3-a628-f7f406bf1bd8}</Project>
    </ProjectReference>
    <ProjectReference Include="..\spheral_mesh\spheral_mesh.vcxproj">
      <Project>{f4fa2976-8118-42fa-885b-00d2d06e931b}</Project>
    </ProjectReference>
    <ProjectReference Include="..\spheral_neighbor\spheral_neighbor.vcxproj">
      <Project>{67249894-d8f6-4c17-a5d9-ab52980f05fa}</Project>
    </ProjectReference>
    <ProjectReference Include="..\spheral_nodegenerator\spheral_nodegenerator.vcxproj">
      <Project>{a60ef514-cfd9-4219-994a-bc88c46a332b}</Project>
    </ProjectReference>
    <ProjectReference Include="..\spheral_nodelist\spheral_nodelist.vcxproj">
      <Project>{75e44b95-5082-489f-a200-dca9b205361c}</Project>
    </ProjectReference>
    <ProjectReference Include="..\spheral_physics\spheral_physics.vcxproj">
      <Project>{3539b82b-87bb-4978-8385-6be114d06546}</Project>
    </ProjectReference>
    <ProjectReference Include="..\spheral_RK\spheral_RK.vcxproj">
      <Project>{4ff41911-47c6-4ddc-8f3c-87109695bc38}</Project>
    </ProjectReference>
    <ProjectReference Include="..\spheral_SolidMaterial\spheral_SolidMaterial.vcxproj">
      <Project>{2a0b7886-a83d-4f52-8d6e-e6abfc3581a2}</Project>
    </ProjectReference>
    <ProjectReference Include="..\spheral_SPH\spheral_SPH.vcxproj">
      <Project>{077871d5-aecf-4a52-ae36-09d1f15e559a}</Project>
    </ProjectReference>
    <ProjectReference Include="..\spheral_strength\spheral_strength.vcxproj">
      <Project>{d505425d-482d-460a-a36d-ac0868d70edf}</Project>
    </ProjectReference>
    <ProjectReference Include="..\spheral_utilities\spheral_utilities.vcxproj">
      <Project>{241b879c-082a-4da4-8464-6d2e3520e05b}</Project>
    </ProjectReference>
  </ItemGroup>
  <ItemGroup>
    <ResourceCompile Include="spheral_CInterface.rc" />
  </ItemGroup>
  <Import Project="$(VCTargetsPath)\Microsoft.Cpp.targets" />
  <ImportGroup Label="ExtensionTargets">
  </ImportGroup>
</Project><|MERGE_RESOLUTION|>--- conflicted
+++ resolved
@@ -198,11 +198,7 @@
       <DisableLanguageExtensions>true</DisableLanguageExtensions>
       <DisableSpecificWarnings>2358;2586</DisableSpecificWarnings>
       <ProgramDataBaseFileName>$(OutDir)$(TargetName).pdb</ProgramDataBaseFileName>
-<<<<<<< HEAD
-      <CCppSupport>Cpp14Support</CCppSupport>
-=======
       <CCppSupport>Cpp17Support</CCppSupport>
->>>>>>> f63b33ee
     </ClCompile>
     <Link>
       <SubSystem>Windows</SubSystem>
@@ -231,11 +227,7 @@
       <DisableLanguageExtensions>true</DisableLanguageExtensions>
       <DisableSpecificWarnings>2358;2586</DisableSpecificWarnings>
       <ProgramDataBaseFileName>$(OutDir)$(TargetName).pdb</ProgramDataBaseFileName>
-<<<<<<< HEAD
-      <LanguageStandard>stdcpp14</LanguageStandard>
-=======
       <LanguageStandard>stdcpp17</LanguageStandard>
->>>>>>> f63b33ee
     </ClCompile>
     <Link>
       <SubSystem>Windows</SubSystem>
@@ -264,11 +256,7 @@
       <DisableSpecificWarnings>2358;2586</DisableSpecificWarnings>
       <ProgramDataBaseFileName>$(OutDir)$(TargetName).pdb</ProgramDataBaseFileName>
       <Cpp0xSupport>true</Cpp0xSupport>
-<<<<<<< HEAD
-      <CCppSupport>Cpp14Support</CCppSupport>
-=======
       <CCppSupport>Cpp17Support</CCppSupport>
->>>>>>> f63b33ee
     </ClCompile>
     <Link>
       <SubSystem>Windows</SubSystem>
@@ -299,11 +287,7 @@
       <RuntimeLibrary>MultiThreadedDLL</RuntimeLibrary>
       <ProgramDataBaseFileName>$(OutDir)$(TargetName).pdb</ProgramDataBaseFileName>
       <Cpp0xSupport>true</Cpp0xSupport>
-<<<<<<< HEAD
-      <CCppSupport>Cpp14Support</CCppSupport>
-=======
       <CCppSupport>Cpp17Support</CCppSupport>
->>>>>>> f63b33ee
     </ClCompile>
     <Link>
       <SubSystem>Windows</SubSystem>
@@ -334,11 +318,7 @@
       <DisableLanguageExtensions>true</DisableLanguageExtensions>
       <DisableSpecificWarnings>2358;2586</DisableSpecificWarnings>
       <ProgramDataBaseFileName>$(OutDir)$(TargetName).pdb</ProgramDataBaseFileName>
-<<<<<<< HEAD
-      <CCppSupport>Cpp14Support</CCppSupport>
-=======
       <CCppSupport>Cpp17Support</CCppSupport>
->>>>>>> f63b33ee
     </ClCompile>
     <Link>
       <SubSystem>Windows</SubSystem>
@@ -371,11 +351,7 @@
       <DisableLanguageExtensions>true</DisableLanguageExtensions>
       <DisableSpecificWarnings>2358;2586</DisableSpecificWarnings>
       <ProgramDataBaseFileName>$(OutDir)$(TargetName).pdb</ProgramDataBaseFileName>
-<<<<<<< HEAD
-      <LanguageStandard>stdcpp14</LanguageStandard>
-=======
       <LanguageStandard>stdcpp17</LanguageStandard>
->>>>>>> f63b33ee
     </ClCompile>
     <Link>
       <SubSystem>Windows</SubSystem>
@@ -407,11 +383,7 @@
       <DisableLanguageExtensions>true</DisableLanguageExtensions>
       <DisableSpecificWarnings>2358;2586</DisableSpecificWarnings>
       <ProgramDataBaseFileName>$(OutDir)$(TargetName).pdb</ProgramDataBaseFileName>
-<<<<<<< HEAD
-      <CCppSupport>Cpp14Support</CCppSupport>
-=======
       <CCppSupport>Cpp17Support</CCppSupport>
->>>>>>> f63b33ee
     </ClCompile>
     <Link>
       <SubSystem>Windows</SubSystem>
@@ -443,11 +415,7 @@
       <DisableLanguageExtensions>true</DisableLanguageExtensions>
       <DisableSpecificWarnings>2358;2586</DisableSpecificWarnings>
       <ProgramDataBaseFileName>$(OutDir)$(TargetName).pdb</ProgramDataBaseFileName>
-<<<<<<< HEAD
-      <CCppSupport>Cpp14Support</CCppSupport>
-=======
       <CCppSupport>Cpp17Support</CCppSupport>
->>>>>>> f63b33ee
     </ClCompile>
     <Link>
       <SubSystem>Windows</SubSystem>
@@ -480,11 +448,7 @@
       <DisableLanguageExtensions>true</DisableLanguageExtensions>
       <DisableSpecificWarnings>2358;2586</DisableSpecificWarnings>
       <ProgramDataBaseFileName>$(OutDir)$(TargetName).pdb</ProgramDataBaseFileName>
-<<<<<<< HEAD
-      <CCppSupport>Cpp14Support</CCppSupport>
-=======
       <CCppSupport>Cpp17Support</CCppSupport>
->>>>>>> f63b33ee
     </ClCompile>
     <Link>
       <SubSystem>Windows</SubSystem>
